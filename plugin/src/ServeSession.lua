--- conflicted
+++ resolved
@@ -299,19 +299,6 @@
 end
 
 function ServeSession:__mainSyncLoop()
-<<<<<<< HEAD
-	return self.__apiContext:retrieveMessages()
-		:andThen(function(messages)
-			Log.trace("Serve session {} retrieved {} messages", tostring(self), #messages)
-
-			for _, message in ipairs(messages) do
-				local unappliedPatch = self.__reconciler:applyPatch(message)
-
-				if not PatchSet.isEmpty(unappliedPatch) then
-					Log.warn("Could not apply all changes requested by the Rojo server:\n{}",
-						PatchSet.humanSummary(self.__instanceMap, unappliedPatch))
-				end
-=======
 	return Promise.new(function(resolve, reject)
 		while self.__status == Status.Connected do
 			local success, result = self.__apiContext:retrieveMessages()
@@ -331,10 +318,6 @@
 							Log.warn("Could not apply all changes requested by the Rojo server:\n{}",
 								PatchSet.humanSummary(self.__instanceMap, unappliedPatch))
 						end
-
-						if self.__patchAppliedCallback then
-							pcall(self.__patchAppliedCallback, message, unappliedPatch)
-						end
 					end
 				end):await()
 
@@ -344,7 +327,6 @@
 				break
 			elseif success == false then
 				reject(result)
->>>>>>> 8662d222
 			end
 		end
 
