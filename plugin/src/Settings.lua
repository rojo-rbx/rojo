--- conflicted
+++ resolved
@@ -6,12 +6,8 @@
 local Rojo = script:FindFirstAncestor("Rojo")
 local Packages = Rojo.Packages
 
-<<<<<<< HEAD
-local Log = require(Rojo.Log)
-local Roact = require(Rojo.Roact)
-=======
 local Log = require(Packages.Log)
->>>>>>> d196c509
+local Roact = require(Packages.Roact)
 
 local defaultSettings = {
 	openScriptsExternally = false,
