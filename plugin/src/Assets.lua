local strict = require(script.Parent.strict)

local Assets = {
	Sprites = {},
	Slices = {
		RoundedBackground = {
			Image = "rbxassetid://5981360418",
			Center = Rect.new(10, 10, 10, 10),
			Scale = 0.5,
		},

		RoundedBorder = {
			Image = "rbxassetid://5981360137",
			Center = Rect.new(10, 10, 10, 10),
			Scale = 0.5,
		},
	},
	Images = {
		Logo = "rbxassetid://5990772764",
		PluginButton = "rbxassetid://3405341609",
		PluginButtonConnected = "rbxassetid://9529783993",
		PluginButtonWarning = "rbxassetid://9529784530",
		ThirdPartyPlugin = "rbxassetid://11064843298",
		Icons = {
			Close = "rbxassetid://6012985953",
			Back = "rbxassetid://6017213752",
			Reset = "rbxassetid://10142422327",
			Expand = "rbxassetid://12045401097",
<<<<<<< HEAD
			Settings = "rbxassetid://12046309515",
			Transact = "rbxassetid://16350762910",
=======
			Warning = "rbxassetid://16571019891",
			Debug = "rbxassetid://16588411361",
			Checkmark = "rbxassetid://16571012729",
			Exclamation = "rbxassetid://16571172190",
			SyncSuccess = "rbxassetid://16565035221",
			SyncWarning = "rbxassetid://16565325171",
>>>>>>> 4a7bddbc
		},
		Diff = {
			Add = "rbxassetid://10434145835",
			Remove = "rbxassetid://10434408368",
			Edit = "rbxassetid://10434144680",
		},
		Checkbox = {
			Active = "rbxassetid://6016251644",
			Inactive = "rbxassetid://6016251963",
			Locked = "rbxassetid://14011257320",
		},
		Dropdown = {
			Arrow = "rbxassetid://10131770538",
			Locked = "rbxassetid://14011257320",
		},
		Spinner = {
			Foreground = "rbxassetid://3222731032",
			Background = "rbxassetid://3222730627",
		},
		ScrollBar = {
			Top = "rbxassetid://6017290134",
			Middle = "rbxassetid://6017289904",
			Bottom = "rbxassetid://6017289712",
		},
		Circles = {
			[16] = "rbxassetid://3056541177",
			[32] = "rbxassetid://3088713341",
			[64] = "rbxassetid://4918677124",
			[128] = "rbxassetid://2600845734",
			[500] = "rbxassetid://2609138523",
		},
	},
	Sounds = {
		Notification = "rbxassetid://203785492",
	},
	StartSession = "",
	SessionActive = "",
	Configure = "",
}

local function guardForTypos(name, map)
	strict(name, map)

	for key, child in pairs(map) do
		if type(child) == "table" then
			guardForTypos(("%s.%s"):format(name, key), child)
		end
	end
end

guardForTypos("Assets", Assets)

return Assets<|MERGE_RESOLUTION|>--- conflicted
+++ resolved
@@ -26,17 +26,14 @@
 			Back = "rbxassetid://6017213752",
 			Reset = "rbxassetid://10142422327",
 			Expand = "rbxassetid://12045401097",
-<<<<<<< HEAD
 			Settings = "rbxassetid://12046309515",
 			Transact = "rbxassetid://16350762910",
-=======
 			Warning = "rbxassetid://16571019891",
 			Debug = "rbxassetid://16588411361",
 			Checkmark = "rbxassetid://16571012729",
 			Exclamation = "rbxassetid://16571172190",
 			SyncSuccess = "rbxassetid://16565035221",
 			SyncWarning = "rbxassetid://16565325171",
->>>>>>> 4a7bddbc
 		},
 		Diff = {
 			Add = "rbxassetid://10434145835",
