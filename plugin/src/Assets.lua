--- conflicted
+++ resolved
@@ -25,15 +25,12 @@
 			Back = "rbxassetid://6017213752",
 			Reset = "rbxassetid://10142422327",
 			Expand = "rbxassetid://12045401097",
-<<<<<<< HEAD
 			Warning = "rbxassetid://16571019891",
 			Debug = "rbxassetid://16588411361",
-=======
 			Checkmark = "rbxassetid://16571012729",
 			Exclamation = "rbxassetid://16571172190",
 			SyncSuccess = "rbxassetid://16565035221",
 			SyncWarning = "rbxassetid://16565325171",
->>>>>>> b2f133e6
 		},
 		Diff = {
 			Add = "rbxassetid://10434145835",
