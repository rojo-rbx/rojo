local SelectionService = game:GetService("Selection")
local StudioService = game:GetService("StudioService")

local Rojo = script:FindFirstAncestor("Rojo")
local Plugin = Rojo.Plugin
local Packages = Rojo.Packages

local Roact = require(Packages.Roact)
local Flipper = require(Packages.Flipper)

local Assets = require(Plugin.Assets)
local Theme = require(Plugin.App.Theme)
local bindingUtil = require(Plugin.App.bindingUtil)

local e = Roact.createElement

local ChangeList = require(script.Parent.ChangeList)
local Tooltip = require(script.Parent.Parent.Tooltip)

local Expansion = Roact.Component:extend("Expansion")

function Expansion:render()
	local props = self.props

	if not props.rendered then
		return nil
	end

	return e("Frame", {
		BackgroundTransparency = 1,
		Size = UDim2.new(1, -props.indent, 1, -30),
		Position = UDim2.new(0, props.indent, 0, 30),
	}, {
		ChangeList = e(ChangeList, {
			changes = props.changeList,
			transparency = props.transparency,
<<<<<<< HEAD
			columnVisibility = props.columnVisibility,
			showSourceDiff = props.showSourceDiff,
=======
>>>>>>> 6e409931
		}),
	})
end

local DomLabel = Roact.Component:extend("DomLabel")

function DomLabel:init()
	local initHeight = self.props.elementHeight:getValue()
	self.expanded = initHeight > 30

	self.motor = Flipper.SingleMotor.new(initHeight)
	self.binding = bindingUtil.fromMotor(self.motor)

	self:setState({
		renderExpansion = self.expanded,
	})
	self.motor:onStep(function(value)
		local renderExpansion = value > 30

		self.props.setElementHeight(value)
		if self.props.updateEvent then
			self.props.updateEvent:Fire()
		end

		self:setState(function(state)
			if state.renderExpansion == renderExpansion then
				return nil
			end

			return {
				renderExpansion = renderExpansion,
			}
		end)
	end)
end

function DomLabel:didUpdate(prevProps)
	if
		prevProps.instance ~= self.props.instance
		or prevProps.patchType ~= self.props.patchType
		or prevProps.name ~= self.props.name
		or prevProps.changeList ~= self.props.changeList
	then
		-- Close the expansion when the domlabel is changed to a different thing
		self.expanded = false
		self.motor:setGoal(Flipper.Spring.new(30, {
			frequency = 5,
			dampingRatio = 1,
		}))
	end
end

function DomLabel:render()
	local props = self.props

	return Theme.with(function(theme)
		local iconProps = StudioService:GetClassIcon(props.className)
		local indent = (props.depth or 0) * 20 + 25

		-- Line guides help indent depth remain readable
		local lineGuides = {}
		for i = 1, props.depth or 0 do
			table.insert(
				lineGuides,
				e("Frame", {
					Name = "Line_" .. i,
					Size = UDim2.new(0, 2, 1, 2),
					Position = UDim2.new(0, (20 * i) + 15, 0, -1),
					BorderSizePixel = 0,
					BackgroundTransparency = props.transparency,
					BackgroundColor3 = theme.BorderedContainer.BorderColor,
				})
			)
		end

		return e("Frame", {
			Name = "Change",
			ClipsDescendants = true,
			BackgroundColor3 = if props.patchType then theme.Diff[props.patchType] else nil,
			BorderSizePixel = 0,
			BackgroundTransparency = props.patchType and props.transparency or 1,
			Size = self.binding:map(function(expand)
				return UDim2.new(1, 0, 0, expand)
			end),
		}, {
			Padding = e("UIPadding", {
				PaddingLeft = UDim.new(0, 10),
				PaddingRight = UDim.new(0, 10),
			}),
			Button = e("TextButton", {
				BackgroundTransparency = 1,
				Text = "",
				Size = UDim2.new(1, 0, 1, 0),
				[Roact.Event.Activated] = function(_rbx: Instance, _input: InputObject, clickCount: number)
					if clickCount == 1 then
						-- Double click opens the instance in explorer
						self.lastDoubleClickTime = os.clock()
						if props.instance then
							SelectionService:Set({ props.instance })
						end
					elseif clickCount == 0 then
						-- Single click expands the changes
						task.wait(0.25)
						if os.clock() - (self.lastDoubleClickTime or 0) <= 0.25 then
							-- This is a double click, so don't expand
							return
						end

						if props.changeList then
							self.expanded = not self.expanded
							local goalHeight = 30
								+ (if self.expanded then math.clamp(#props.changeList * 30, 30, 30 * 6) else 0)
							self.motor:setGoal(Flipper.Spring.new(goalHeight, {
								frequency = 5,
								dampingRatio = 1,
							}))
						end
					end
				end,
			}, {
				StateTip = if (props.instance or props.changeList)
					then e(Tooltip.Trigger, {
						text = (if props.changeList
							then "Click to " .. (if self.expanded then "hide" else "view") .. " changes"
							else "") .. (if props.instance
							then (if props.changeList then " & d" else "D") .. "ouble click to open in Explorer"
							else ""),
					})
					else nil,
			}),
			Expansion = if props.changeList
				then e(Expansion, {
					rendered = self.state.renderExpansion,
					indent = indent,
					transparency = props.transparency,
					changeList = props.changeList,
<<<<<<< HEAD
					columnVisibility = props.columnVisibility,
					showSourceDiff = props.showSourceDiff,
=======
>>>>>>> 6e409931
				})
				else nil,
			DiffIcon = if props.patchType
				then e("ImageLabel", {
					Image = Assets.Images.Diff[props.patchType],
					ImageColor3 = theme.AddressEntry.PlaceholderColor,
					ImageTransparency = props.transparency,
					BackgroundTransparency = 1,
					Size = UDim2.new(0, 20, 0, 20),
					Position = UDim2.new(0, 0, 0, 15),
					AnchorPoint = Vector2.new(0, 0.5),
				})
				else nil,
			ClassIcon = e("ImageLabel", {
				Image = iconProps.Image,
				ImageTransparency = props.transparency,
				ImageRectOffset = iconProps.ImageRectOffset,
				ImageRectSize = iconProps.ImageRectSize,
				BackgroundTransparency = 1,
				Size = UDim2.new(0, 20, 0, 20),
				Position = UDim2.new(0, indent, 0, 15),
				AnchorPoint = Vector2.new(0, 0.5),
			}),
			InstanceName = e("TextLabel", {
				Text = (if props.isWarning then "⚠ " else "") .. props.name .. (props.hint and string.format(
					'  <font color="#%s">%s</font>',
					theme.AddressEntry.PlaceholderColor:ToHex(),
					props.hint
				) or ""),
				RichText = true,
				BackgroundTransparency = 1,
				Font = Enum.Font.GothamMedium,
				TextSize = 14,
				TextColor3 = if props.isWarning then theme.Diff.Warning else theme.Settings.Setting.DescriptionColor,
				TextXAlignment = Enum.TextXAlignment.Left,
				TextTransparency = props.transparency,
				TextTruncate = Enum.TextTruncate.AtEnd,
				Size = UDim2.new(1, -indent - 50, 0, 30),
				Position = UDim2.new(0, indent + 30, 0, 0),
			}),
			LineGuides = e("Folder", nil, lineGuides),
		})
	end)
end

return DomLabel<|MERGE_RESOLUTION|>--- conflicted
+++ resolved
@@ -34,11 +34,7 @@
 		ChangeList = e(ChangeList, {
 			changes = props.changeList,
 			transparency = props.transparency,
-<<<<<<< HEAD
-			columnVisibility = props.columnVisibility,
 			showSourceDiff = props.showSourceDiff,
-=======
->>>>>>> 6e409931
 		}),
 	})
 end
@@ -175,11 +171,7 @@
 					indent = indent,
 					transparency = props.transparency,
 					changeList = props.changeList,
-<<<<<<< HEAD
-					columnVisibility = props.columnVisibility,
 					showSourceDiff = props.showSourceDiff,
-=======
->>>>>>> 6e409931
 				})
 				else nil,
 			DiffIcon = if props.patchType
