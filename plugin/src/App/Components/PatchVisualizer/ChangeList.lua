local Rojo = script:FindFirstAncestor("Rojo")
local Plugin = Rojo.Plugin
local Packages = Rojo.Packages

local Roact = require(Packages.Roact)

local Assets = require(Plugin.Assets)
local Theme = require(Plugin.App.Theme)
local ScrollingFrame = require(Plugin.App.Components.ScrollingFrame)
local BorderedContainer = require(Plugin.App.Components.BorderedContainer)
local DisplayValue = require(script.Parent.DisplayValue)

local e = Roact.createElement

local ChangeList = Roact.Component:extend("ChangeList")

function ChangeList:init()
	self.contentSize, self.setContentSize = Roact.createBinding(Vector2.new(0, 0))
end

function ChangeList:render()
	return Theme.with(function(theme)
		local props = self.props
		local changes = props.changes
		local columnVisibility = props.columnVisibility

		-- Color alternating rows for readability
		local rowTransparency = props.transparency:map(function(t)
			return 0.93 + (0.07 * t)
		end)

		local rows = {}
		local pad = {
			PaddingLeft = UDim.new(0, 5),
			PaddingRight = UDim.new(0, 5),
		}

		local headers = e("Frame", {
			Size = UDim2.new(1, 0, 0, 30),
			BackgroundTransparency = rowTransparency,
			BackgroundColor3 = theme.Diff.Row,
			LayoutOrder = 0,
		}, {
			Padding = e("UIPadding", pad),
			Layout = e("UIListLayout", {
				FillDirection = Enum.FillDirection.Horizontal,
				SortOrder = Enum.SortOrder.LayoutOrder,
				HorizontalAlignment = Enum.HorizontalAlignment.Left,
				VerticalAlignment = Enum.VerticalAlignment.Center,
			}),
			A = e("TextLabel", {
				Visible = columnVisibility[1],
				Text = tostring(changes[1][1]),
				BackgroundTransparency = 1,
				Font = Enum.Font.GothamBold,
				TextSize = 14,
				TextColor3 = theme.Settings.Setting.DescriptionColor,
				TextXAlignment = Enum.TextXAlignment.Left,
				TextTransparency = props.transparency,
				TextTruncate = Enum.TextTruncate.AtEnd,
				Size = UDim2.new(0.3, 0, 1, 0),
				LayoutOrder = 1,
			}),
			B = e("TextLabel", {
				Visible = columnVisibility[2],
				Text = tostring(changes[1][2]),
				BackgroundTransparency = 1,
				Font = Enum.Font.GothamBold,
				TextSize = 14,
				TextColor3 = theme.Settings.Setting.DescriptionColor,
				TextXAlignment = Enum.TextXAlignment.Left,
				TextTransparency = props.transparency,
				TextTruncate = Enum.TextTruncate.AtEnd,
				Size = UDim2.new(0.35, 0, 1, 0),
				LayoutOrder = 2,
			}),
			C = e("TextLabel", {
				Visible = columnVisibility[3],
				Text = tostring(changes[1][3]),
				BackgroundTransparency = 1,
				Font = Enum.Font.GothamBold,
				TextSize = 14,
				TextColor3 = theme.Settings.Setting.DescriptionColor,
				TextXAlignment = Enum.TextXAlignment.Left,
				TextTransparency = props.transparency,
				TextTruncate = Enum.TextTruncate.AtEnd,
				Size = UDim2.new(0.35, 0, 1, 0),
				LayoutOrder = 3,
			}),
		})

		for row, values in changes do
			if row == 1 then
				continue -- Skip headers, already handled above
			end

<<<<<<< HEAD
			-- Special case for .Source updates
			-- because we want to display a syntax highlighted diff for better UX
			if self.props.showSourceDiff and tostring(values[1]) == "Source" and (columnVisibility[2] and columnVisibility[3]) then
				rows[row] = e("Frame", {
					Size = UDim2.new(1, 0, 0, 30),
					BackgroundTransparency = row % 2 ~= 0 and rowTransparency or 1,
					BackgroundColor3 = theme.Diff.Row,
					BorderSizePixel = 0,
					LayoutOrder = row,
				}, {
					Padding = e("UIPadding", pad),
					Layout = e("UIListLayout", {
						FillDirection = Enum.FillDirection.Horizontal,
						SortOrder = Enum.SortOrder.LayoutOrder,
						HorizontalAlignment = Enum.HorizontalAlignment.Left,
						VerticalAlignment = Enum.VerticalAlignment.Center,
					}),
					A = e("TextLabel", {
						Visible = columnVisibility[1],
						Text = tostring(values[1]),
						BackgroundTransparency = 1,
						Font = Enum.Font.GothamMedium,
						TextSize = 14,
						TextColor3 = theme.Settings.Setting.DescriptionColor,
						TextXAlignment = Enum.TextXAlignment.Left,
						TextTransparency = props.transparency,
						TextTruncate = Enum.TextTruncate.AtEnd,
						Size = UDim2.new(0.3, 0, 1, 0),
						LayoutOrder = 1,
					}),
					Button = e("TextButton", {
						Text = "",
						Size = UDim2.new(0.7, 0, 1, -4),
						LayoutOrder = 2,
						BackgroundTransparency = 1,
						[Roact.Event.Activated] = function()
							if props.showSourceDiff then
								props.showSourceDiff(tostring(values[2]), tostring(values[3]))
							end
						end,
					}, {
						e(BorderedContainer, {
							size = UDim2.new(1, 0, 1, 0),
							transparency = self.props.transparency,
						}, {
							Layout = e("UIListLayout", {
								FillDirection = Enum.FillDirection.Horizontal,
								SortOrder = Enum.SortOrder.LayoutOrder,
								HorizontalAlignment = Enum.HorizontalAlignment.Center,
								VerticalAlignment = Enum.VerticalAlignment.Center,
								Padding = UDim.new(0, 5),
							}),
							Label = e("TextLabel", {
								Text = "View Diff",
								BackgroundTransparency = 1,
								Font = Enum.Font.GothamMedium,
								TextSize = 14,
								TextColor3 = theme.Settings.Setting.DescriptionColor,
								TextXAlignment = Enum.TextXAlignment.Left,
								TextTransparency = props.transparency,
								TextTruncate = Enum.TextTruncate.AtEnd,
								Size = UDim2.new(0, 65, 1, 0),
								LayoutOrder = 1,
							}),
							Icon = e("ImageLabel", {
								Image = Assets.Images.Icons.Expand,
								ImageColor3 = theme.Checkbox.Active.IconColor,
								ImageTransparency = self.props.transparency,

								Size = UDim2.new(0, 16, 0, 16),
								Position = UDim2.new(0.5, 0, 0.5, 0),
								AnchorPoint = Vector2.new(0.5, 0.5),

								BackgroundTransparency = 1,
								LayoutOrder = 2,
							}),
						}),
					}),
				})
				continue
			end
=======
			local metadata = values[4]
			local isWarning = metadata.isWarning
>>>>>>> 623fa06d

			rows[row] = e("Frame", {
				Size = UDim2.new(1, 0, 0, 30),
				BackgroundTransparency = row % 2 ~= 0 and rowTransparency or 1,
				BackgroundColor3 = theme.Diff.Row,
				BorderSizePixel = 0,
				LayoutOrder = row,
			}, {
				Padding = e("UIPadding", pad),
				Layout = e("UIListLayout", {
					FillDirection = Enum.FillDirection.Horizontal,
					SortOrder = Enum.SortOrder.LayoutOrder,
					HorizontalAlignment = Enum.HorizontalAlignment.Left,
					VerticalAlignment = Enum.VerticalAlignment.Center,
				}),
				A = e("TextLabel", {
					Visible = columnVisibility[1],
					Text = (if isWarning then "⚠ " else "") .. tostring(values[1]),
					BackgroundTransparency = 1,
					Font = Enum.Font.GothamMedium,
					TextSize = 14,
					TextColor3 = if isWarning then theme.Diff.Warning else theme.Settings.Setting.DescriptionColor,
					TextXAlignment = Enum.TextXAlignment.Left,
					TextTransparency = props.transparency,
					TextTruncate = Enum.TextTruncate.AtEnd,
					Size = UDim2.new(0.3, 0, 1, 0),
					LayoutOrder = 1,
				}),
				B = e(
					"Frame",
					{
						Visible = columnVisibility[2],
						BackgroundTransparency = 1,
						Size = UDim2.new(0.35, 0, 1, 0),
						LayoutOrder = 2,
					},
					e(DisplayValue, {
						value = values[2],
						transparency = props.transparency,
						textColor = if isWarning then theme.Diff.Warning else theme.Settings.Setting.DescriptionColor,
					})
				),
				C = e(
					"Frame",
					{
						Visible = columnVisibility[3],
						BackgroundTransparency = 1,
						Size = UDim2.new(0.35, 0, 1, 0),
						LayoutOrder = 3,
					},
					e(DisplayValue, {
						value = values[3],
						transparency = props.transparency,
						textColor = if isWarning then theme.Diff.Warning else theme.Settings.Setting.DescriptionColor,
					})
				),
			})
		end

		table.insert(
			rows,
			e("UIListLayout", {
				FillDirection = Enum.FillDirection.Vertical,
				SortOrder = Enum.SortOrder.LayoutOrder,
				HorizontalAlignment = Enum.HorizontalAlignment.Right,
				VerticalAlignment = Enum.VerticalAlignment.Top,

				[Roact.Change.AbsoluteContentSize] = function(object)
					self.setContentSize(object.AbsoluteContentSize)
				end,
			})
		)

		return e("Frame", {
			Size = UDim2.new(1, 0, 1, 0),
			BackgroundTransparency = 1,
		}, {
			Headers = headers,
			Values = e(ScrollingFrame, {
				size = UDim2.new(1, 0, 1, -30),
				position = UDim2.new(0, 0, 0, 30),
				contentSize = self.contentSize,
				transparency = props.transparency,
			}, rows),
		})
	end)
end

return ChangeList<|MERGE_RESOLUTION|>--- conflicted
+++ resolved
@@ -94,7 +94,9 @@
 				continue -- Skip headers, already handled above
 			end
 
-<<<<<<< HEAD
+			local metadata = values[4]
+			local isWarning = metadata.isWarning
+
 			-- Special case for .Source updates
 			-- because we want to display a syntax highlighted diff for better UX
 			if self.props.showSourceDiff and tostring(values[1]) == "Source" and (columnVisibility[2] and columnVisibility[3]) then
@@ -176,10 +178,6 @@
 				})
 				continue
 			end
-=======
-			local metadata = values[4]
-			local isWarning = metadata.isWarning
->>>>>>> 623fa06d
 
 			rows[row] = e("Frame", {
 				Size = UDim2.new(1, 0, 0, 30),
