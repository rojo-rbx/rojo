--- conflicted
+++ resolved
@@ -51,31 +51,6 @@
 
 	-- Recusively draw tree
 	local scrollElements, elementHeights = {}, {}
-<<<<<<< HEAD
-	local function drawNode(node, depth)
-		local elementHeight, setElementHeight = Roact.createBinding(30)
-		table.insert(elementHeights, elementHeight)
-		table.insert(
-			scrollElements,
-			e(DomLabel, {
-				columnVisibility = self.props.columnVisibility,
-				updateEvent = self.updateEvent,
-				elementHeight = elementHeight,
-				setElementHeight = setElementHeight,
-				patchType = node.patchType,
-				className = node.className,
-				isWarning = next(findUnappliedPropsForId(unappliedPatch, node.id)) ~= nil,
-				instance = node.instance,
-				name = node.name,
-				hint = node.hint,
-				changeList = node.changeList,
-				depth = depth,
-				transparency = self.props.transparency,
-				showSourceDiff = self.props.showSourceDiff,
-			})
-		)
-=======
->>>>>>> 6e409931
 
 	if patchTree then
 		local function drawNode(node, depth)
@@ -96,6 +71,7 @@
 					changeList = node.changeList,
 					depth = depth,
 					transparency = self.props.transparency,
+					showSourceDiff = self.props.showSourceDiff,
 				})
 			)
 		end
