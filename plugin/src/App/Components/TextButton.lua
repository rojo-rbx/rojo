--- conflicted
+++ resolved
@@ -132,11 +132,7 @@
 				zIndex = -2,
 			}),
 
-<<<<<<< HEAD
-			Children = e("Folder", {}, self.props[Roact.Children]),
-=======
 			Children = Roact.createFragment(self.props[Roact.Children]),
->>>>>>> b88d34c6
 		})
 	end)
 end
