--- conflicted
+++ resolved
@@ -41,15 +41,8 @@
 
 function TextButton:render()
 	return Theme.with(function(theme)
-<<<<<<< HEAD
-		local textSize = TextService:GetTextSize(
-			self.props.text, 18, Enum.Font.GothamMedium,
-			Vector2.new(math.huge, math.huge)
-		)
-=======
 		local textSize =
-			TextService:GetTextSize(self.props.text, 18, Enum.Font.GothamSemibold, Vector2.new(math.huge, math.huge))
->>>>>>> 0f8e1625
+			TextService:GetTextSize(self.props.text, 18, Enum.Font.GothamMedium, Vector2.new(math.huge, math.huge))
 
 		local style = self.props.style
 
