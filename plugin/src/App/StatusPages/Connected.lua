--- conflicted
+++ resolved
@@ -4,11 +4,8 @@
 
 local Roact = require(Packages.Roact)
 
-<<<<<<< HEAD
 local bindingUtil = require(Plugin.App.bindingUtil)
 local timeUtil = require(Plugin.timeUtil)
-=======
->>>>>>> 6051a5f1
 local Theme = require(Plugin.App.Theme)
 local Assets = require(Plugin.Assets)
 local PatchSet = require(Plugin.PatchSet)
@@ -25,33 +22,7 @@
 
 local e = Roact.createElement
 
-<<<<<<< HEAD
-local ChangesDrawer = Roact.Component:extend("ChangesDrawer")
-=======
-local AGE_UNITS = {
-	{ 31556909, "y" },
-	{ 2629743, "mon" },
-	{ 604800, "w" },
-	{ 86400, "d" },
-	{ 3600, "h" },
-	{ 60, "m" },
-}
-function timeSinceText(elapsed: number): string
-	local ageText = string.format("%ds", elapsed)
-
-	for _, UnitData in ipairs(AGE_UNITS) do
-		local UnitSeconds, UnitName = UnitData[1], UnitData[2]
-		if elapsed > UnitSeconds then
-			ageText = elapsed // UnitSeconds .. UnitName
-			break
-		end
-	end
-
-	return ageText
-end
-
 local ChangesViewer = Roact.Component:extend("ChangesViewer")
->>>>>>> 6051a5f1
 
 function ChangesViewer:init()
 	-- Hold onto the serve session during the lifecycle of this component
@@ -296,24 +267,7 @@
 	if patchData == nil then
 		return ""
 	end
-<<<<<<< HEAD
-
-	local elapsed = os.time() - patchData.timestamp
-	local unapplied = PatchSet.countChanges(patchData.unapplied)
-
-	return "<i>Synced "
-		.. timeUtil.elapsedToText(elapsed)
-		.. (if unapplied > 0
-			then string.format(
-				', <font color="#FF8E3C">but %d change%s failed to apply</font>',
-				unapplied,
-				unapplied == 1 and "" or "s"
-			)
-			else "")
-		.. "</i>"
-=======
-	return timeSinceText(DateTime.now().UnixTimestamp - patchData.timestamp)
->>>>>>> 6051a5f1
+	return timeUtil.elapsedToText(DateTime.now().UnixTimestamp - patchData.timestamp)
 end
 
 function ConnectedPage:startChangeInfoTextUpdater()
