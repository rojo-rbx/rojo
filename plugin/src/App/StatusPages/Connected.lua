--- conflicted
+++ resolved
@@ -170,9 +170,19 @@
 	end
 
 	local elapsed = os.time() - patchData.timestamp
-	local changes = PatchSet.countChanges(patchData.patch)
-
-	return string.format("<i>Synced %d change%s %s</i>", changes, changes == 1 and "" or "s", timeSinceText(elapsed))
+	local unapplied = PatchSet.countChanges(patchData.unapplied)
+
+	return
+		"<i>Synced "
+		.. timeSinceText(elapsed)
+		.. (if unapplied > 0 then
+			string.format(
+				", <font color=\"#FF8E3C\">but %d change%s failed to apply</font>",
+				unapplied,
+				unapplied == 1 and "" or "s"
+			)
+		else "")
+		.. "</i>"
 end
 
 function ConnectedPage:init()
@@ -256,26 +266,7 @@
 			}),
 
 			ChangeInfo = e("TextButton", {
-<<<<<<< HEAD
-				Text = self.props.patchInfo:map(function(info)
-					local unapplied = PatchSet.countChanges(info.unapplied)
-
-					return
-						"<i>Synced "
-						.. timeSinceText(os.time() - info.timestamp)
-						.. (if unapplied > 0 then
-							string.format(
-								", <font color=\"#%s\">but %d change%s failed to apply</font>",
-								theme.WarningColor:ToHex(),
-								unapplied,
-								unapplied == 1 and "" or "s"
-							)
-						else "")
-						.. "</i>"
-				end),
-=======
 				Text = self.changeInfoText,
->>>>>>> 65423043
 				Font = Enum.Font.Gotham,
 				TextSize = 14,
 				TextWrapped = true,
