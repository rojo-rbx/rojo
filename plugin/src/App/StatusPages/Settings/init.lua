local Rojo = script:FindFirstAncestor("Rojo")
local Plugin = Rojo.Plugin
local Packages = Rojo.Packages

local Roact = require(Packages.Roact)
local Log = require(Packages.Log)

local Assets = require(Plugin.Assets)
local Settings = require(Plugin.Settings)
local Theme = require(Plugin.App.Theme)

local IconButton = require(Plugin.App.Components.IconButton)
local ScrollingFrame = require(Plugin.App.Components.ScrollingFrame)
local Tooltip = require(Plugin.App.Components.Tooltip)
<<<<<<< HEAD
local SlicedImage = require(Plugin.App.Components.SlicedImage)
=======
local TextInput = require(Plugin.App.Components.TextInput)
>>>>>>> c43726bc
local Setting = require(script.Setting)

local e = Roact.createElement

local function invertTbl(tbl)
	local new = {}
	for key, value in tbl do
		new[value] = key
	end
	return new
end

local invertedLevels = invertTbl(Log.Level)
local confirmationBehaviors = { "Initial", "Always", "Large Changes", "Unlisted PlaceId" }

local function Navbar(props)
	return Theme.with(function(theme)
		theme = theme.Settings.Navbar

		return e("Frame", {
			Size = UDim2.new(1, 0, 0, 46),
			LayoutOrder = props.layoutOrder,
			BackgroundTransparency = 1,
		}, {
			Back = e(IconButton, {
				icon = Assets.Images.Icons.Back,
				iconSize = 24,
				color = theme.BackButtonColor,
				transparency = props.transparency,

				position = UDim2.new(0, 0, 0.5, 0),
				anchorPoint = Vector2.new(0, 0.5),

				onClick = props.onBack,
			}, {
				Tip = e(Tooltip.Trigger, {
					text = "Back"
				}),
			}),

			Text = e("TextLabel", {
				Text = "Settings",
				Font = Enum.Font.Gotham,
				TextSize = 18,
				TextColor3 = theme.TextColor,
				TextTransparency = props.transparency,

				Size = UDim2.new(1, 0, 1, 0),

				BackgroundTransparency = 1,
			})
		})
	end)
end

local SettingsPage = Roact.Component:extend("SettingsPage")

function SettingsPage:init()
	self.contentSize, self.setContentSize = Roact.createBinding(Vector2.new(0, 0))
end

function SettingsPage:render()
	return Theme.with(function(theme)
		theme = theme.Settings

		return e(ScrollingFrame, {
			size = UDim2.new(1, 0, 1, 0),
			contentSize = self.contentSize,
			transparency = self.props.transparency,
		}, {
			Navbar = e(Navbar, {
				onBack = self.props.onBack,
				transparency = self.props.transparency,
				layoutOrder = 0,
			}),

			ShowNotifications = e(Setting, {
				id = "showNotifications",
				name = "Show Notifications",
				description = "Popup notifications in viewport",
				transparency = self.props.transparency,
				layoutOrder = 1,
			}),

			SyncReminder = e(Setting, {
				id = "syncReminder",
				name = "Sync Reminder",
				description = "Notify to sync when opening a place that has previously been synced",
				transparency = self.props.transparency,
				visible = Settings:getBinding("showNotifications"),
				layoutOrder = 2,
			}),

			ConfirmationBehavior = e(Setting, {
				id = "confirmationBehavior",
				name = "Confirmation Behavior",
				description = "When to prompt for confirmation before syncing",
				transparency = self.props.transparency,
				layoutOrder = 3,

				options = confirmationBehaviors,
			}),

			LargeChangesConfirmationThreshold = e(Setting, {
				id = "largeChangesConfirmationThreshold",
				name = "Confirmation Threshold",
				description = "How many modified instances to be considered a large change",
				transparency = self.props.transparency,
				layoutOrder = 4,
				visible = Settings:getBinding("confirmationBehavior"):map(function(value)
					return value == "Large Changes"
				end),
				input = e(TextInput, {
					size = UDim2.new(0, 40, 0, 28),
					text = Settings:getBinding("largeChangesConfirmationThreshold"):map(function(value)
						return tostring(value)
					end),
					transparency = self.props.transparency,
					enabled = true,
					onEntered = function(text)
						local number = tonumber(string.match(text, "%d+"))
						if number then
							Settings:set("largeChangesConfirmationThreshold", math.clamp(number, 1, 999))
						else
							-- Force text back to last valid value
							Settings:set("largeChangesConfirmationThreshold", Settings:get("largeChangesConfirmationThreshold"))
						end
					end,
				}),
			}),

			PlaySounds = e(Setting, {
				id = "playSounds",
				name = "Play Sounds",
				description = "Toggle sound effects",
				transparency = self.props.transparency,
				layoutOrder = 5,
			}),

			Permissions = e(Setting, {
				name = "Third Party Permissions",
				description = "Manage permissions for third party plugins",
				transparency = self.props.transparency,
				layoutOrder = 4,
				customInput = e("TextButton", {
					Text = "",
					BackgroundTransparency = 1,
					Size = UDim2.fromOffset(28, 28),
					Position = UDim2.fromScale(1, 0.5),
					AnchorPoint = Vector2.new(1, 0.5),

					[Roact.Event.Activated] = function()
						self.props.onNavigatePermissions()
					end,
				}, {
					Button = Theme.with(function(theme)
						theme = theme.Checkbox
						return e(SlicedImage, {
							slice = Assets.Slices.RoundedBackground,
							color = theme.Active.BackgroundColor,
							transparency = self.props.transparency,
							size = UDim2.new(1, 0, 1, 0),
						}, {
							Icon = e("ImageLabel", {
								Image = Assets.Images.Icons.Expand,
								ImageColor3 = theme.Active.IconColor,
								ImageTransparency = self.props.transparency,

								Size = UDim2.new(0, 16, 0, 16),
								Position = UDim2.new(0.5, 0, 0.5, 0),
								AnchorPoint = Vector2.new(0.5, 0.5),

								BackgroundTransparency = 1,
							}),
						})
					end),
				}),
			}),

			OpenScriptsExternally = e(Setting, {
				id = "openScriptsExternally",
				name = "Open Scripts Externally",
				description = "Attempt to open scripts in an external editor",
				locked = self.props.syncActive,
				experimental = true,
				transparency = self.props.transparency,
<<<<<<< HEAD
				layoutOrder = 5,
=======
				layoutOrder = 6,
>>>>>>> c43726bc
			}),

			TwoWaySync = e(Setting, {
				id = "twoWaySync",
				name = "Two-Way Sync",
				description = "Editing files in Studio will sync them into the filesystem",
				locked = self.props.syncActive,
				experimental = true,
				transparency = self.props.transparency,
<<<<<<< HEAD
				layoutOrder = 6,
=======
				layoutOrder = 7,
>>>>>>> c43726bc
			}),

			LogLevel = e(Setting, {
				id = "logLevel",
				name = "Log Level",
				description = "Plugin output verbosity level",
				transparency = self.props.transparency,
				layoutOrder = 100,

				options = invertedLevels,
				showReset = Settings:getBinding("logLevel"):map(function(value)
					return value ~= "Info"
				end),
				onReset = function()
					Settings:set("logLevel", "Info")
				end,
			}),

			TypecheckingEnabled = e(Setting, {
				id = "typecheckingEnabled",
				name = "Typechecking",
				description = "Toggle typechecking on the API surface",
				transparency = self.props.transparency,
				layoutOrder = 101,
			}),

			Layout = e("UIListLayout", {
				FillDirection = Enum.FillDirection.Vertical,
				SortOrder = Enum.SortOrder.LayoutOrder,

				[Roact.Change.AbsoluteContentSize] = function(object)
					self.setContentSize(object.AbsoluteContentSize)
				end,
			}),

			Padding = e("UIPadding", {
				PaddingLeft = UDim.new(0, 20),
				PaddingRight = UDim.new(0, 20),
			}),
		})
	end)
end

return SettingsPage<|MERGE_RESOLUTION|>--- conflicted
+++ resolved
@@ -12,11 +12,8 @@
 local IconButton = require(Plugin.App.Components.IconButton)
 local ScrollingFrame = require(Plugin.App.Components.ScrollingFrame)
 local Tooltip = require(Plugin.App.Components.Tooltip)
-<<<<<<< HEAD
 local SlicedImage = require(Plugin.App.Components.SlicedImage)
-=======
 local TextInput = require(Plugin.App.Components.TextInput)
->>>>>>> c43726bc
 local Setting = require(script.Setting)
 
 local e = Roact.createElement
@@ -160,7 +157,7 @@
 				name = "Third Party Permissions",
 				description = "Manage permissions for third party plugins",
 				transparency = self.props.transparency,
-				layoutOrder = 4,
+				layoutOrder = 6,
 				customInput = e("TextButton", {
 					Text = "",
 					BackgroundTransparency = 1,
@@ -203,11 +200,7 @@
 				locked = self.props.syncActive,
 				experimental = true,
 				transparency = self.props.transparency,
-<<<<<<< HEAD
-				layoutOrder = 5,
-=======
-				layoutOrder = 6,
->>>>>>> c43726bc
+				layoutOrder = 7,
 			}),
 
 			TwoWaySync = e(Setting, {
@@ -217,11 +210,7 @@
 				locked = self.props.syncActive,
 				experimental = true,
 				transparency = self.props.transparency,
-<<<<<<< HEAD
-				layoutOrder = 6,
-=======
-				layoutOrder = 7,
->>>>>>> c43726bc
+				layoutOrder = 8,
 			}),
 
 			LogLevel = e(Setting, {
