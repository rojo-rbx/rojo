--- conflicted
+++ resolved
@@ -175,12 +175,7 @@
 					id = "openScriptsExternally",
 					name = "Open Scripts Externally",
 					description = "Attempt to open scripts in an external editor",
-<<<<<<< HEAD
-					locked = self.props.syncActive,
 					tag = "unstable",
-=======
-					experimental = true,
->>>>>>> 2c466401
 					transparency = self.props.transparency,
 					layoutOrder = layoutIncrement(),
 				}),
