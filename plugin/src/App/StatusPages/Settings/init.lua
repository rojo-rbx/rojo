--- conflicted
+++ resolved
@@ -162,6 +162,25 @@
 					layoutOrder = layoutIncrement(),
 				}),
 
+				CheckForUpdates = e(Setting, {
+					id = "checkForUpdates",
+					name = "Check For Updates",
+					description = "Notify about newer compatible Rojo releases",
+					transparency = self.props.transparency,
+					layoutOrder = layoutIncrement(),
+				}),
+
+				CheckForPreleases = e(Setting, {
+					id = "checkForPrereleases",
+					name = "Include Prerelease Updates",
+					description = "Include prereleases when checking for updates",
+					transparency = self.props.transparency,
+					layoutOrder = layoutIncrement(),
+					visible = if string.find(debug.traceback(), "\n[^\n]-user_.-$") == nil
+						then false -- Must be a local install to allow prerelease checks
+						else Settings:getBinding("checkForUpdates"),
+				}),
+
 				AutoConnectPlaytestServer = e(Setting, {
 					id = "autoConnectPlaytestServer",
 					name = "Auto Connect Playtest Server",
@@ -181,36 +200,6 @@
 					layoutOrder = layoutIncrement(),
 				}),
 
-<<<<<<< HEAD
-			CheckForUpdates = e(Setting, {
-				id = "checkForUpdates",
-				name = "Check For Updates",
-				description = "Notify about newer compatible Rojo releases",
-				transparency = self.props.transparency,
-				layoutOrder = 6,
-			}),
-
-			CheckForPreleases = e(Setting, {
-				id = "checkForPrereleases",
-				name = "Include Prerelease Updates",
-				description = "Include prereleases when checking for updates",
-				transparency = self.props.transparency,
-				layoutOrder = 7,
-				visible = if string.find(debug.traceback(), "\n[^\n]-user_.-$") == nil
-					then false -- Must be a local install to allow prerelease checks
-					else Settings:getBinding("checkForUpdates"),
-			}),
-
-			OpenScriptsExternally = e(Setting, {
-				id = "openScriptsExternally",
-				name = "Open Scripts Externally",
-				description = "Attempt to open scripts in an external editor",
-				locked = self.props.syncActive,
-				experimental = true,
-				transparency = self.props.transparency,
-				layoutOrder = layoutIncrement(),
-			}),
-=======
 				TwoWaySync = e(Setting, {
 					id = "twoWaySync",
 					name = "Two-Way Sync",
@@ -220,7 +209,6 @@
 					transparency = self.props.transparency,
 					layoutOrder = layoutIncrement(),
 				}),
->>>>>>> 8ff064fe
 
 				LogLevel = e(Setting, {
 					id = "logLevel",
