--- conflicted
+++ resolved
@@ -2,12 +2,8 @@
 local Plugin = Rojo.Plugin
 local Packages = Rojo.Packages
 
-<<<<<<< HEAD
-local Roact = require(Rojo.Roact)
-local Log = require(Rojo.Log)
-=======
 local Roact = require(Packages.Roact)
->>>>>>> d196c509
+local Log = require(Packages.Log)
 
 local Assets = require(Plugin.Assets)
 local Settings = require(Plugin.Settings)
