local Rojo = script:FindFirstAncestor("Rojo")
local Plugin = Rojo.Plugin
local Packages = Rojo.Packages

local Roact = require(Packages.Roact)
local Log = require(Packages.Log)

local Assets = require(Plugin.Assets)
local Settings = require(Plugin.Settings)
local Theme = require(Plugin.App.Theme)

local IconButton = require(Plugin.App.Components.IconButton)
local ScrollingFrame = require(Plugin.App.Components.ScrollingFrame)
local Tooltip = require(Plugin.App.Components.Tooltip)
local SlicedImage = require(Plugin.App.Components.SlicedImage)
local Setting = require(script.Setting)

local e = Roact.createElement

local function invertTbl(tbl)
	local new = {}
	for key, value in tbl do
		new[value] = key
	end
	return new
end

local invertedLevels = invertTbl(Log.Level)

local function Navbar(props)
	return Theme.with(function(theme)
		theme = theme.Settings.Navbar

		return e("Frame", {
			Size = UDim2.new(1, 0, 0, 46),
			LayoutOrder = props.layoutOrder,
			BackgroundTransparency = 1,
		}, {
			Back = e(IconButton, {
				icon = Assets.Images.Icons.Back,
				iconSize = 24,
				color = theme.BackButtonColor,
				transparency = props.transparency,

				position = UDim2.new(0, 0, 0.5, 0),
				anchorPoint = Vector2.new(0, 0.5),

				onClick = props.onBack,
			}, {
				Tip = e(Tooltip.Trigger, {
					text = "Back"
				}),
			}),

			Text = e("TextLabel", {
				Text = "Settings",
				Font = Enum.Font.Gotham,
				TextSize = 18,
				TextColor3 = theme.TextColor,
				TextTransparency = props.transparency,

				Size = UDim2.new(1, 0, 1, 0),

				BackgroundTransparency = 1,
			})
		})
	end)
end

local SettingsPage = Roact.Component:extend("SettingsPage")

function SettingsPage:init()
	self.contentSize, self.setContentSize = Roact.createBinding(Vector2.new(0, 0))
end

function SettingsPage:render()
	return Theme.with(function(theme)
		theme = theme.Settings

		return e(ScrollingFrame, {
			size = UDim2.new(1, 0, 1, 0),
			contentSize = self.contentSize,
			transparency = self.props.transparency,
		}, {
			Navbar = e(Navbar, {
				onBack = self.props.onBack,
				transparency = self.props.transparency,
				layoutOrder = 0,
			}),

<<<<<<< HEAD
			OpenScriptsExternally = e(Setting, {
				id = "openScriptsExternally",
				name = "Open Scripts Externally",
				description = "Attempt to open scripts in an external editor",
				transparency = self.props.transparency,
				layoutOrder = 1,
			}),

			Permissions = e(Setting, {
				name = "Third Party Permissions",
				description = "Manage permissions for third party plugins",
				transparency = self.props.transparency,
				layoutOrder = 2,
				customInput = e("TextButton", {
					Text = "",
					BackgroundTransparency = 1,
					Size = UDim2.fromOffset(28, 28),
					Position = UDim2.fromScale(1, 0.5),
					AnchorPoint = Vector2.new(1, 0.5),

					[Roact.Event.Activated] = function()
						self.props.onNavigatePermissions()
					end,
				}, {
					Button = Theme.with(function(theme)
						theme = theme.Checkbox
						return e(SlicedImage, {
							slice = Assets.Slices.RoundedBackground,
							color = theme.Active.BackgroundColor,
							transparency = self.props.transparency,
							size = UDim2.new(1, 0, 1, 0),
						}, {
							Icon = e("ImageLabel", {
								Image = Assets.Images.Icons.Expand,
								ImageColor3 = theme.Active.IconColor,
								ImageTransparency = self.props.transparency,

								Size = UDim2.new(0, 16, 0, 16),
								Position = UDim2.new(0.5, 0, 0.5, 0),
								AnchorPoint = Vector2.new(0.5, 0.5),

								BackgroundTransparency = 1,
							}),
						})
					end),
				}),
			}),

=======
>>>>>>> 658d2117
			ShowNotifications = e(Setting, {
				id = "showNotifications",
				name = "Show Notifications",
				description = "Popup notifications in viewport",
				transparency = self.props.transparency,
<<<<<<< HEAD
				layoutOrder = 3,
=======
				layoutOrder = 1,
			}),

			SyncReminder = e(Setting, {
				id = "syncReminder",
				name = "Sync Reminder",
				description = "Notify to sync when opening a place that has previously been synced",
				transparency = self.props.transparency,
				visible = Settings:getBinding("showNotifications"),
				layoutOrder = 2,
>>>>>>> 658d2117
			}),

			PlaySounds = e(Setting, {
				id = "playSounds",
				name = "Play Sounds",
				description = "Toggle sound effects",
				transparency = self.props.transparency,
				layoutOrder = 4,
			}),

			OpenScriptsExternally = e(Setting, {
				id = "openScriptsExternally",
				name = "Open Scripts Externally",
				description = "EXPERIMENTAL! Attempt to open scripts in an external editor",
				transparency = self.props.transparency,
				layoutOrder = 4,
			}),

			TwoWaySync = e(Setting, {
				id = "twoWaySync",
				name = "Two-Way Sync",
				description = "EXPERIMENTAL! Editing files in Studio will sync them into the filesystem",
				transparency = self.props.transparency,
				layoutOrder = 5,
			}),

			LogLevel = e(Setting, {
				id = "logLevel",
				name = "Log Level",
				description = "Plugin output verbosity level",
				transparency = self.props.transparency,
<<<<<<< HEAD
				layoutOrder = 6,
=======
				layoutOrder = 100,
>>>>>>> 658d2117

				options = invertedLevels,
				showReset = Settings:getBinding("logLevel"):map(function(value)
					return value ~= "Info"
				end),
				onReset = function()
					Settings:set("logLevel", "Info")
				end,
			}),

			TypecheckingEnabled = e(Setting, {
				id = "typecheckingEnabled",
				name = "Typechecking",
				description = "Toggle typechecking on the API surface",
				transparency = self.props.transparency,
<<<<<<< HEAD
				layoutOrder = 7,
=======
				layoutOrder = 101,
>>>>>>> 658d2117
			}),

			Layout = e("UIListLayout", {
				FillDirection = Enum.FillDirection.Vertical,
				SortOrder = Enum.SortOrder.LayoutOrder,

				[Roact.Change.AbsoluteContentSize] = function(object)
					self.setContentSize(object.AbsoluteContentSize)
				end,
			}),

			Padding = e("UIPadding", {
				PaddingLeft = UDim.new(0, 20),
				PaddingRight = UDim.new(0, 20),
			}),
		})
	end)
end

return SettingsPage<|MERGE_RESOLUTION|>--- conflicted
+++ resolved
@@ -88,20 +88,36 @@
 				layoutOrder = 0,
 			}),
 
-<<<<<<< HEAD
-			OpenScriptsExternally = e(Setting, {
-				id = "openScriptsExternally",
-				name = "Open Scripts Externally",
-				description = "Attempt to open scripts in an external editor",
+			ShowNotifications = e(Setting, {
+				id = "showNotifications",
+				name = "Show Notifications",
+				description = "Popup notifications in viewport",
 				transparency = self.props.transparency,
 				layoutOrder = 1,
+			}),
+
+			SyncReminder = e(Setting, {
+				id = "syncReminder",
+				name = "Sync Reminder",
+				description = "Notify to sync when opening a place that has previously been synced",
+				transparency = self.props.transparency,
+				visible = Settings:getBinding("showNotifications"),
+				layoutOrder = 2,
+			}),
+
+			PlaySounds = e(Setting, {
+				id = "playSounds",
+				name = "Play Sounds",
+				description = "Toggle sound effects",
+				transparency = self.props.transparency,
+				layoutOrder = 3,
 			}),
 
 			Permissions = e(Setting, {
 				name = "Third Party Permissions",
 				description = "Manage permissions for third party plugins",
 				transparency = self.props.transparency,
-				layoutOrder = 2,
+				layoutOrder = 4,
 				customInput = e("TextButton", {
 					Text = "",
 					BackgroundTransparency = 1,
@@ -137,43 +153,12 @@
 				}),
 			}),
 
-=======
->>>>>>> 658d2117
-			ShowNotifications = e(Setting, {
-				id = "showNotifications",
-				name = "Show Notifications",
-				description = "Popup notifications in viewport",
-				transparency = self.props.transparency,
-<<<<<<< HEAD
-				layoutOrder = 3,
-=======
-				layoutOrder = 1,
-			}),
-
-			SyncReminder = e(Setting, {
-				id = "syncReminder",
-				name = "Sync Reminder",
-				description = "Notify to sync when opening a place that has previously been synced",
-				transparency = self.props.transparency,
-				visible = Settings:getBinding("showNotifications"),
-				layoutOrder = 2,
->>>>>>> 658d2117
-			}),
-
-			PlaySounds = e(Setting, {
-				id = "playSounds",
-				name = "Play Sounds",
-				description = "Toggle sound effects",
-				transparency = self.props.transparency,
-				layoutOrder = 4,
-			}),
-
 			OpenScriptsExternally = e(Setting, {
 				id = "openScriptsExternally",
 				name = "Open Scripts Externally",
 				description = "EXPERIMENTAL! Attempt to open scripts in an external editor",
 				transparency = self.props.transparency,
-				layoutOrder = 4,
+				layoutOrder = 5,
 			}),
 
 			TwoWaySync = e(Setting, {
@@ -181,7 +166,7 @@
 				name = "Two-Way Sync",
 				description = "EXPERIMENTAL! Editing files in Studio will sync them into the filesystem",
 				transparency = self.props.transparency,
-				layoutOrder = 5,
+				layoutOrder = 6,
 			}),
 
 			LogLevel = e(Setting, {
@@ -189,11 +174,7 @@
 				name = "Log Level",
 				description = "Plugin output verbosity level",
 				transparency = self.props.transparency,
-<<<<<<< HEAD
-				layoutOrder = 6,
-=======
 				layoutOrder = 100,
->>>>>>> 658d2117
 
 				options = invertedLevels,
 				showReset = Settings:getBinding("logLevel"):map(function(value)
@@ -209,11 +190,7 @@
 				name = "Typechecking",
 				description = "Toggle typechecking on the API surface",
 				transparency = self.props.transparency,
-<<<<<<< HEAD
-				layoutOrder = 7,
-=======
 				layoutOrder = 101,
->>>>>>> 658d2117
 			}),
 
 			Layout = e("UIListLayout", {
