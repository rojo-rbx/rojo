local Rojo = script:FindFirstAncestor("Rojo")
local Plugin = Rojo.Plugin
local Packages = Rojo.Packages

local Roact = require(Packages.Roact)
local Log = require(Packages.Log)

local Assets = require(Plugin.Assets)
local Settings = require(Plugin.Settings)
local Theme = require(Plugin.App.Theme)

local IconButton = require(Plugin.App.Components.IconButton)
local ScrollingFrame = require(Plugin.App.Components.ScrollingFrame)
local Tooltip = require(Plugin.App.Components.Tooltip)
local SlicedImage = require(Plugin.App.Components.SlicedImage)
local TextInput = require(Plugin.App.Components.TextInput)
local Setting = require(script.Setting)

local e = Roact.createElement

local function invertTbl(tbl)
	local new = {}
	for key, value in tbl do
		new[value] = key
	end
	return new
end

local invertedLevels = invertTbl(Log.Level)
local confirmationBehaviors = { "Initial", "Always", "Large Changes", "Unlisted PlaceId" }

local function Navbar(props)
	return Theme.with(function(theme)
		theme = theme.Settings.Navbar

		return e("Frame", {
			Size = UDim2.new(1, 0, 0, 46),
			LayoutOrder = props.layoutOrder,
			BackgroundTransparency = 1,
		}, {
			Back = e(IconButton, {
				icon = Assets.Images.Icons.Back,
				iconSize = 24,
				color = theme.BackButtonColor,
				transparency = props.transparency,

				position = UDim2.new(0, 0, 0.5, 0),
				anchorPoint = Vector2.new(0, 0.5),

				onClick = props.onBack,
			}, {
				Tip = e(Tooltip.Trigger, {
					text = "Back",
				}),
			}),

			Text = e("TextLabel", {
				Text = "Settings",
				Font = Enum.Font.Gotham,
				TextSize = 18,
				TextColor3 = theme.TextColor,
				TextTransparency = props.transparency,

				Size = UDim2.new(1, 0, 1, 0),

				BackgroundTransparency = 1,
			}),
		})
	end)
end

local SettingsPage = Roact.Component:extend("SettingsPage")

function SettingsPage:init()
	self.contentSize, self.setContentSize = Roact.createBinding(Vector2.new(0, 0))
end

function SettingsPage:render()
	local layoutOrder = 0
	local function layoutIncrement()
		layoutOrder += 1
		return layoutOrder
	end

	return Theme.with(function(theme)
<<<<<<< HEAD
		return e(ScrollingFrame, {
			size = UDim2.new(1, 0, 1, 0),
			contentSize = self.contentSize,
			transparency = self.props.transparency,
		}, {
=======
		theme = theme.Settings

		return Roact.createFragment({
>>>>>>> 8ff064fe
			Navbar = e(Navbar, {
				onBack = self.props.onBack,
				transparency = self.props.transparency,
				layoutOrder = layoutIncrement(),
			}),
			Content = e(ScrollingFrame, {
				size = UDim2.new(1, 0, 1, -47),
				position = UDim2.new(0, 0, 0, 47),
				contentSize = self.contentSize,
				transparency = self.props.transparency,
			}, {
				ShowNotifications = e(Setting, {
					id = "showNotifications",
					name = "Show Notifications",
					description = "Popup notifications in viewport",
					transparency = self.props.transparency,
					layoutOrder = layoutIncrement(),
				}),

				SyncReminder = e(Setting, {
					id = "syncReminder",
					name = "Sync Reminder",
					description = "Notify to sync when opening a place that has previously been synced",
					transparency = self.props.transparency,
					visible = Settings:getBinding("showNotifications"),
					layoutOrder = layoutIncrement(),
				}),

				ConfirmationBehavior = e(Setting, {
					id = "confirmationBehavior",
					name = "Confirmation Behavior",
					description = "When to prompt for confirmation before syncing",
					transparency = self.props.transparency,
					layoutOrder = layoutIncrement(),

					options = confirmationBehaviors,
				}),

				LargeChangesConfirmationThreshold = e(Setting, {
					id = "largeChangesConfirmationThreshold",
					name = "Confirmation Threshold",
					description = "How many modified instances to be considered a large change",
					transparency = self.props.transparency,
					layoutOrder = layoutIncrement(),
					visible = Settings:getBinding("confirmationBehavior"):map(function(value)
						return value == "Large Changes"
					end),
					input = e(TextInput, {
						size = UDim2.new(0, 40, 0, 28),
						text = Settings:getBinding("largeChangesConfirmationThreshold"):map(function(value)
							return tostring(value)
						end),
						transparency = self.props.transparency,
						enabled = true,
						onEntered = function(text)
							local number = tonumber(string.match(text, "%d+"))
							if number then
								Settings:set("largeChangesConfirmationThreshold", math.clamp(number, 1, 999))
							else
								-- Force text back to last valid value
								Settings:set(
									"largeChangesConfirmationThreshold",
									Settings:get("largeChangesConfirmationThreshold")
								)
							end
						end,
					}),
				}),

				PlaySounds = e(Setting, {
					id = "playSounds",
					name = "Play Sounds",
					description = "Toggle sound effects",
					transparency = self.props.transparency,
					layoutOrder = layoutIncrement(),
				}),

				AutoConnectPlaytestServer = e(Setting, {
					id = "autoConnectPlaytestServer",
					name = "Auto Connect Playtest Server",
					description = "Automatically connect game server to Rojo when playtesting while connected in Edit",
					experimental = true,
					transparency = self.props.transparency,
					layoutOrder = layoutIncrement(),
				}),

				OpenScriptsExternally = e(Setting, {
					id = "openScriptsExternally",
					name = "Open Scripts Externally",
					description = "Attempt to open scripts in an external editor",
					locked = self.props.syncActive,
					experimental = true,
					transparency = self.props.transparency,
					layoutOrder = layoutIncrement(),
				}),

<<<<<<< HEAD
			Permissions = e(Setting, {
				name = "Third Party Permissions",
				description = "Manage permissions for third party plugins",
				transparency = self.props.transparency,
				layoutOrder = 6,
				input = e("TextButton", {
					Text = "",
					BackgroundTransparency = 1,
					Size = UDim2.fromOffset(28, 28),
					Position = UDim2.fromScale(1, 0.5),
					AnchorPoint = Vector2.new(1, 0.5),

					[Roact.Event.Activated] = function()
						self.props.onNavigatePermissions()
					end,
				}, {
					Button = e(SlicedImage, {
						slice = Assets.Slices.RoundedBackground,
						color = theme.Checkbox.Active.BackgroundColor,
						transparency = self.props.transparency,
						size = UDim2.new(1, 0, 1, 0),
					}, {
						Icon = e("ImageLabel", {
							Image = Assets.Images.Icons.Expand,
							ImageColor3 = theme.Checkbox.Active.IconColor,
							ImageTransparency = self.props.transparency,

							Size = UDim2.new(0, 16, 0, 16),
							Position = UDim2.new(0.5, 0, 0.5, 0),
							AnchorPoint = Vector2.new(0.5, 0.5),

							BackgroundTransparency = 1,
						}),
					}),
				}),
			}),

			OpenScriptsExternally = e(Setting, {
				id = "openScriptsExternally",
				name = "Open Scripts Externally",
				description = "Attempt to open scripts in an external editor",
				locked = self.props.syncActive,
				experimental = true,
				transparency = self.props.transparency,
				layoutOrder = layoutIncrement(),
			}),
=======
				TwoWaySync = e(Setting, {
					id = "twoWaySync",
					name = "Two-Way Sync",
					description = "Editing files in Studio will sync them into the filesystem",
					locked = self.props.syncActive,
					experimental = true,
					transparency = self.props.transparency,
					layoutOrder = layoutIncrement(),
				}),
>>>>>>> 8ff064fe

				LogLevel = e(Setting, {
					id = "logLevel",
					name = "Log Level",
					description = "Plugin output verbosity level",
					developerDebug = true,
					transparency = self.props.transparency,
					layoutOrder = layoutIncrement(),

					options = invertedLevels,
					showReset = Settings:getBinding("logLevel"):map(function(value)
						return value ~= "Info"
					end),
					onReset = function()
						Settings:set("logLevel", "Info")
					end,
				}),

				TypecheckingEnabled = e(Setting, {
					id = "typecheckingEnabled",
					name = "Typechecking",
					description = "Toggle typechecking on the API surface",
					developerDebug = true,
					transparency = self.props.transparency,
					layoutOrder = layoutIncrement(),
				}),

				TimingLogsEnabled = e(Setting, {
					id = "timingLogsEnabled",
					name = "Timing Logs",
					description = "Toggle logging timing of internal actions for benchmarking Rojo performance",
					developerDebug = true,
					transparency = self.props.transparency,
					layoutOrder = layoutIncrement(),
				}),

				Layout = e("UIListLayout", {
					FillDirection = Enum.FillDirection.Vertical,
					SortOrder = Enum.SortOrder.LayoutOrder,

					[Roact.Change.AbsoluteContentSize] = function(object)
						self.setContentSize(object.AbsoluteContentSize)
					end,
				}),

				Padding = e("UIPadding", {
					PaddingLeft = UDim.new(0, 20),
					PaddingRight = UDim.new(0, 20),
				}),
			}),
		})
	end)
end

return SettingsPage<|MERGE_RESOLUTION|>--- conflicted
+++ resolved
@@ -83,17 +83,7 @@
 	end
 
 	return Theme.with(function(theme)
-<<<<<<< HEAD
-		return e(ScrollingFrame, {
-			size = UDim2.new(1, 0, 1, 0),
-			contentSize = self.contentSize,
-			transparency = self.props.transparency,
-		}, {
-=======
-		theme = theme.Settings
-
 		return Roact.createFragment({
->>>>>>> 8ff064fe
 			Navbar = e(Navbar, {
 				onBack = self.props.onBack,
 				transparency = self.props.transparency,
@@ -180,6 +170,43 @@
 					layoutOrder = layoutIncrement(),
 				}),
 
+				Permissions = e(Setting, {
+					name = "Third Party Permissions",
+					description = "Manage permissions for third party plugins",
+					transparency = self.props.transparency,
+					layoutOrder = layoutIncrement(),
+					input = e("TextButton", {
+						Text = "",
+						BackgroundTransparency = 1,
+						Size = UDim2.fromOffset(28, 28),
+						Position = UDim2.fromScale(1, 0.5),
+						AnchorPoint = Vector2.new(1, 0.5),
+
+						[Roact.Event.Activated] = function()
+							self.props.onNavigatePermissions()
+						end,
+					}, {
+						Button = e(SlicedImage, {
+							slice = Assets.Slices.RoundedBackground,
+							color = theme.Checkbox.Active.BackgroundColor,
+							transparency = self.props.transparency,
+							size = UDim2.new(1, 0, 1, 0),
+						}, {
+							Icon = e("ImageLabel", {
+								Image = Assets.Images.Icons.Expand,
+								ImageColor3 = theme.Checkbox.Active.IconColor,
+								ImageTransparency = self.props.transparency,
+
+								Size = UDim2.new(0, 16, 0, 16),
+								Position = UDim2.new(0.5, 0, 0.5, 0),
+								AnchorPoint = Vector2.new(0.5, 0.5),
+
+								BackgroundTransparency = 1,
+							}),
+						}),
+					}),
+				}),
+
 				OpenScriptsExternally = e(Setting, {
 					id = "openScriptsExternally",
 					name = "Open Scripts Externally",
@@ -190,54 +217,6 @@
 					layoutOrder = layoutIncrement(),
 				}),
 
-<<<<<<< HEAD
-			Permissions = e(Setting, {
-				name = "Third Party Permissions",
-				description = "Manage permissions for third party plugins",
-				transparency = self.props.transparency,
-				layoutOrder = 6,
-				input = e("TextButton", {
-					Text = "",
-					BackgroundTransparency = 1,
-					Size = UDim2.fromOffset(28, 28),
-					Position = UDim2.fromScale(1, 0.5),
-					AnchorPoint = Vector2.new(1, 0.5),
-
-					[Roact.Event.Activated] = function()
-						self.props.onNavigatePermissions()
-					end,
-				}, {
-					Button = e(SlicedImage, {
-						slice = Assets.Slices.RoundedBackground,
-						color = theme.Checkbox.Active.BackgroundColor,
-						transparency = self.props.transparency,
-						size = UDim2.new(1, 0, 1, 0),
-					}, {
-						Icon = e("ImageLabel", {
-							Image = Assets.Images.Icons.Expand,
-							ImageColor3 = theme.Checkbox.Active.IconColor,
-							ImageTransparency = self.props.transparency,
-
-							Size = UDim2.new(0, 16, 0, 16),
-							Position = UDim2.new(0.5, 0, 0.5, 0),
-							AnchorPoint = Vector2.new(0.5, 0.5),
-
-							BackgroundTransparency = 1,
-						}),
-					}),
-				}),
-			}),
-
-			OpenScriptsExternally = e(Setting, {
-				id = "openScriptsExternally",
-				name = "Open Scripts Externally",
-				description = "Attempt to open scripts in an external editor",
-				locked = self.props.syncActive,
-				experimental = true,
-				transparency = self.props.transparency,
-				layoutOrder = layoutIncrement(),
-			}),
-=======
 				TwoWaySync = e(Setting, {
 					id = "twoWaySync",
 					name = "Two-Way Sync",
@@ -247,7 +226,6 @@
 					transparency = self.props.transparency,
 					layoutOrder = layoutIncrement(),
 				}),
->>>>>>> 8ff064fe
 
 				LogLevel = e(Setting, {
 					id = "logLevel",
