local TextService = game:GetService("TextService")
local StudioService = game:GetService("StudioService")

local Rojo = script:FindFirstAncestor("Rojo")
local Plugin = Rojo.Plugin
local Packages = Rojo.Packages

local Roact = require(Packages.Roact)
local Flipper = require(Packages.Flipper)
local Log = require(Packages.Log)

local bindingUtil = require(script.Parent.bindingUtil)

local Theme = require(Plugin.App.Theme)
local Assets = require(Plugin.Assets)

local BorderedContainer = require(Plugin.App.Components.BorderedContainer)
local TextButton = require(Plugin.App.Components.TextButton)

local baseClock = DateTime.now().UnixTimestampMillis

local e = Roact.createElement

local Notification = Roact.Component:extend("Notification")

function Notification:init()
	self.motor = Flipper.SingleMotor.new(0)
	self.binding = bindingUtil.fromMotor(self.motor)

	self.lifetime = self.props.timeout

	self.motor:onStep(function(value)
		if value <= 0 and self.props.onClose then
			self.props.onClose()
		end
	end)
end

function Notification:dismiss()
	self.motor:setGoal(
		Flipper.Spring.new(0, {
			frequency = 5,
			dampingRatio = 1,
		})
	)
end

function Notification:didMount()
	self.motor:setGoal(
		Flipper.Spring.new(1, {
			frequency = 3,
			dampingRatio = 1,
		})
	)

	self.props.soundPlayer:play(Assets.Sounds.Notification)

	self.timeout = task.spawn(function()
		local clock = os.clock()
		local seen = false
		while task.wait(1/10) do
			local now = os.clock()
			local dt = now - clock
			clock = now

			if not seen then
				seen = StudioService.ActiveScript == nil
			end

			if not seen then
				-- Don't run down timer before being viewed
				continue
			end

			self.lifetime -= dt
			if self.lifetime <= 0 then
				self:dismiss()
				break
			end
		end
	end)
end

function Notification:willUnmount()
	task.cancel(self.timeout)
end

function Notification:render()
<<<<<<< HEAD
	local time = DateTime.fromUnixTimestampMillis(self.props.timestamp)
	local infoText =
		time:FormatLocalTime("LTS", "en-us") ..
		(if self.props.source then " • From: " .. self.props.source else "")
=======
	local transparency = self.binding:map(function(value)
		return 1 - value
	end)
>>>>>>> 658d2117

	local textBounds = TextService:GetTextSize(
		self.props.text,
		15,
		Enum.Font.GothamMedium,
		Vector2.new(350, 700)
	)

<<<<<<< HEAD
	local infoTextBounds = TextService:GetTextSize(
		infoText,
		12,
		Enum.Font.Gotham,
		Vector2.new(350, 14)
	)

	local textWidth = math.max(infoTextBounds.X, textBounds.X)

	local transparency = self.binding:map(function(value)
		return 1 - value
	end)

	local size = self.binding:map(function(value)
		return UDim2.fromOffset(
			(35+40+textWidth)*value,
			math.max(16+20+textBounds.Y, 54)
=======
	local actionButtons = {}
	local buttonsX = 0
	if self.props.actions then
		local count = 0
		for key, action in self.props.actions do
			actionButtons[key] = e(TextButton, {
				text = action.text,
				style = action.style,
				onClick = function()
					local success, err = pcall(action.onClick, self)
					if not success then
						Log.warn("Error in notification action: " .. tostring(err))
					end
				end,
				layoutOrder = -action.layoutOrder,
				transparency = transparency,
			})

			buttonsX += TextService:GetTextSize(
				action.text, 18, Enum.Font.GothamMedium,
				Vector2.new(math.huge, math.huge)
			).X + 30

			count += 1
		end

		buttonsX += (count - 1) * 5
	end

	local paddingY, logoSize = 20, 32
	local actionsY = if self.props.actions then 35 else 0
	local contentX = math.max(textBounds.X, buttonsX)

	local size = self.binding:map(function(value)
		return UDim2.fromOffset(
			(35 + 40 + contentX) * value,
			5 + actionsY + paddingY + math.max(logoSize, textBounds.Y)
>>>>>>> 658d2117
		)
	end)

	return Theme.with(function(theme)
		return e("TextButton", {
			BackgroundTransparency = 1,
			Size = size,
			LayoutOrder = self.props.layoutOrder,
			Text = "",
			ClipsDescendants = true,

			[Roact.Event.Activated] = function()
				self:dismiss()
			end,
		}, {
			e(BorderedContainer, {
				transparency = transparency,
				size = UDim2.new(1, 0, 1, 0),
			}, {
<<<<<<< HEAD
				TextContainer = e("Frame", {
					Size = UDim2.new(1, 0, 1, -20),
					Position = UDim2.new(0, 0, 0, 10),
=======
				Contents = e("Frame", {
					Size = UDim2.new(0, 35 + contentX, 1, -paddingY),
					Position = UDim2.new(0, 0, 0, paddingY / 2),
>>>>>>> 658d2117
					BackgroundTransparency = 1
				}, {
					Logo = e("ImageLabel", {
						ImageTransparency = transparency,
						Image = if self.props.thirdParty then Assets.Images.ThirdPartyPlugin else Assets.Images.PluginButton,
						BackgroundTransparency = 1,
						Size = UDim2.new(0, logoSize, 0, logoSize),
						Position = UDim2.new(0, 0, 0, 0),
						AnchorPoint = Vector2.new(0, 0),
					}),
					Message = e("TextLabel", {
						Text = self.props.text,
						Font = Enum.Font.GothamMedium,
						TextSize = 15,
						TextColor3 = theme.Notification.InfoColor,
						TextTransparency = transparency,
						TextXAlignment = Enum.TextXAlignment.Left,
						TextWrapped = true,

						Size = UDim2.new(0, textBounds.X, 0, textBounds.Y),
						Position = UDim2.fromOffset(38, 0),

						LayoutOrder = 1,
						BackgroundTransparency = 1,
					}),
<<<<<<< HEAD
					Info = e("TextLabel", {
						Text = infoText,
						Font = Enum.Font.Gotham,
						TextSize = 12,
						TextColor3 = theme.Notification.InfoColor,
						TextTransparency = transparency,
						TextXAlignment = Enum.TextXAlignment.Left,

						Size = UDim2.new(1, -38, 0, 14),
						Position = UDim2.new(0, 38, 1, -14),

						LayoutOrder = 1,
=======
					Actions = if self.props.actions then e("Frame", {
						Size = UDim2.new(1, -40, 0, 35),
						Position = UDim2.new(1, 0, 1, 0),
						AnchorPoint = Vector2.new(1, 1),
>>>>>>> 658d2117
						BackgroundTransparency = 1,
					}, {
						Layout = e("UIListLayout", {
							FillDirection = Enum.FillDirection.Horizontal,
							HorizontalAlignment = Enum.HorizontalAlignment.Right,
							VerticalAlignment = Enum.VerticalAlignment.Center,
							SortOrder = Enum.SortOrder.LayoutOrder,
							Padding = UDim.new(0, 5),
						}),
						Buttons = Roact.createFragment(actionButtons),
					}) else nil,
				}),

				Padding = e("UIPadding", {
					PaddingLeft = UDim.new(0, 12),
					PaddingRight = UDim.new(0, 12),
				}),
			})
		})
	end)
end

local Notifications = Roact.Component:extend("Notifications")

function Notifications:render()
	local notifs = {}

<<<<<<< HEAD
	for index, notif in ipairs(self.props.notifications) do
		local props = {
			soundPlayer = self.props.soundPlayer,
=======
	for id, notif in self.props.notifications do
		notifs["NotifID_" .. id] = e(Notification, {
			soundPlayer = self.props.soundPlayer,
			text = notif.text,
			timestamp = notif.timestamp,
			timeout = notif.timeout,
			actions = notif.actions,
>>>>>>> 658d2117
			layoutOrder = (notif.timestamp - baseClock),
			onClose = function()
				self.props.onClose(id)
			end,
		}
		for key, value in notif do
			props[key] = value
		end

		notifs[notif] = e(Notification, props)
	end

	return Roact.createFragment(notifs)
end

return Notifications<|MERGE_RESOLUTION|>--- conflicted
+++ resolved
@@ -86,16 +86,9 @@
 end
 
 function Notification:render()
-<<<<<<< HEAD
-	local time = DateTime.fromUnixTimestampMillis(self.props.timestamp)
-	local infoText =
-		time:FormatLocalTime("LTS", "en-us") ..
-		(if self.props.source then " • From: " .. self.props.source else "")
-=======
 	local transparency = self.binding:map(function(value)
 		return 1 - value
 	end)
->>>>>>> 658d2117
 
 	local textBounds = TextService:GetTextSize(
 		self.props.text,
@@ -104,25 +97,6 @@
 		Vector2.new(350, 700)
 	)
 
-<<<<<<< HEAD
-	local infoTextBounds = TextService:GetTextSize(
-		infoText,
-		12,
-		Enum.Font.Gotham,
-		Vector2.new(350, 14)
-	)
-
-	local textWidth = math.max(infoTextBounds.X, textBounds.X)
-
-	local transparency = self.binding:map(function(value)
-		return 1 - value
-	end)
-
-	local size = self.binding:map(function(value)
-		return UDim2.fromOffset(
-			(35+40+textWidth)*value,
-			math.max(16+20+textBounds.Y, 54)
-=======
 	local actionButtons = {}
 	local buttonsX = 0
 	if self.props.actions then
@@ -160,7 +134,6 @@
 		return UDim2.fromOffset(
 			(35 + 40 + contentX) * value,
 			5 + actionsY + paddingY + math.max(logoSize, textBounds.Y)
->>>>>>> 658d2117
 		)
 	end)
 
@@ -180,15 +153,9 @@
 				transparency = transparency,
 				size = UDim2.new(1, 0, 1, 0),
 			}, {
-<<<<<<< HEAD
-				TextContainer = e("Frame", {
-					Size = UDim2.new(1, 0, 1, -20),
-					Position = UDim2.new(0, 0, 0, 10),
-=======
 				Contents = e("Frame", {
 					Size = UDim2.new(0, 35 + contentX, 1, -paddingY),
 					Position = UDim2.new(0, 0, 0, paddingY / 2),
->>>>>>> 658d2117
 					BackgroundTransparency = 1
 				}, {
 					Logo = e("ImageLabel", {
@@ -214,25 +181,10 @@
 						LayoutOrder = 1,
 						BackgroundTransparency = 1,
 					}),
-<<<<<<< HEAD
-					Info = e("TextLabel", {
-						Text = infoText,
-						Font = Enum.Font.Gotham,
-						TextSize = 12,
-						TextColor3 = theme.Notification.InfoColor,
-						TextTransparency = transparency,
-						TextXAlignment = Enum.TextXAlignment.Left,
-
-						Size = UDim2.new(1, -38, 0, 14),
-						Position = UDim2.new(0, 38, 1, -14),
-
-						LayoutOrder = 1,
-=======
 					Actions = if self.props.actions then e("Frame", {
 						Size = UDim2.new(1, -40, 0, 35),
 						Position = UDim2.new(1, 0, 1, 0),
 						AnchorPoint = Vector2.new(1, 1),
->>>>>>> 658d2117
 						BackgroundTransparency = 1,
 					}, {
 						Layout = e("UIListLayout", {
@@ -260,11 +212,6 @@
 function Notifications:render()
 	local notifs = {}
 
-<<<<<<< HEAD
-	for index, notif in ipairs(self.props.notifications) do
-		local props = {
-			soundPlayer = self.props.soundPlayer,
-=======
 	for id, notif in self.props.notifications do
 		notifs["NotifID_" .. id] = e(Notification, {
 			soundPlayer = self.props.soundPlayer,
@@ -272,17 +219,13 @@
 			timestamp = notif.timestamp,
 			timeout = notif.timeout,
 			actions = notif.actions,
->>>>>>> 658d2117
+			source = notif.source,
+			thirdParty = notif.thirdParty,
 			layoutOrder = (notif.timestamp - baseClock),
 			onClose = function()
 				self.props.onClose(id)
 			end,
-		}
-		for key, value in notif do
-			props[key] = value
-		end
-
-		notifs[notif] = e(Notification, props)
+		})
 	end
 
 	return Roact.createFragment(notifs)
