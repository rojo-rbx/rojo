local StudioService = game:GetService("StudioService")

local Rojo = script:FindFirstAncestor("Rojo")
local Plugin = Rojo.Plugin
local Packages = Rojo.Packages

local Roact = require(Packages.Roact)
local Flipper = require(Packages.Flipper)
local Log = require(Packages.Log)

local Theme = require(Plugin.App.Theme)
local Assets = require(Plugin.Assets)
local bindingUtil = require(Plugin.App.bindingUtil)
local getTextBoundsAsync = require(Plugin.App.getTextBoundsAsync)
local getThirdPartyIcon = require(Plugin.getThirdPartyIcon)

local BorderedContainer = require(Plugin.App.Components.BorderedContainer)
local TextButton = require(Plugin.App.Components.TextButton)

local baseClock = DateTime.now().UnixTimestampMillis

local e = Roact.createElement

local Notification = Roact.Component:extend("Notification")

function Notification:init()
	self.motor = Flipper.SingleMotor.new(0)
	self.binding = bindingUtil.fromMotor(self.motor)

	self.lifetime = self.props.timeout

	self.motor:onStep(function(value)
		if value <= 0 and self.props.onClose then
			self.props.onClose()
		end
	end)
end

function Notification:dismiss()
	self.motor:setGoal(Flipper.Spring.new(0, {
		frequency = 5,
		dampingRatio = 1,
	}))
end

function Notification:didMount()
	self.motor:setGoal(Flipper.Spring.new(1, {
		frequency = 3,
		dampingRatio = 1,
	}))

	self.props.soundPlayer:play(Assets.Sounds.Notification)

	self.timeout = task.spawn(function()
		local clock = os.clock()
		local seen = false
		while task.wait(1 / 10) do
			local now = os.clock()
			local dt = now - clock
			clock = now

			if not seen then
				seen = StudioService.ActiveScript == nil
			end

			if not seen then
				-- Don't run down timer before being viewed
				continue
			end

			self.lifetime -= dt
			if self.lifetime <= 0 then
				self:dismiss()
				break
			end
		end
	end)
end

function Notification:willUnmount()
	task.cancel(self.timeout)
end

function Notification:render()
	local transparency = self.binding:map(function(value)
		return 1 - value
	end)

	return Theme.with(function(theme)
		local actionButtons = {}
		local buttonsX = 0
		if self.props.actions then
			local count = 0
			for key, action in self.props.actions do
				actionButtons[key] = e(TextButton, {
					text = action.text,
					style = action.style,
					onClick = function()
						local success, err = pcall(action.onClick, self)
						if not success then
							Log.warn("Error in notification action: " .. tostring(err))
						end
					end,
					layoutOrder = -action.layoutOrder,
					transparency = transparency,
				})

				buttonsX += getTextBoundsAsync(action.text, theme.Font.Main, theme.TextSize.Large, math.huge).X + (theme.TextSize.Body * 2)

				count += 1
			end

			buttonsX += (count - 1) * 5
		end

		local thirdPartyName = ""
		if self.props.thirdParty and self.props.callerInfo then
			thirdPartyName = self.props.callerInfo.Name .. " by " .. self.props.callerInfo.Creator.Name
		end

		local paddingY, logoSize = 20, 32
<<<<<<< HEAD
		local actionsY = if self.props.actions then 35 else 0
		local thirdPartyBounds = if self.props.thirdParty
			then getTextBoundsAsync(thirdPartyName, theme.Font.Main, theme.TextSize.Body, math.huge)
				+ (
					if self.props.callerInfo.Creator.HasVerifiedBadge
						then Vector2.new(theme.TextSize.Body + 5, 0)
						else Vector2.zero
				)
			else Vector2.zero
		local textXSpace = math.max(250, thirdPartyBounds.X, buttonsX) + 35
		local textBounds = Vector2.new(
			textXSpace,
			getTextBoundsAsync(self.props.text, theme.Font.Main, theme.TextSize.Body, textXSpace).Y
		)
		local contentX = math.max(textBounds.X, buttonsX, thirdPartyBounds.X)
=======
		local actionsY = if self.props.actions then 37 else 0
		local textXSpace = math.max(250, buttonsX) + 35
		local textBounds = getTextBoundsAsync(self.props.text, theme.Font.Main, theme.TextSize.Body, textXSpace)
		local contentX = math.max(textBounds.X, buttonsX)
>>>>>>> c45271be

		local size = self.binding:map(function(value)
			return UDim2.fromOffset(
				(35 + 40 + contentX) * value,
				5 + actionsY + thirdPartyBounds.Y + paddingY + math.max(logoSize, textBounds.Y)
			)
		end)

		local logoAssetId = if self.props.thirdParty
			then getThirdPartyIcon(self.props.callerInfo.Source)
			else Assets.Images.PluginButton

		return e("TextButton", {
			BackgroundTransparency = 1,
			Size = size,
			LayoutOrder = self.props.layoutOrder,
			Text = "",
			ClipsDescendants = true,

			[Roact.Event.Activated] = function()
				self:dismiss()
			end,
		}, {
			e(BorderedContainer, {
				transparency = transparency,
				size = UDim2.new(1, 0, 1, 0),
			}, {
				Contents = e("Frame", {
					Size = UDim2.new(1, 0, 1, 0),
					BackgroundTransparency = 1,
				}, {
					Logo = e("ImageLabel", {
						ImageTransparency = transparency,
						Image = logoAssetId,
						BackgroundTransparency = 1,
						Size = UDim2.new(0, logoSize, 0, logoSize),
						Position = UDim2.new(0, 0, 0, 0),
						AnchorPoint = Vector2.new(0, 0),
					}),
					ThirdPartyName = if self.props.thirdParty
						then e(
							"TextLabel",
							{
								Text = thirdPartyName,
								FontFace = theme.Font.Main,
								TextSize = theme.TextSize.Body,
								TextColor3 = theme.SubTextColor,
								TextTransparency = transparency,
								TextXAlignment = Enum.TextXAlignment.Left,
								TextYAlignment = Enum.TextYAlignment.Top,
								Size = UDim2.new(0, 0, 0, thirdPartyBounds.Y),
								AutomaticSize = Enum.AutomaticSize.X,
								Position = UDim2.fromOffset(35, 0),

								LayoutOrder = 1,
								BackgroundTransparency = 1,
							},
							if self.props.callerInfo and self.props.callerInfo.Creator.HasVerifiedBadge
								then e("ImageLabel", {
									Image = Assets.Images.Icons.Verified,
									BackgroundTransparency = 1,
									SizeConstraint = Enum.SizeConstraint.RelativeYY,
									AnchorPoint = Vector2.new(0, 0.5),
									Position = UDim2.new(1, 3, 0.5, 0),
									Size = UDim2.fromScale(0.8, 0.8),
								})
								else nil
						)
						else nil,
					Info = e("TextLabel", {
						Text = self.props.text,
						FontFace = theme.Font.Main,
						TextSize = theme.TextSize.Body,
						TextColor3 = theme.Notification.InfoColor,
						TextTransparency = transparency,
						TextXAlignment = Enum.TextXAlignment.Left,
						TextYAlignment = Enum.TextYAlignment.Center,
						TextWrapped = true,

<<<<<<< HEAD
						Size = UDim2.new(1, -35, 1, -actionsY - thirdPartyBounds.Y),
						Position = UDim2.fromOffset(35, thirdPartyBounds.Y),
=======
						Size = UDim2.new(0, textBounds.X, 1, -actionsY),
						Position = UDim2.fromOffset(35, 0),
>>>>>>> c45271be

						LayoutOrder = 1,
						BackgroundTransparency = 1,
					}),
					Actions = if self.props.actions
						then e("Frame", {
							Size = UDim2.new(1, -40, 0, actionsY),
							Position = UDim2.new(1, 0, 1, 0),
							AnchorPoint = Vector2.new(1, 1),
							BackgroundTransparency = 1,
						}, {
							Layout = e("UIListLayout", {
								FillDirection = Enum.FillDirection.Horizontal,
								HorizontalAlignment = Enum.HorizontalAlignment.Right,
								VerticalAlignment = Enum.VerticalAlignment.Center,
								SortOrder = Enum.SortOrder.LayoutOrder,
								Padding = UDim.new(0, 5),
							}),
							Buttons = Roact.createFragment(actionButtons),
						})
						else nil,
				}),
				Actions = if self.props.actions
					then e("Frame", {
						Size = UDim2.new(1, -40, 0, 35),
						Position = UDim2.new(1, 0, 1, 0),
						AnchorPoint = Vector2.new(1, 1),
						BackgroundTransparency = 1,
					}, {
						Layout = e("UIListLayout", {
							FillDirection = Enum.FillDirection.Horizontal,
							HorizontalAlignment = Enum.HorizontalAlignment.Right,
							VerticalAlignment = Enum.VerticalAlignment.Center,
							SortOrder = Enum.SortOrder.LayoutOrder,
							Padding = UDim.new(0, 5),
						}),
						Buttons = Roact.createFragment(actionButtons),
					})
					else nil,

				Padding = e("UIPadding", {
					PaddingLeft = UDim.new(0, 17),
					PaddingRight = UDim.new(0, 15),
					PaddingTop = UDim.new(0, paddingY / 2),
					PaddingBottom = UDim.new(0, paddingY / 2),
				}),
			}),
		})
	end)
end

local Notifications = Roact.Component:extend("Notifications")

function Notifications:render()
	local notifs = {}

	for id, notif in self.props.notifications do
		notifs["NotifID_" .. id] = e(Notification, {
			layoutOrder = (notif.timestamp - baseClock),
			text = notif.text,
			timestamp = notif.timestamp,
			timeout = notif.timeout,
			actions = notif.actions,
			soundPlayer = self.props.soundPlayer,
			thirdParty = notif.thirdParty,
			callerInfo = notif.callerInfo,
			onClose = function()
				self.props.onClose(id)
			end,
		})
	end

	return Roact.createFragment(notifs)
end

return Notifications<|MERGE_RESOLUTION|>--- conflicted
+++ resolved
@@ -119,8 +119,7 @@
 		end
 
 		local paddingY, logoSize = 20, 32
-<<<<<<< HEAD
-		local actionsY = if self.props.actions then 35 else 0
+		local actionsY = if self.props.actions then 37 else 0
 		local thirdPartyBounds = if self.props.thirdParty
 			then getTextBoundsAsync(thirdPartyName, theme.Font.Main, theme.TextSize.Body, math.huge)
 				+ (
@@ -130,17 +129,8 @@
 				)
 			else Vector2.zero
 		local textXSpace = math.max(250, thirdPartyBounds.X, buttonsX) + 35
-		local textBounds = Vector2.new(
-			textXSpace,
-			getTextBoundsAsync(self.props.text, theme.Font.Main, theme.TextSize.Body, textXSpace).Y
-		)
-		local contentX = math.max(textBounds.X, buttonsX, thirdPartyBounds.X)
-=======
-		local actionsY = if self.props.actions then 37 else 0
-		local textXSpace = math.max(250, buttonsX) + 35
 		local textBounds = getTextBoundsAsync(self.props.text, theme.Font.Main, theme.TextSize.Body, textXSpace)
-		local contentX = math.max(textBounds.X, buttonsX)
->>>>>>> c45271be
+		local contentX = math.max(textBounds.X, thirdPartyBounds.X, buttonsX)
 
 		local size = self.binding:map(function(value)
 			return UDim2.fromOffset(
@@ -220,13 +210,8 @@
 						TextYAlignment = Enum.TextYAlignment.Center,
 						TextWrapped = true,
 
-<<<<<<< HEAD
-						Size = UDim2.new(1, -35, 1, -actionsY - thirdPartyBounds.Y),
+						Size = UDim2.new(0, textBounds.X, 1, -actionsY - thirdPartyBounds.Y),
 						Position = UDim2.fromOffset(35, thirdPartyBounds.Y),
-=======
-						Size = UDim2.new(0, textBounds.X, 1, -actionsY),
-						Position = UDim2.fromOffset(35, 0),
->>>>>>> c45271be
 
 						LayoutOrder = 1,
 						BackgroundTransparency = 1,
