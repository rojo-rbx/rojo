local ChangeHistoryService = game:GetService("ChangeHistoryService")
local Players = game:GetService("Players")
local ServerStorage = game:GetService("ServerStorage")
local RunService = game:GetService("RunService")

local Rojo = script:FindFirstAncestor("Rojo")
local Plugin = Rojo.Plugin
local Packages = Rojo.Packages

local Roact = require(Packages.Roact)
local Log = require(Packages.Log)

local Assets = require(Plugin.Assets)
local Version = require(Plugin.Version)
local Config = require(Plugin.Config)
local Settings = require(Plugin.Settings)
local strict = require(Plugin.strict)
local Dictionary = require(Plugin.Dictionary)
local ServeSession = require(Plugin.ServeSession)
local ApiContext = require(Plugin.ApiContext)
local PatchSet = require(Plugin.PatchSet)
local preloadAssets = require(Plugin.preloadAssets)
local soundPlayer = require(Plugin.soundPlayer)
local ignorePlaceIds = require(Plugin.ignorePlaceIds)
local Theme = require(script.Theme)

local Page = require(script.Page)
local Notifications = require(script.Notifications)
local Tooltip = require(script.Components.Tooltip)
local StudioPluginAction = require(script.Components.Studio.StudioPluginAction)
local StudioToolbar = require(script.Components.Studio.StudioToolbar)
local StudioToggleButton = require(script.Components.Studio.StudioToggleButton)
local StudioPluginGui = require(script.Components.Studio.StudioPluginGui)
local StudioPluginContext = require(script.Components.Studio.StudioPluginContext)
local StatusPages = require(script.StatusPages)

local AppStatus = strict("AppStatus", {
	NotConnected = "NotConnected",
	Settings = "Settings",
	Connecting = "Connecting",
	Confirming = "Confirming",
	Connected = "Connected",
	Error = "Error",
})

local e = Roact.createElement

local App = Roact.Component:extend("App")

function App:init()
	preloadAssets()

	local priorHost, priorPort = self:getPriorEndpoint()
	self.host, self.setHost = Roact.createBinding(priorHost or "")
	self.port, self.setPort = Roact.createBinding(priorPort or "")

	self.confirmationBindable = Instance.new("BindableEvent")
	self.confirmationEvent = self.confirmationBindable.Event
	self.notifId = 0

	self.waypointConnection = ChangeHistoryService.OnUndo:Connect(function(action: string)
		if string.find(action, "^Rojo: Patch") then
			local message = string.format("You've undone '%s'.\nIf this was not intended, please Redo in the topbar or with Ctrl/⌘+Y.", action)
			Log.warn(message)
			self:addNotification(message, 10)
		end
	end)

	self:setState({
		appStatus = AppStatus.NotConnected,
		guiEnabled = false,
		confirmData = {},
		patchData = {
			patch = PatchSet.newEmpty(),
			timestamp = os.time(),
		},
		notifications = {},
		toolbarIcon = Assets.Images.PluginButton,
	})

	if
		RunService:IsEdit()
		and self.serveSession == nil
		and Settings:get("syncReminder")
		and self:getLastSyncTimestamp()
	then
		self:addNotification("You've previously synced this place. Would you like to reconnect?", 300, {
			Connect = {
				text = "Connect",
				style = "Solid",
				layoutOrder = 1,
				onClick = function(notification)
					notification:dismiss()
					self:startSession()
				end
			},
			Dismiss = {
				text = "Dismiss",
				style = "Bordered",
				layoutOrder = 2,
				onClick = function(notification)
					notification:dismiss()
				end,
			},
		})
	end
end

<<<<<<< HEAD
function App:didUnmount()
	self.waypointConnection:Disconnect()
	self.confirmationBindable:Destroy()
end

function App:addNotification(text: string, timeout: number?)
=======
function App:addNotification(text: string, timeout: number?, actions: { [string]: {text: string, style: string, layoutOrder: number, onClick: (any) -> ()} }?)
>>>>>>> 658d2117
	if not Settings:get("showNotifications") then
		return
	end

	self.notifId += 1
	local id = self.notifId

	local notifications = table.clone(self.state.notifications)
	notifications[id] = {
		text = text,
		timestamp = DateTime.now().UnixTimestampMillis,
		timeout = timeout or 3,
		actions = actions,
	}

	self:setState({
		notifications = notifications,
	})

	return function()
		self:closeNotification(id)
	end
end

function App:closeNotification(id: number)
	local notifications = table.clone(self.state.notifications)
	notifications[id] = nil

	self:setState({
		notifications = notifications,
	})
end

function App:getPriorEndpoint()
	local priorEndpoints = Settings:get("priorEndpoints")
	if not priorEndpoints then return end

	local id = tostring(game.PlaceId)
	if ignorePlaceIds[id] then return end

	local place = priorEndpoints[id]
	if not place then return end

	return place.host, place.port
end

function App:getLastSyncTimestamp()
	local priorEndpoints = Settings:get("priorEndpoints")
	if not priorEndpoints then return end

	local id = tostring(game.PlaceId)
	if ignorePlaceIds[id] then return end

	local place = priorEndpoints[id]
	if not place then return end

	return place.timestamp
end

function App:setPriorEndpoint(host: string, port: string)
	local priorEndpoints = Settings:get("priorEndpoints")
	if not priorEndpoints then
		priorEndpoints = {}
	end

	-- Clear any stale saves to avoid disc bloat
	for placeId, endpoint in priorEndpoints do
		if os.time() - endpoint.timestamp > 12_960_000 then
			priorEndpoints[placeId] = nil
			Log.trace("Cleared stale saved endpoint for {}", placeId)
		end
	end

	local id = tostring(game.PlaceId)
	if ignorePlaceIds[id] then return end

	priorEndpoints[id] = {
		host = if host ~= Config.defaultHost then host else nil,
		port = if port ~= Config.defaultPort then port else nil,
		timestamp = os.time(),
	}
	Log.trace("Saved last used endpoint for {}", game.PlaceId)


	Settings:set("priorEndpoints", priorEndpoints)
end

function App:getHostAndPort()
	local host = self.host:getValue()
	local port = self.port:getValue()

	local host = if #host > 0 then host else Config.defaultHost
	local port = if #port > 0 then port else Config.defaultPort

	return host, port
end

function App:claimSyncLock()
	if #Players:GetPlayers() == 0 then
		Log.trace("Skipping sync lock because this isn't in Team Create")
		return true
	end

	local lock = ServerStorage:FindFirstChild("__Rojo_SessionLock")
	if not lock then
		lock = Instance.new("ObjectValue")
		lock.Name = "__Rojo_SessionLock"
		lock.Archivable = false
		lock.Value = Players.LocalPlayer
		lock.Parent = ServerStorage
		Log.trace("Created and claimed sync lock")
		return true
	end

	if lock.Value and lock.Value ~= Players.LocalPlayer and lock.Value.Parent then
		Log.trace("Found existing sync lock owned by {}", lock.Value)
		return false, lock.Value
	end

	lock.Value = Players.LocalPlayer
	Log.trace("Claimed existing sync lock")
	return true
end

function App:releaseSyncLock()
	local lock = ServerStorage:FindFirstChild("__Rojo_SessionLock")
	if not lock then
		Log.trace("No sync lock found, assumed released")
		return
	end

	if lock.Value == Players.LocalPlayer then
		lock.Value = nil
		Log.trace("Released sync lock")
		return
	end

	Log.trace("Could not relase sync lock because it is owned by {}", lock.Value)
end

function App:startSession()
	local claimedLock, priorOwner = self:claimSyncLock()
	if not claimedLock then
		local msg = string.format("Could not sync because user '%s' is already syncing", tostring(priorOwner))

		Log.warn(msg)
		self:addNotification(msg, 10)
		self:setState({
			appStatus = AppStatus.Error,
			errorMessage = msg,
			toolbarIcon = Assets.Images.PluginButtonWarning,
		})

		return
	end

	local host, port = self:getHostAndPort()

	local sessionOptions = {
		openScriptsExternally = Settings:get("openScriptsExternally"),
		twoWaySync = Settings:get("twoWaySync"),
	}

	local baseUrl = if string.find(host, "^https?://")
		then string.format("%s:%s", host, port)
		else string.format("http://%s:%s", host, port)
	local apiContext = ApiContext.new(baseUrl)

	local serveSession = ServeSession.new({
		apiContext = apiContext,
		openScriptsExternally = sessionOptions.openScriptsExternally,
		twoWaySync = sessionOptions.twoWaySync,
	})

	serveSession:onPatchApplied(function(patch, _unapplied)
		if PatchSet.isEmpty(patch) then
			-- Ignore empty patches
			return
		end

		local now = os.time()

		local old = self.state.patchData
		if now - old.timestamp < 2 then
			-- Patches that apply in the same second are
			-- considered to be part of the same change for human clarity
			local merged = PatchSet.newEmpty()
			PatchSet.assign(merged, old.patch, patch)

			self:setState({
				patchData = {
					patch = merged,
					timestamp = now,
				},
			})
		else
			self:setState({
				patchData = {
					patch = patch,
					timestamp = now,
				},
			})
		end
	end)

	serveSession:onStatusChanged(function(status, details)
		if status == ServeSession.Status.Connecting then
			self:setPriorEndpoint(host, port)

			self:setState({
				appStatus = AppStatus.Connecting,
				toolbarIcon = Assets.Images.PluginButton,
			})
			self:addNotification("Connecting to session...")
		elseif status == ServeSession.Status.Connected then
			local address = ("%s:%s"):format(host, port)
			self:setState({
				appStatus = AppStatus.Connected,
				projectName = details,
				address = address,
				toolbarIcon = Assets.Images.PluginButtonConnected,
			})
			self:addNotification(string.format("Connected to session '%s' at %s.", details, address), 5)
		elseif status == ServeSession.Status.Disconnected then
			self.serveSession = nil
			self:releaseSyncLock()

			-- Details being present indicates that this
			-- disconnection was from an error.
			if details ~= nil then
				Log.warn("Disconnected from an error: {}", details)

				self:setState({
					appStatus = AppStatus.Error,
					errorMessage = tostring(details),
					toolbarIcon = Assets.Images.PluginButtonWarning,
				})
				self:addNotification(tostring(details), 10)
			else
				self:setState({
					appStatus = AppStatus.NotConnected,
					toolbarIcon = Assets.Images.PluginButton,
				})
				self:addNotification("Disconnected from session.")
			end
		end
	end)

	serveSession:setConfirmCallback(function(instanceMap, patch, serverInfo)
		if PatchSet.isEmpty(patch) then
			Log.trace("Accepting patch without confirmation because it is empty")
			return "Accept"
		end

		-- The datamodel name gets overwritten by Studio, making confirmation of it intrusive
		-- and unnecessary. This special case allows it to be accepted without confirmation.
		if
			PatchSet.hasAdditions(patch) == false
			and PatchSet.hasRemoves(patch) == false
			and PatchSet.containsOnlyInstance(patch, instanceMap, game)
		then
			local datamodelUpdates = PatchSet.getUpdateForInstance(patch, instanceMap, game)
			if
				datamodelUpdates ~= nil
				and next(datamodelUpdates.changedProperties) == nil
				and datamodelUpdates.changedClassName == nil
			then
				Log.trace("Accepting patch without confirmation because it only contains a datamodel name change")
				return "Accept"
			end
		end

		self:setState({
			appStatus = AppStatus.Confirming,
			confirmData = {
				instanceMap = instanceMap,
				patch = patch,
				serverInfo = serverInfo,
			},
			toolbarIcon = Assets.Images.PluginButton,
		})

		self:addNotification(
			string.format(
				"Please accept%sor abort the initializing sync session.",
				Settings:get("twoWaySync") and ", reject, " or " "
			),
			7
		)

		return self.confirmationEvent:Wait()
	end)

	serveSession:start()

	self.serveSession = serveSession
end

function App:endSession()
	if self.serveSession == nil then
		return
	end

	Log.trace("Disconnecting session")

	self.serveSession:stop()
	self.serveSession = nil
	self:setState({
		appStatus = AppStatus.NotConnected,
	})

	Log.trace("Session terminated by user")
end

function App:render()
	local pluginName = "Rojo " .. Version.display(Config.version)

	local function createPageElement(appStatus, additionalProps)
		additionalProps = additionalProps or {}

		local props = Dictionary.merge(additionalProps, {
			component = StatusPages[appStatus],
			active = self.state.appStatus == appStatus,
		})

		return e(Page, props)
	end

	return e(StudioPluginContext.Provider, {
		value = self.props.plugin,
	}, {
		e(Theme.StudioProvider, nil, {
			e(Tooltip.Provider, nil, {
				gui = e(StudioPluginGui, {
					id = pluginName,
					title = pluginName,
					active = self.state.guiEnabled,

					initDockState = Enum.InitialDockState.Right,
					initEnabled = false,
					overridePreviousState = false,
					floatingSize = Vector2.new(300, 200),
					minimumSize = Vector2.new(300, 120),

					zIndexBehavior = Enum.ZIndexBehavior.Sibling,

					onInitialState = function(initialState)
						self:setState({
							guiEnabled = initialState,
						})
					end,

					onClose = function()
						self:setState({
							guiEnabled = false,
						})
					end,
				}, {
					Tooltips = e(Tooltip.Container, nil),

					NotConnectedPage = createPageElement(AppStatus.NotConnected, {
						host = self.host,
						onHostChange = self.setHost,
						port = self.port,
						onPortChange = self.setPort,

						onConnect = function()
							self:startSession()
						end,

						onNavigateSettings = function()
							self:setState({
								appStatus = AppStatus.Settings,
							})
						end,
					}),

					ConfirmingPage = createPageElement(AppStatus.Confirming, {
						confirmData = self.state.confirmData,
						createPopup = not self.state.guiEnabled,

						onAbort = function()
							self.confirmationBindable:Fire("Abort")
						end,
						onAccept = function()
							self.confirmationBindable:Fire("Accept")
						end,
						onReject = function()
							self.confirmationBindable:Fire("Reject")
						end,
					}),

					Connecting = createPageElement(AppStatus.Connecting),

					Connected = createPageElement(AppStatus.Connected, {
						projectName = self.state.projectName,
						address = self.state.address,
						patchData = self.state.patchData,
						serveSession = self.serveSession,

						onDisconnect = function()
							self:endSession()
						end,
					}),

					Settings = createPageElement(AppStatus.Settings, {
						onBack = function()
							self:setState({
								appStatus = AppStatus.NotConnected,
							})
						end,
					}),

					Error = createPageElement(AppStatus.Error, {
						errorMessage = self.state.errorMessage,

						onClose = function()
							self:setState({
								appStatus = AppStatus.NotConnected,
								toolbarIcon = Assets.Images.PluginButton,
							})
						end,
					}),
				}),

				RojoNotifications = e("ScreenGui", {
					ZIndexBehavior = Enum.ZIndexBehavior.Sibling,
					ResetOnSpawn = false,
					DisplayOrder = 100,
				}, {
					layout = e("UIListLayout", {
						SortOrder = Enum.SortOrder.LayoutOrder,
						HorizontalAlignment = Enum.HorizontalAlignment.Right,
						VerticalAlignment = Enum.VerticalAlignment.Bottom,
						Padding = UDim.new(0, 5),
					}),
					padding = e("UIPadding", {
						PaddingTop = UDim.new(0, 5),
						PaddingBottom = UDim.new(0, 5),
						PaddingLeft = UDim.new(0, 5),
						PaddingRight = UDim.new(0, 5),
					}),
					notifs = e(Notifications, {
						soundPlayer = self.props.soundPlayer,
						notifications = self.state.notifications,
						onClose = function(id)
							self:closeNotification(id)
						end,
					}),
				}),
			}),

			toggleAction = e(StudioPluginAction, {
				name = "RojoConnection",
				title = "Rojo: Connect/Disconnect",
				description = "Toggles the server for a Rojo sync session",
				icon = Assets.Images.PluginButton,
				bindable = true,
				onTriggered = function()
					if self.serveSession == nil or self.serveSession:getStatus() == ServeSession.Status.NotStarted then
						self:startSession()
					elseif
						self.serveSession ~= nil and self.serveSession:getStatus() == ServeSession.Status.Connected
					then
						self:endSession()
					end
				end,
			}),

			connectAction = e(StudioPluginAction, {
				name = "RojoConnect",
				title = "Rojo: Connect",
				description = "Connects the server for a Rojo sync session",
				icon = Assets.Images.PluginButton,
				bindable = true,
				onTriggered = function()
					if self.serveSession == nil or self.serveSession:getStatus() == ServeSession.Status.NotStarted then
						self:startSession()
					end
				end,
			}),

			disconnectAction = e(StudioPluginAction, {
				name = "RojoDisconnect",
				title = "Rojo: Disconnect",
				description = "Disconnects the server for a Rojo sync session",
				icon = Assets.Images.PluginButton,
				bindable = true,
				onTriggered = function()
					if self.serveSession ~= nil and self.serveSession:getStatus() == ServeSession.Status.Connected then
						self:endSession()
					end
				end,
			}),

			toolbar = e(StudioToolbar, {
				name = pluginName,
			}, {
				button = e(StudioToggleButton, {
					name = "Rojo",
					tooltip = "Show or hide the Rojo panel",
					icon = self.state.toolbarIcon,
					active = self.state.guiEnabled,
					enabled = true,
					onClick = function()
						self:setState(function(state)
							return {
								guiEnabled = not state.guiEnabled,
							}
						end)
					end,
				}),
			}),
		}),
	})
end

return function(props)
	local mergedProps = Dictionary.merge(props, {
		soundPlayer = soundPlayer.new(Settings),
	})

	return e(App, mergedProps)
end<|MERGE_RESOLUTION|>--- conflicted
+++ resolved
@@ -106,16 +106,12 @@
 	end
 end
 
-<<<<<<< HEAD
 function App:didUnmount()
 	self.waypointConnection:Disconnect()
 	self.confirmationBindable:Destroy()
 end
 
-function App:addNotification(text: string, timeout: number?)
-=======
 function App:addNotification(text: string, timeout: number?, actions: { [string]: {text: string, style: string, layoutOrder: number, onClick: (any) -> ()} }?)
->>>>>>> 658d2117
 	if not Settings:get("showNotifications") then
 		return
 	end
