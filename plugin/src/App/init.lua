local Players = game:GetService("Players")
local ServerStorage = game:GetService("ServerStorage")

local Rojo = script:FindFirstAncestor("Rojo")
local Plugin = Rojo.Plugin
local Packages = Rojo.Packages

local Roact = require(Packages.Roact)
local Log = require(Packages.Log)

local Assets = require(Plugin.Assets)
local Version = require(Plugin.Version)
local Config = require(Plugin.Config)
local Settings = require(Plugin.Settings)
local strict = require(Plugin.strict)
local Dictionary = require(Plugin.Dictionary)
local ServeSession = require(Plugin.ServeSession)
local ApiContext = require(Plugin.ApiContext)
local PatchSet = require(Plugin.PatchSet)
local preloadAssets = require(Plugin.preloadAssets)
local soundPlayer = require(Plugin.soundPlayer)
local Theme = require(script.Theme)

local Page = require(script.Page)
local Notifications = require(script.Notifications)
local StudioPluginAction = require(script.Components.Studio.StudioPluginAction)
local StudioToolbar = require(script.Components.Studio.StudioToolbar)
local StudioToggleButton = require(script.Components.Studio.StudioToggleButton)
local StudioPluginGui = require(script.Components.Studio.StudioPluginGui)
local StudioPluginContext = require(script.Components.Studio.StudioPluginContext)
local StatusPages = require(script.StatusPages)

local AppStatus = strict("AppStatus", {
	NotConnected = "NotConnected",
	Settings = "Settings",
	Connecting = "Connecting",
	Confirming = "Confirming",
	Connected = "Connected",
	Error = "Error",
})

local e = Roact.createElement

local App = Roact.Component:extend("App")

function App:init()
	preloadAssets()

	self.host, self.setHost = Roact.createBinding("")
	self.port, self.setPort = Roact.createBinding("")
	self.patchInfo, self.setPatchInfo = Roact.createBinding({
		changes = 0,
		timestamp = os.time(),
	})
	self.confirmationBindable = Instance.new("BindableEvent")
	self.confirmationEvent = self.confirmationBindable.Event

	self:setState({
		appStatus = AppStatus.NotConnected,
		guiEnabled = false,
		confirmData = {},
		notifications = {},
		toolbarIcon = Assets.Images.PluginButton,
	})
end

function App:addNotification(text: string, timeout: number?)
	if not Settings:get("showNotifications") then
		return
	end

	local notifications = table.clone(self.state.notifications)
	table.insert(notifications, {
		text = text,
		timestamp = DateTime.now().UnixTimestampMillis,
		timeout = timeout or 3,
	})

	self:setState({
		notifications = notifications,
	})
end

function App:closeNotification(index: number)
	local notifications = table.clone(self.state.notifications)
	table.remove(notifications, index)

	self:setState({
		notifications = notifications,
	})
end

function App:getHostAndPort()
	local host = self.host:getValue()
	local port = self.port:getValue()

	local host = if #host > 0 then host else Config.defaultHost
	local port = if #port > 0 then port else Config.defaultPort

	return host, port
end

<<<<<<< HEAD
function App:startSession(skipConfirm: boolean?)
=======
function App:claimSyncLock()
	if #Players:GetPlayers() == 0 then
		Log.trace("Skipping sync lock because this isn't in Team Create")
		return true
	end

	local lock = ServerStorage:FindFirstChild("__Rojo_SessionLock")
	if not lock then
		lock = Instance.new("ObjectValue")
		lock.Name = "__Rojo_SessionLock"
		lock.Archivable = false
		lock.Value = Players.LocalPlayer
		lock.Parent = ServerStorage
		Log.trace("Created and claimed sync lock")
		return true
	end

	if lock.Value and lock.Value ~= Players.LocalPlayer and lock.Value.Parent then
		Log.trace("Found existing sync lock owned by {}", lock.Value)
		return false, lock.Value
	end

	lock.Value = Players.LocalPlayer
	Log.trace("Claimed existing sync lock")
	return true
end

function App:releaseSyncLock()
	local lock = ServerStorage:FindFirstChild("__Rojo_SessionLock")
	if not lock then
		Log.trace("No sync lock found, assumed released")
		return
	end

	if lock.Value == Players.LocalPlayer then
		lock.Value = nil
		Log.trace("Released sync lock")
		return
	end

	Log.trace("Could not relase sync lock because it is owned by {}", lock.Value)
end

function App:startSession()
	local claimedLock, priorOwner = self:claimSyncLock()
	if not claimedLock then
		local msg = string.format("Could not sync because user '%s' is already syncing", tostring(priorOwner))

		Log.warn(msg)
		self:addNotification(msg, 10)
		self:setState({
			appStatus = AppStatus.Error,
			errorMessage = msg,
			toolbarIcon = Assets.Images.PluginButtonWarning,
		})

		return
	end

>>>>>>> 4cb49c78
	local host, port = self:getHostAndPort()

	local sessionOptions = {
		openScriptsExternally = Settings:get("openScriptsExternally"),
		twoWaySync = Settings:get("twoWaySync"),
	}

	local baseUrl = ("http://%s:%s"):format(host, port)
	local apiContext = ApiContext.new(baseUrl)

	local serveSession = ServeSession.new({
		apiContext = apiContext,
		openScriptsExternally = sessionOptions.openScriptsExternally,
		twoWaySync = sessionOptions.twoWaySync,
	})

	serveSession:onPatchApplied(function(patch, unapplied)
		local now = os.time()
		local changes = 0

		for _, set in patch do
			for _ in set do
				changes += 1
			end
		end
		for _, set in unapplied do
			for _ in set do
				changes -= 1
			end
		end

		if changes == 0 then return end

		local old = self.patchInfo:getValue()
		if now - old.timestamp < 2 then
			changes += old.changes
		end

		self.setPatchInfo({
			changes = changes,
			timestamp = now,
		})
	end)

	serveSession:onStatusChanged(function(status, details)
		if status == ServeSession.Status.Connecting then
			self:setState({
				appStatus = AppStatus.Connecting,
				toolbarIcon = Assets.Images.PluginButton,
			})
			self:addNotification("Connecting to session...")
		elseif status == ServeSession.Status.Connected then
			local address = ("%s:%s"):format(host, port)
			self:setState({
				appStatus = AppStatus.Connected,
				projectName = details,
				address = address,
				toolbarIcon = Assets.Images.PluginButtonConnected,
			})
			self:addNotification(string.format("Connected to session '%s' at %s.", details, address), 5)
		elseif status == ServeSession.Status.Disconnected then
			self.serveSession = nil
			self:releaseSyncLock()

			-- Details being present indicates that this
			-- disconnection was from an error.
			if details ~= nil then
				Log.warn("Disconnected from an error: {}", details)

				self:setState({
					appStatus = AppStatus.Error,
					errorMessage = tostring(details),
					toolbarIcon = Assets.Images.PluginButtonWarning,
				})
				self:addNotification(tostring(details), 10)
			else
				self:setState({
					appStatus = AppStatus.NotConnected,
					toolbarIcon = Assets.Images.PluginButton,
				})
				self:addNotification("Disconnected from session.")
			end
		end
	end)

	if not skipConfirm then
		serveSession:setConfirmCallback(function(instanceMap, patch, serverInfo)
			if PatchSet.isEmpty(patch) then return "Accept" end

			self:setState({
				appStatus = AppStatus.Confirming,
				confirmData = {
					instanceMap = instanceMap,
					patch = patch,
					serverInfo = serverInfo,
				},
				toolbarIcon = Assets.Images.PluginButton,
			})
			return self.confirmationEvent:Wait()
		end)
	end

	serveSession:start()

	self.serveSession = serveSession

	task.defer(function()
		while self.serveSession == serveSession do
			-- Trigger rerender to update timestamp text
			local patchInfo = table.clone(self.patchInfo:getValue())
			self.setPatchInfo(patchInfo)
			local elapsed = os.time() - patchInfo.timestamp
			task.wait(elapsed < 60 and 1 or elapsed/5)
		end
	end)
end

function App:endSession()
	if self.serveSession == nil then
		return
	end

	Log.trace("Disconnecting session")

	self.serveSession:stop()
	self.serveSession = nil
	self:setState({
		appStatus = AppStatus.NotConnected,
	})

	Log.trace("Session terminated by user")
end

function App:render()
	local pluginName = "Rojo " .. Version.display(Config.version)

	local function createPageElement(appStatus, additionalProps)
		additionalProps = additionalProps or {}

		local props = Dictionary.merge(additionalProps, {
			component = StatusPages[appStatus],
			active = self.state.appStatus == appStatus,
		})

		return e(Page, props)
	end

	return e(StudioPluginContext.Provider, {
		value = self.props.plugin,
	}, {
		e(Theme.StudioProvider, nil, {
			gui = e(StudioPluginGui, {
				id = pluginName,
				title = pluginName,
				active = self.state.guiEnabled,

				initDockState = Enum.InitialDockState.Right,
				initEnabled = false,
				overridePreviousState = false,
				floatingSize = Vector2.new(300, 200),
				minimumSize = Vector2.new(300, 200),

				zIndexBehavior = Enum.ZIndexBehavior.Sibling,

				onInitialState = function(initialState)
					self:setState({
						guiEnabled = initialState,
					})
				end,

				onClose = function()
					self:setState({
						guiEnabled = false,
					})
				end,
			}, {
				NotConnectedPage = createPageElement(AppStatus.NotConnected, {
					host = self.host,
					onHostChange = self.setHost,
					port = self.port,
					onPortChange = self.setPort,

					onConnect = function()
						self:startSession()
					end,

					onNavigateSettings = function()
						self:setState({
							appStatus = AppStatus.Settings,
						})
					end,
				}),

				ConfirmingPage = createPageElement(AppStatus.Confirming, {
					confirmData = self.state.confirmData,
					onAbort = function()
						self.confirmationBindable:Fire("Abort")
					end,
					onAccept = function()
						self.confirmationBindable:Fire("Accept")
					end,
					onReject = function()
						self.confirmationBindable:Fire("Reject")
					end,
				}),

				Connecting = createPageElement(AppStatus.Connecting),

				Connected = createPageElement(AppStatus.Connected, {
					projectName = self.state.projectName,
					address = self.state.address,
					patchInfo = self.patchInfo,

					onDisconnect = function()
						self:endSession()
					end,
				}),

				Settings = createPageElement(AppStatus.Settings, {
					onBack = function()
						self:setState({
							appStatus = AppStatus.NotConnected,
						})
					end,
				}),

				Error = createPageElement(AppStatus.Error, {
					errorMessage = self.state.errorMessage,

					onClose = function()
						self:setState({
							appStatus = AppStatus.NotConnected,
							toolbarIcon = Assets.Images.PluginButton,
						})
					end,
				}),

				Background = Theme.with(function(theme)
					return e("Frame", {
						Size = UDim2.new(1, 0, 1, 0),
						BackgroundColor3 = theme.BackgroundColor,
						ZIndex = 0,
						BorderSizePixel = 0,
					})
				end),
			}),

			RojoNotifications = e("ScreenGui", {}, {
				layout = e("UIListLayout", {
					SortOrder = Enum.SortOrder.LayoutOrder,
					HorizontalAlignment = Enum.HorizontalAlignment.Right,
					VerticalAlignment = Enum.VerticalAlignment.Bottom,
					Padding = UDim.new(0, 5),
				}),
				padding = e("UIPadding", {
					PaddingTop = UDim.new(0, 5);
					PaddingBottom = UDim.new(0, 5);
					PaddingLeft = UDim.new(0, 5);
					PaddingRight = UDim.new(0, 5);
				}),
				notifs = e(Notifications, {
					soundPlayer = self.props.soundPlayer,
					notifications = self.state.notifications,
					onClose = function(index)
						self:closeNotification(index)
					end,
				}),
			}),

			toggleAction = e(StudioPluginAction, {
				name = "RojoConnection",
				title = "Rojo: Connect/Disconnect",
				description = "Toggles the server for a Rojo sync session",
				icon = Assets.Images.PluginButton,
				bindable = true,
				onTriggered = function()
					if self.serveSession == nil or self.serveSession:getStatus() == ServeSession.Status.NotStarted then
						self:startSession(true)
					elseif self.serveSession ~= nil and self.serveSession:getStatus() == ServeSession.Status.Connected then
						self:endSession()
					end
				end,
			}),

			connectAction = e(StudioPluginAction, {
				name = "RojoConnect",
				title = "Rojo: Connect",
				description = "Connects the server for a Rojo sync session",
				icon = Assets.Images.PluginButton,
				bindable = true,
				onTriggered = function()
					if self.serveSession == nil or self.serveSession:getStatus() == ServeSession.Status.NotStarted then
						self:startSession(true)
					end
				end,
			}),

			disconnectAction = e(StudioPluginAction, {
				name = "RojoDisconnect",
				title = "Rojo: Disconnect",
				description = "Disconnects the server for a Rojo sync session",
				icon = Assets.Images.PluginButton,
				bindable = true,
				onTriggered = function()
					if self.serveSession ~= nil and self.serveSession:getStatus() == ServeSession.Status.Connected then
						self:endSession()
					end
				end,
			}),

			toolbar = e(StudioToolbar, {
				name = pluginName,
			}, {
				button = e(StudioToggleButton, {
					name = "Rojo",
					tooltip = "Show or hide the Rojo panel",
					icon = self.state.toolbarIcon,
					active = self.state.guiEnabled,
					enabled = true,
					onClick = function()
						self:setState(function(state)
							return {
								guiEnabled = not state.guiEnabled,
							}
						end)
					end,
				})
			}),
		}),
	})
end

return function(props)
	local mergedProps = Dictionary.merge(props, {
		soundPlayer = soundPlayer.new(Settings),
	})

	return e(App, mergedProps)
end<|MERGE_RESOLUTION|>--- conflicted
+++ resolved
@@ -100,9 +100,6 @@
 	return host, port
 end
 
-<<<<<<< HEAD
-function App:startSession(skipConfirm: boolean?)
-=======
 function App:claimSyncLock()
 	if #Players:GetPlayers() == 0 then
 		Log.trace("Skipping sync lock because this isn't in Team Create")
@@ -146,7 +143,7 @@
 	Log.trace("Could not relase sync lock because it is owned by {}", lock.Value)
 end
 
-function App:startSession()
+function App:startSession(skipConfirm: boolean?)
 	local claimedLock, priorOwner = self:claimSyncLock()
 	if not claimedLock then
 		local msg = string.format("Could not sync because user '%s' is already syncing", tostring(priorOwner))
@@ -162,7 +159,6 @@
 		return
 	end
 
->>>>>>> 4cb49c78
 	local host, port = self:getHostAndPort()
 
 	local sessionOptions = {
