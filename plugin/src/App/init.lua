--- conflicted
+++ resolved
@@ -45,15 +45,12 @@
 
 	self.host, self.setHost = Roact.createBinding("")
 	self.port, self.setPort = Roact.createBinding("")
-<<<<<<< HEAD
-	self.confirmationBindable = Instance.new("BindableEvent")
-	self.confirmationEvent = self.confirmationBindable.Event
-=======
 	self.patchInfo, self.setPatchInfo = Roact.createBinding({
 		changes = 0,
 		timestamp = os.time(),
 	})
->>>>>>> d196c509
+	self.confirmationBindable = Instance.new("BindableEvent")
+	self.confirmationEvent = self.confirmationBindable.Event
 
 	self:setState({
 		appStatus = AppStatus.NotConnected,
