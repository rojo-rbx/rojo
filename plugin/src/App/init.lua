local Players = game:GetService("Players")
local ServerStorage = game:GetService("ServerStorage")

local Rojo = script:FindFirstAncestor("Rojo")
local Plugin = Rojo.Plugin
local Packages = Rojo.Packages

local Roact = require(Packages.Roact)
local Log = require(Packages.Log)

local Assets = require(Plugin.Assets)
local Version = require(Plugin.Version)
local Config = require(Plugin.Config)
local Settings = require(Plugin.Settings)
local strict = require(Plugin.strict)
local Dictionary = require(Plugin.Dictionary)
local ServeSession = require(Plugin.ServeSession)
local ApiContext = require(Plugin.ApiContext)
local PatchSet = require(Plugin.PatchSet)
local preloadAssets = require(Plugin.preloadAssets)
local soundPlayer = require(Plugin.soundPlayer)
local Theme = require(script.Theme)

local Page = require(script.Page)
local Notifications = require(script.Notifications)
local Tooltip = require(script.Components.Tooltip)
local StudioPluginAction = require(script.Components.Studio.StudioPluginAction)
local StudioToolbar = require(script.Components.Studio.StudioToolbar)
local StudioToggleButton = require(script.Components.Studio.StudioToggleButton)
local StudioPluginGui = require(script.Components.Studio.StudioPluginGui)
local StudioPluginContext = require(script.Components.Studio.StudioPluginContext)
local StatusPages = require(script.StatusPages)

local AppStatus = strict("AppStatus", {
	NotConnected = "NotConnected",
	Settings = "Settings",
	Connecting = "Connecting",
	Confirming = "Confirming",
	Connected = "Connected",
	Error = "Error",
})

local e = Roact.createElement

local App = Roact.Component:extend("App")

function App:init()
	preloadAssets()

	local priorHost, priorPort = self:getPriorEndpoint()
	self.host, self.setHost = Roact.createBinding(priorHost or "")
	self.port, self.setPort = Roact.createBinding(priorPort or "")

<<<<<<< HEAD
	self.patchInfo, self.setPatchInfo = Roact.createBinding({
		patch = PatchSet.newEmpty(),
		unapplied = PatchSet.newEmpty(),
		timestamp = os.time(),
	})
=======
>>>>>>> 65423043
	self.confirmationBindable = Instance.new("BindableEvent")
	self.confirmationEvent = self.confirmationBindable.Event

	self:setState({
		appStatus = AppStatus.NotConnected,
		guiEnabled = false,
		confirmData = {},
		patchData = {
			patch = PatchSet.newEmpty(),
			timestamp = os.time(),
		},
		notifications = {},
		toolbarIcon = Assets.Images.PluginButton,
	})
end

function App:addNotification(text: string, timeout: number?)
	if not Settings:get("showNotifications") then
		return
	end

	local notifications = table.clone(self.state.notifications)
	table.insert(notifications, {
		text = text,
		timestamp = DateTime.now().UnixTimestampMillis,
		timeout = timeout or 3,
	})

	self:setState({
		notifications = notifications,
	})
end

function App:closeNotification(index: number)
	local notifications = table.clone(self.state.notifications)
	table.remove(notifications, index)

	self:setState({
		notifications = notifications,
	})
end

function App:getPriorEndpoint()
	local priorEndpoints = Settings:get("priorEndpoints")
	if not priorEndpoints then return end

	local place = priorEndpoints[tostring(game.PlaceId)]
	if not place then return end

	return place.host, place.port
end

function App:setPriorEndpoint(host: string, port: string)
	local priorEndpoints = Settings:get("priorEndpoints")
	if not priorEndpoints then
		priorEndpoints = {}
	end

	-- Clear any stale saves to avoid disc bloat
	for placeId, endpoint in priorEndpoints do
		if os.time() - endpoint.timestamp > 12_960_000 then
			priorEndpoints[placeId] = nil
			Log.trace("Cleared stale saved endpoint for {}", placeId)
		end
	end

	if host == Config.defaultHost and port == Config.defaultPort then
		-- Don't save default
		priorEndpoints[tostring(game.PlaceId)] = nil
	else
		priorEndpoints[tostring(game.PlaceId)] = {
			host = host ~= Config.defaultHost and host or nil,
			port = port ~= Config.defaultPort and port or nil,
			timestamp = os.time(),
		}
		Log.trace("Saved last used endpoint for {}", game.PlaceId)
	end

	Settings:set("priorEndpoints", priorEndpoints)
end

function App:getHostAndPort()
	local host = self.host:getValue()
	local port = self.port:getValue()

	local host = if #host > 0 then host else Config.defaultHost
	local port = if #port > 0 then port else Config.defaultPort

	return host, port
end

function App:claimSyncLock()
	if #Players:GetPlayers() == 0 then
		Log.trace("Skipping sync lock because this isn't in Team Create")
		return true
	end

	local lock = ServerStorage:FindFirstChild("__Rojo_SessionLock")
	if not lock then
		lock = Instance.new("ObjectValue")
		lock.Name = "__Rojo_SessionLock"
		lock.Archivable = false
		lock.Value = Players.LocalPlayer
		lock.Parent = ServerStorage
		Log.trace("Created and claimed sync lock")
		return true
	end

	if lock.Value and lock.Value ~= Players.LocalPlayer and lock.Value.Parent then
		Log.trace("Found existing sync lock owned by {}", lock.Value)
		return false, lock.Value
	end

	lock.Value = Players.LocalPlayer
	Log.trace("Claimed existing sync lock")
	return true
end

function App:releaseSyncLock()
	local lock = ServerStorage:FindFirstChild("__Rojo_SessionLock")
	if not lock then
		Log.trace("No sync lock found, assumed released")
		return
	end

	if lock.Value == Players.LocalPlayer then
		lock.Value = nil
		Log.trace("Released sync lock")
		return
	end

	Log.trace("Could not relase sync lock because it is owned by {}", lock.Value)
end

function App:startSession()
	local claimedLock, priorOwner = self:claimSyncLock()
	if not claimedLock then
		local msg = string.format("Could not sync because user '%s' is already syncing", tostring(priorOwner))

		Log.warn(msg)
		self:addNotification(msg, 10)
		self:setState({
			appStatus = AppStatus.Error,
			errorMessage = msg,
			toolbarIcon = Assets.Images.PluginButtonWarning,
		})

		return
	end

	local host, port = self:getHostAndPort()

	local sessionOptions = {
		openScriptsExternally = Settings:get("openScriptsExternally"),
		twoWaySync = Settings:get("twoWaySync"),
	}

	local baseUrl = if string.find(host, "^https?://")
		then string.format("%s:%s", host, port)
		else string.format("http://%s:%s", host, port)
	local apiContext = ApiContext.new(baseUrl)

	local serveSession = ServeSession.new({
		apiContext = apiContext,
		openScriptsExternally = sessionOptions.openScriptsExternally,
		twoWaySync = sessionOptions.twoWaySync,
	})

	serveSession:onPatchApplied(function(patch, unapplied)
		if PatchSet.isEmpty(patch) then
			-- Ignore empty patches
			return
		end

		local now = os.time()

		local old = self.state.patchData
		if now - old.timestamp < 2 then
			-- Patches that apply in the same second are
			-- considered to be part of the same change for human clarity

			local mergedPatch = PatchSet.newEmpty()
			PatchSet.assign(mergedPatch, old.patch, patch)

			local mergedUnapplied = PatchSet.newEmpty()
			PatchSet.assign(mergedUnapplied, old.unapplied, unapplied)

<<<<<<< HEAD
			self.setPatchInfo({
				patch = mergedPatch,
				unapplied = mergedUnapplied,
				timestamp = now,
			})
		else
			self.setPatchInfo({
				patch = patch,
				unapplied = unapplied,
				timestamp = now,
=======
			self:setState({
				patchData = {
					patch = merged,
					timestamp = now,
				},
			})
		else
			self:setState({
				patchData = {
					patch = patch,
					timestamp = now,
				},
>>>>>>> 65423043
			})
		end
	end)

	serveSession:onStatusChanged(function(status, details)
		if status == ServeSession.Status.Connecting then
			self:setPriorEndpoint(host, port)

			self:setState({
				appStatus = AppStatus.Connecting,
				toolbarIcon = Assets.Images.PluginButton,
			})
			self:addNotification("Connecting to session...")
		elseif status == ServeSession.Status.Connected then
			local address = ("%s:%s"):format(host, port)
			self:setState({
				appStatus = AppStatus.Connected,
				projectName = details,
				address = address,
				toolbarIcon = Assets.Images.PluginButtonConnected,
			})
			self:addNotification(string.format("Connected to session '%s' at %s.", details, address), 5)
		elseif status == ServeSession.Status.Disconnected then
			self.serveSession = nil
			self:releaseSyncLock()
			self.setPatchInfo({
				patch = PatchSet.newEmpty(),
				unapplied = PatchSet.newEmpty(),
				timestamp = os.time(),
			})

			-- Details being present indicates that this
			-- disconnection was from an error.
			if details ~= nil then
				Log.warn("Disconnected from an error: {}", details)

				self:setState({
					appStatus = AppStatus.Error,
					errorMessage = tostring(details),
					toolbarIcon = Assets.Images.PluginButtonWarning,
				})
				self:addNotification(tostring(details), 10)
			else
				self:setState({
					appStatus = AppStatus.NotConnected,
					toolbarIcon = Assets.Images.PluginButton,
				})
				self:addNotification("Disconnected from session.")
			end
		end
	end)

	serveSession:setConfirmCallback(function(instanceMap, patch, serverInfo)
		if PatchSet.isEmpty(patch) then
			return "Accept"
		end

		self:setState({
			appStatus = AppStatus.Confirming,
			confirmData = {
				instanceMap = instanceMap,
				patch = patch,
				serverInfo = serverInfo,
			},
			toolbarIcon = Assets.Images.PluginButton,
		})

		self:addNotification(
			string.format(
				"Please accept%sor abort the initializing sync session.",
				Settings:get("twoWaySync") and ", reject, " or " "
			),
			7
		)

		return self.confirmationEvent:Wait()
	end)

	serveSession:start()

	self.serveSession = serveSession
end

function App:endSession()
	if self.serveSession == nil then
		return
	end

	Log.trace("Disconnecting session")

	self.serveSession:stop()
	self.serveSession = nil
	self:setState({
		appStatus = AppStatus.NotConnected,
	})

	Log.trace("Session terminated by user")
end

function App:render()
	local pluginName = "Rojo " .. Version.display(Config.version)

	local function createPageElement(appStatus, additionalProps)
		additionalProps = additionalProps or {}

		local props = Dictionary.merge(additionalProps, {
			component = StatusPages[appStatus],
			active = self.state.appStatus == appStatus,
		})

		return e(Page, props)
	end

	return e(StudioPluginContext.Provider, {
		value = self.props.plugin,
	}, {
		e(Theme.StudioProvider, nil, {
			e(Tooltip.Provider, nil, {
				gui = e(StudioPluginGui, {
					id = pluginName,
					title = pluginName,
					active = self.state.guiEnabled,

					initDockState = Enum.InitialDockState.Right,
					initEnabled = false,
					overridePreviousState = false,
					floatingSize = Vector2.new(300, 200),
					minimumSize = Vector2.new(300, 120),

					zIndexBehavior = Enum.ZIndexBehavior.Sibling,

					onInitialState = function(initialState)
						self:setState({
							guiEnabled = initialState,
						})
					end,

					onClose = function()
						self:setState({
							guiEnabled = false,
						})
					end,
				}, {
					Tooltips = e(Tooltip.Container, nil),

					NotConnectedPage = createPageElement(AppStatus.NotConnected, {
						host = self.host,
						onHostChange = self.setHost,
						port = self.port,
						onPortChange = self.setPort,

						onConnect = function()
							self:startSession()
						end,

						onNavigateSettings = function()
							self:setState({
								appStatus = AppStatus.Settings,
							})
						end,
					}),

					ConfirmingPage = createPageElement(AppStatus.Confirming, {
						confirmData = self.state.confirmData,
						createPopup = not self.state.guiEnabled,

						onAbort = function()
							self.confirmationBindable:Fire("Abort")
						end,
						onAccept = function()
							self.confirmationBindable:Fire("Accept")
						end,
						onReject = function()
							self.confirmationBindable:Fire("Reject")
						end,
					}),

					Connecting = createPageElement(AppStatus.Connecting),

					Connected = createPageElement(AppStatus.Connected, {
						projectName = self.state.projectName,
						address = self.state.address,
						patchData = self.state.patchData,
						serveSession = self.serveSession,

						onDisconnect = function()
							self:endSession()
						end,
					}),

					Settings = createPageElement(AppStatus.Settings, {
						onBack = function()
							self:setState({
								appStatus = AppStatus.NotConnected,
							})
						end,
					}),

					Error = createPageElement(AppStatus.Error, {
						errorMessage = self.state.errorMessage,

						onClose = function()
							self:setState({
								appStatus = AppStatus.NotConnected,
								toolbarIcon = Assets.Images.PluginButton,
							})
						end,
					}),
				}),

				RojoNotifications = e("ScreenGui", {}, {
					layout = e("UIListLayout", {
						SortOrder = Enum.SortOrder.LayoutOrder,
						HorizontalAlignment = Enum.HorizontalAlignment.Right,
						VerticalAlignment = Enum.VerticalAlignment.Bottom,
						Padding = UDim.new(0, 5),
					}),
					padding = e("UIPadding", {
						PaddingTop = UDim.new(0, 5),
						PaddingBottom = UDim.new(0, 5),
						PaddingLeft = UDim.new(0, 5),
						PaddingRight = UDim.new(0, 5),
					}),
					notifs = e(Notifications, {
						soundPlayer = self.props.soundPlayer,
						notifications = self.state.notifications,
						onClose = function(index)
							self:closeNotification(index)
						end,
					}),
				}),
			}),

			toggleAction = e(StudioPluginAction, {
				name = "RojoConnection",
				title = "Rojo: Connect/Disconnect",
				description = "Toggles the server for a Rojo sync session",
				icon = Assets.Images.PluginButton,
				bindable = true,
				onTriggered = function()
					if self.serveSession == nil or self.serveSession:getStatus() == ServeSession.Status.NotStarted then
						self:startSession()
					elseif
						self.serveSession ~= nil and self.serveSession:getStatus() == ServeSession.Status.Connected
					then
						self:endSession()
					end
				end,
			}),

			connectAction = e(StudioPluginAction, {
				name = "RojoConnect",
				title = "Rojo: Connect",
				description = "Connects the server for a Rojo sync session",
				icon = Assets.Images.PluginButton,
				bindable = true,
				onTriggered = function()
					if self.serveSession == nil or self.serveSession:getStatus() == ServeSession.Status.NotStarted then
						self:startSession()
					end
				end,
			}),

			disconnectAction = e(StudioPluginAction, {
				name = "RojoDisconnect",
				title = "Rojo: Disconnect",
				description = "Disconnects the server for a Rojo sync session",
				icon = Assets.Images.PluginButton,
				bindable = true,
				onTriggered = function()
					if self.serveSession ~= nil and self.serveSession:getStatus() == ServeSession.Status.Connected then
						self:endSession()
					end
				end,
			}),

			toolbar = e(StudioToolbar, {
				name = pluginName,
			}, {
				button = e(StudioToggleButton, {
					name = "Rojo",
					tooltip = "Show or hide the Rojo panel",
					icon = self.state.toolbarIcon,
					active = self.state.guiEnabled,
					enabled = true,
					onClick = function()
						self:setState(function(state)
							return {
								guiEnabled = not state.guiEnabled,
							}
						end)
					end,
				}),
			}),
		}),
	})
end

return function(props)
	local mergedProps = Dictionary.merge(props, {
		soundPlayer = soundPlayer.new(Settings),
	})

	return e(App, mergedProps)
end<|MERGE_RESOLUTION|>--- conflicted
+++ resolved
@@ -51,14 +51,6 @@
 	self.host, self.setHost = Roact.createBinding(priorHost or "")
 	self.port, self.setPort = Roact.createBinding(priorPort or "")
 
-<<<<<<< HEAD
-	self.patchInfo, self.setPatchInfo = Roact.createBinding({
-		patch = PatchSet.newEmpty(),
-		unapplied = PatchSet.newEmpty(),
-		timestamp = os.time(),
-	})
-=======
->>>>>>> 65423043
 	self.confirmationBindable = Instance.new("BindableEvent")
 	self.confirmationEvent = self.confirmationBindable.Event
 
@@ -68,6 +60,7 @@
 		confirmData = {},
 		patchData = {
 			patch = PatchSet.newEmpty(),
+			unapplied = PatchSet.newEmpty(),
 			timestamp = os.time(),
 		},
 		notifications = {},
@@ -246,21 +239,10 @@
 			local mergedUnapplied = PatchSet.newEmpty()
 			PatchSet.assign(mergedUnapplied, old.unapplied, unapplied)
 
-<<<<<<< HEAD
-			self.setPatchInfo({
-				patch = mergedPatch,
-				unapplied = mergedUnapplied,
-				timestamp = now,
-			})
-		else
-			self.setPatchInfo({
-				patch = patch,
-				unapplied = unapplied,
-				timestamp = now,
-=======
 			self:setState({
 				patchData = {
-					patch = merged,
+					patch = mergedPatch,
+					unapplied = mergedUnapplied,
 					timestamp = now,
 				},
 			})
@@ -268,9 +250,9 @@
 			self:setState({
 				patchData = {
 					patch = patch,
+					unapplied = unapplied,
 					timestamp = now,
 				},
->>>>>>> 65423043
 			})
 		end
 	end)
