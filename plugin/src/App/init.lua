local Rojo = script:FindFirstAncestor("Rojo")
local Plugin = Rojo.Plugin

local Roact = require(Rojo.Roact)
local Log = require(Rojo.Log)

local Assets = require(Plugin.Assets)
local Version = require(Plugin.Version)
local Config = require(Plugin.Config)
local strict = require(Plugin.strict)
local Dictionary = require(Plugin.Dictionary)
local ServeSession = require(Plugin.ServeSession)
local ApiContext = require(Plugin.ApiContext)
local preloadAssets = require(Plugin.preloadAssets)
local Theme = require(script.Theme)
local PluginSettings = require(script.PluginSettings)

local Page = require(script.Page)
local Notifications = require(script.Notifications)
local StudioToolbar = require(script.Components.Studio.StudioToolbar)
local StudioToggleButton = require(script.Components.Studio.StudioToggleButton)
local StudioPluginGui = require(script.Components.Studio.StudioPluginGui)
local StudioPluginContext = require(script.Components.Studio.StudioPluginContext)
local StatusPages = require(script.StatusPages)

local AppStatus = strict("AppStatus", {
	NotConnected = "NotConnected",
	Settings = "Settings",
	Connecting = "Connecting",
	Connected = "Connected",
	Error = "Error",
})

local e = Roact.createElement

local App = Roact.Component:extend("App")

function App:init()
	preloadAssets()

	self:setState({
		appStatus = AppStatus.NotConnected,
		guiEnabled = false,
<<<<<<< HEAD
		notifications = {},
	})
end

function App:addNotification(text: string, timeout: number?)
	if self.state.guiEnabled then
		-- Skip because the widget is already informing the user
		return
	end

	local notifications = table.clone(self.state.notifications)
	table.insert(notifications, {
		text = text,
		timestamp = DateTime.now().UnixTimestampMillis,
		timeout = timeout or 3,
	})

	self:setState({
		notifications = notifications,
	})
end

function App:closeNotification(index: number)
	local notifications = table.clone(self.state.notifications)
	table.remove(notifications, index)

	self:setState({
		notifications = notifications,
=======
		toolbarIcon = Assets.Images.PluginButton,
>>>>>>> 10abc225
	})
end

function App:startSession(host, port, sessionOptions)
	local baseUrl = ("http://%s:%s"):format(host, port)
	local apiContext = ApiContext.new(baseUrl)

	local serveSession = ServeSession.new({
		apiContext = apiContext,
		openScriptsExternally = sessionOptions.openScriptsExternally,
		twoWaySync = sessionOptions.twoWaySync,
	})

	serveSession:onStatusChanged(function(status, details)
		if status == ServeSession.Status.Connecting then
			self:setState({
				appStatus = AppStatus.Connecting,
				toolbarIcon = Assets.Images.PluginButton,
			})
			self:addNotification("Connecting to session...")
		elseif status == ServeSession.Status.Connected then
			local address = ("%s:%s"):format(host, port)
			self:setState({
				appStatus = AppStatus.Connected,
				projectName = details,
				address = address,
				toolbarIcon = Assets.Images.PluginButtonConnected,
			})
			self:addNotification(string.format("Connected to session '%s' at %s.", details, address), 5)
		elseif status == ServeSession.Status.Disconnected then
			self.serveSession = nil

			-- Details being present indicates that this
			-- disconnection was from an error.
			if details ~= nil then
				Log.warn("Disconnected from an error: {}", details)

				self:setState({
					appStatus = AppStatus.Error,
					errorMessage = tostring(details),
					toolbarIcon = Assets.Images.PluginButtonWarning,
				})
				self:addNotification(tostring(details), 10)
			else
				self:setState({
					appStatus = AppStatus.NotConnected,
					toolbarIcon = Assets.Images.PluginButton,
				})
				self:addNotification("Disconnected from session.")
			end
		end
	end)

	serveSession:start()

	self.serveSession = serveSession
end

function App:render()
	local pluginName = "Rojo " .. Version.display(Config.version)

	local function createPageElement(appStatus, additionalProps)
		additionalProps = additionalProps or {}

		local props = Dictionary.merge(additionalProps, {
			component = StatusPages[appStatus],
			active = self.state.appStatus == appStatus,
		})

		return e(Page, props)
	end

	return e(StudioPluginContext.Provider, {
		value = self.props.plugin,
	}, {
		e(Theme.StudioProvider, nil, {
			e(PluginSettings.StudioProvider, {
				plugin = self.props.plugin,
			}, {
				gui = e(StudioPluginGui, {
					id = pluginName,
					title = pluginName,
					active = self.state.guiEnabled,

					initDockState = Enum.InitialDockState.Right,
					initEnabled = false,
					overridePreviousState = false,
					floatingSize = Vector2.new(300, 200),
					minimumSize = Vector2.new(300, 200),

					zIndexBehavior = Enum.ZIndexBehavior.Sibling,

					onInitialState = function(initialState)
						self:setState({
							guiEnabled = initialState,
						})
					end,

					onClose = function()
						self:setState({
							guiEnabled = false,
						})
					end,
				}, {
					NotConnectedPage = PluginSettings.with(function(settings)
						return createPageElement(AppStatus.NotConnected, {
							onConnect = function(host, port)
								self:startSession(host, port, {
									openScriptsExternally = settings:get("openScriptsExternally"),
									twoWaySync = settings:get("twoWaySync"),
								})
							end,

							onNavigateSettings = function()
								self:setState({
									appStatus = AppStatus.Settings,
								})
							end,
						})
					end),

					Connecting = createPageElement(AppStatus.Connecting),

					Connected = createPageElement(AppStatus.Connected, {
						projectName = self.state.projectName,
						address = self.state.address,

						onDisconnect = function()
							Log.trace("Disconnecting session")

							self.serveSession:stop()
							self.serveSession = nil
							self:setState({
								appStatus = AppStatus.NotConnected,
							})

							Log.trace("Session terminated by user")
						end,
					}),

					Settings = createPageElement(AppStatus.Settings, {
						onBack = function()
							self:setState({
								appStatus = AppStatus.NotConnected,
							})
						end,
					}),

					Error = createPageElement(AppStatus.Error, {
						errorMessage = self.state.errorMessage,

						onClose = function()
							self:setState({
								appStatus = AppStatus.NotConnected,
								toolbarIcon = Assets.Images.PluginButton,
							})
						end,
					}),

					Background = Theme.with(function(theme)
						return e("Frame", {
							Size = UDim2.new(1, 0, 1, 0),
							BackgroundColor3 = theme.BackgroundColor,
							ZIndex = 0,
							BorderSizePixel = 0,
						})
					end),
				}),

				RojoNotifications = e("ScreenGui", {}, {
					layout = Roact.createElement("UIListLayout", {
						SortOrder = Enum.SortOrder.LayoutOrder,
						HorizontalAlignment = Enum.HorizontalAlignment.Right,
						VerticalAlignment = Enum.VerticalAlignment.Bottom,
						Padding = UDim.new(0, 5),
					}),
					e(Notifications, {
						notifications = self.state.notifications,
						onClose = function(index)
							self:closeNotification(index)
						end,
					}),
				}),

				toolbar = e(StudioToolbar, {
					name = pluginName,
				}, {
					button = e(StudioToggleButton, {
						name = "Rojo",
						tooltip = "Show or hide the Rojo panel",
						icon = self.state.toolbarIcon,
						active = self.state.guiEnabled,
						enabled = true,
						onClick = function()
							self:setState(function(state)
								return {
									guiEnabled = not state.guiEnabled,
								}
							end)
						end,
					})
				}),
			}),
		}),
	})
end

return App<|MERGE_RESOLUTION|>--- conflicted
+++ resolved
@@ -41,8 +41,8 @@
 	self:setState({
 		appStatus = AppStatus.NotConnected,
 		guiEnabled = false,
-<<<<<<< HEAD
 		notifications = {},
+		toolbarIcon = Assets.Images.PluginButton,
 	})
 end
 
@@ -70,9 +70,6 @@
 
 	self:setState({
 		notifications = notifications,
-=======
-		toolbarIcon = Assets.Images.PluginButton,
->>>>>>> 10abc225
 	})
 end
 
