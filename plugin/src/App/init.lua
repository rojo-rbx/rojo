--- conflicted
+++ resolved
@@ -538,17 +538,13 @@
 			})
 			self:addNotification("Connecting to session...")
 		elseif status == ServeSession.Status.Connected then
-<<<<<<< HEAD
 			local address = string.format("%s:%s", host :: string, port :: string)
 
 			self.headlessAPI:_updateProperty("Address", address)
 			self.headlessAPI:_updateProperty("ProjectName", details)
 
-=======
 			self.knownProjects[details] = true
 
-			local address = ("%s:%s"):format(host, port)
->>>>>>> c43726bc
 			self:setState({
 				appStatus = AppStatus.Connected,
 				projectName = details,
