--- conflicted
+++ resolved
@@ -372,7 +372,6 @@
 					id = pluginName,
 					title = pluginName,
 					active = self.state.guiEnabled,
-<<<<<<< HEAD
 
 					initDockState = Enum.InitialDockState.Right,
 					initEnabled = false,
@@ -382,17 +381,6 @@
 
 					zIndexBehavior = Enum.ZIndexBehavior.Sibling,
 
-=======
-
-					initDockState = Enum.InitialDockState.Right,
-					initEnabled = false,
-					overridePreviousState = false,
-					floatingSize = Vector2.new(300, 200),
-					minimumSize = Vector2.new(300, 120),
-
-					zIndexBehavior = Enum.ZIndexBehavior.Sibling,
-
->>>>>>> b88d34c6
 					onInitialState = function(initialState)
 						self:setState({
 							guiEnabled = initialState,
@@ -405,11 +393,7 @@
 						})
 					end,
 				}, {
-<<<<<<< HEAD
-					Tooltips = e(Tooltip.Canvas, nil),
-=======
 					Tooltips = e(Tooltip.Container, nil),
->>>>>>> b88d34c6
 
 					NotConnectedPage = createPageElement(AppStatus.NotConnected, {
 						host = self.host,
@@ -428,7 +412,6 @@
 						end,
 					}),
 
-<<<<<<< HEAD
 					ConfirmingPage = createPageElement(AppStatus.Confirming, {
 						confirmData = self.state.confirmData,
 						createPopup = not self.state.guiEnabled,
@@ -444,8 +427,6 @@
 						end,
 					}),
 
-=======
->>>>>>> b88d34c6
 					Connecting = createPageElement(AppStatus.Connecting),
 
 					Connected = createPageElement(AppStatus.Connected, {
@@ -476,18 +457,6 @@
 							})
 						end,
 					}),
-<<<<<<< HEAD
-=======
-
-					Background = Theme.with(function(theme)
-						return e("Frame", {
-							Size = UDim2.new(1, 0, 1, 0),
-							BackgroundColor3 = theme.BackgroundColor,
-							ZIndex = 0,
-							BorderSizePixel = 0,
-						})
-					end),
->>>>>>> b88d34c6
 				}),
 
 				RojoNotifications = e("ScreenGui", {}, {
@@ -498,17 +467,10 @@
 						Padding = UDim.new(0, 5),
 					}),
 					padding = e("UIPadding", {
-<<<<<<< HEAD
 						PaddingTop = UDim.new(0, 5),
 						PaddingBottom = UDim.new(0, 5),
 						PaddingLeft = UDim.new(0, 5),
 						PaddingRight = UDim.new(0, 5),
-=======
-						PaddingTop = UDim.new(0, 5);
-						PaddingBottom = UDim.new(0, 5);
-						PaddingLeft = UDim.new(0, 5);
-						PaddingRight = UDim.new(0, 5);
->>>>>>> b88d34c6
 					}),
 					notifs = e(Notifications, {
 						soundPlayer = self.props.soundPlayer,
