--- conflicted
+++ resolved
@@ -508,9 +508,6 @@
 	return response
 end
 
-<<<<<<< HEAD
-function App:startSession(host: string?, port: string?)
-=======
 function App:isAutoConnectPlaytestServerAvailable()
 	return RunService:IsRunMode()
 		and RunService:IsServer()
@@ -554,8 +551,7 @@
 	self.setPort(port)
 end
 
-function App:startSession()
->>>>>>> f3b0b002
+function App:startSession(host: string?, port: string?)
 	local claimedLock, priorOwner = self:claimSyncLock()
 	if not claimedLock then
 		local msg = string.format("Could not sync because user '%s' is already syncing", tostring(priorOwner))
@@ -849,13 +845,9 @@
 		value = self.props.plugin,
 	}, {
 		e(Theme.StudioProvider, nil, {
-<<<<<<< HEAD
-			e(Tooltip.Provider, nil, {
+			tooltip = e(Tooltip.Provider, nil, {
 				popups = Roact.createFragment(popups),
 
-=======
-			tooltip = e(Tooltip.Provider, nil, {
->>>>>>> f3b0b002
 				gui = e(StudioPluginGui, {
 					id = pluginName,
 					title = pluginName,
