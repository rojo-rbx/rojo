--[[
	Defines the process for diffing a virtual DOM and the real DOM to compute a
	patch that can be later applied.
]]

local Packages = script.Parent.Parent.Parent.Packages
local Log = require(Packages.Log)

local invariant = require(script.Parent.Parent.invariant)
local getProperty = require(script.Parent.getProperty)
local Error = require(script.Parent.Error)
local decodeValue = require(script.Parent.decodeValue)

local function isEmpty(table)
	return next(table) == nil
end

local function shouldDeleteUnknownInstances(virtualInstance)
	if virtualInstance.Metadata ~= nil then
		return not virtualInstance.Metadata.ignoreUnknownInstances
	else
		return true
	end
end

local function diff(instanceMap, virtualInstances, rootId)
	local patch = {
		removed = {},
		added = {},
		updated = {},
	}

	-- Add a virtual instance and all of its descendants to the patch, marked as
	-- being added.
	local function markIdAdded(id)
		local virtualInstance = virtualInstances[id]
		patch.added[id] = virtualInstance

		for _, childId in ipairs(virtualInstance.Children) do
			markIdAdded(childId)
		end
	end

	-- Internal recursive kernel for diffing an instance with the given ID.
	local function diffInternal(id)
		local virtualInstance = virtualInstances[id]
		local instance = instanceMap.fromIds[id]

		if virtualInstance == nil then
			invariant("Cannot diff an instance not present in virtualInstances\nID: {}", id)
		end

		if instance == nil then
			invariant("Cannot diff an instance not present in InstanceMap\nID: {}", id)
		end

		local changedClassName = nil
		if virtualInstance.ClassName ~= instance.ClassName then
			changedClassName = virtualInstance.ClassName
		end

		local changedName = nil
		if virtualInstance.Name ~= instance.Name then
			changedName = virtualInstance.Name
		end

		local changedProperties = {}
		for propertyName, virtualValue in pairs(virtualInstance.Properties) do
			local ok, existingValueOrErr = getProperty(instance, propertyName)

			if ok then
				local existingValue = existingValueOrErr
				local ok, decodedValue = decodeValue(virtualValue, instanceMap)

				if ok then
					if existingValue ~= decodedValue then
						changedProperties[propertyName] = virtualValue
					end
				else
					local propertyType = next(virtualValue)
					Log.warn(
						"Failed to decode property {}.{}. Encoded property was: {:#?}",
						virtualInstance.ClassName,
						propertyName,
						virtualValue
					)
				end
			else
				local err = existingValueOrErr

				if err.kind == Error.UnknownProperty then
					Log.trace("Skipping unknown property {}.{}", err.details.className, err.details.propertyName)
				elseif err.kind == Error.UnreadableProperty then
					Log.trace("Skipping unreadable property {}.{}", err.details.className, err.details.propertyName)
				else
					return false, err
				end
			end
		end

		if changedName ~= nil or changedClassName ~= nil or not isEmpty(changedProperties) then
			table.insert(patch.updated, {
				id = id,
				changedName = changedName,
				changedClassName = changedClassName,
				changedProperties = changedProperties,
				changedMetadata = nil,
			})
		end

		-- Traverse the list of children in the DOM. Any instance that has no
		-- corresponding virtual instance should be removed. Any instance that
		-- does have a corresponding virtual instance is recursively diffed.
		for _, childInstance in ipairs(instance:GetChildren()) do
			local childId = instanceMap.fromInstances[childInstance]

			if childId == nil then
<<<<<<< HEAD
				-- pcall because reading Archivable on some Instances is high security
=======
				-- pcall to avoid security permission errors
>>>>>>> 142705f3
				local success, skip = pcall(function()
					-- We don't remove instances that aren't going to be saved anyway,
					-- such as the Rojo session lock value.
					return childInstance.Archivable == false
				end)
				if success and skip then
					continue
				end

				-- This is an existing instance not present in the virtual DOM.
				-- We can mark it for deletion unless the user has asked us not
				-- to delete unknown stuff.
				if shouldDeleteUnknownInstances(virtualInstance) then
					table.insert(patch.removed, childInstance)
				end
			else
				local ok, err = diffInternal(childId)

				if not ok then
					return false, err
				end
			end
		end

		-- Traverse the list of children in the virtual DOM. Any virtual
		-- instance that has no corresponding real instance should be created.
		for _, childId in ipairs(virtualInstance.Children) do
			local childInstance = instanceMap.fromIds[childId]

			if childInstance == nil then
				-- This instance is present in the virtual DOM, but doesn't
				-- exist in the real DOM.
				markIdAdded(childId)
			end
		end

		return true
	end

	local ok, err = diffInternal(rootId)

	if not ok then
		return false, err
	end

	return true, patch
end

return diff<|MERGE_RESOLUTION|>--- conflicted
+++ resolved
@@ -115,11 +115,7 @@
 			local childId = instanceMap.fromInstances[childInstance]
 
 			if childId == nil then
-<<<<<<< HEAD
-				-- pcall because reading Archivable on some Instances is high security
-=======
 				-- pcall to avoid security permission errors
->>>>>>> 142705f3
 				local success, skip = pcall(function()
 					-- We don't remove instances that aren't going to be saved anyway,
 					-- such as the Rojo session lock value.
