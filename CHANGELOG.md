--- conflicted
+++ resolved
@@ -53,7 +53,7 @@
  	| `rbxm`         | `.rbxm`         |
  	| `rbxmx`        | `.rbxmx`        |
  	| `project`      | `.project.json` |
-    | `yaml`         | `.yml`          |
+  | `yaml`         | `.yml`          |
  	| `ignore`       | None!           |
 
     **All** sync rules are reset between project files, so they must be specified in each one when nesting them. This is to ensure that nothing can break other projects by changing how files are synced!
@@ -69,11 +69,8 @@
 [#893]: https://github.com/rojo-rbx/rojo/pull/893
 [#903]: https://github.com/rojo-rbx/rojo/pull/903
 [#911]: https://github.com/rojo-rbx/rojo/pull/911
-<<<<<<< HEAD
 [#913]: https://github.com/rojo-rbx/rojo/pull/913
-=======
 [#915]: https://github.com/rojo-rbx/rojo/pull/915
->>>>>>> a7b45ee8
 
 ## [7.4.1] - February 20, 2024
 * Made the `name` field optional on project files ([#870])
