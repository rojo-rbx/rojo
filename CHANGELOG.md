# Rojo Changelog

## Unreleased
<<<<<<< HEAD
* Fixed `Auto Connect Playtest Server` no longer functioning due to Roblox change ([#1049])

[#1049]: https://github.com/rojo-rbx/rojo/issues/1049
=======

* Added an update indicator to the version header when a new version of the plugin is available. ([#1069])

[#1069]: https://github.com/rojo-rbx/rojo/pull/1069
>>>>>>> 60f19df9

## 7.5.1 - April 25th, 2025
* Fixed output spam related to `Instance.Capabilities` in the plugin

## 7.5.0 - April 25th, 2025
* Fixed an edge case that caused model pivots to not be built correctly in some cases ([#1027])
* Add `blockedPlaceIds` project config field to allow blocking place ids from being live synced ([#1021])
* Adds support for `.plugin.lua(u)` files - this applies the `Plugin` RunContext. ([#1008])
* Added support for Roblox's `Content` type. This replaces the old `Content` type with `ContentId` to reflect Roblox's change.
 	If you were previously using the fully-qualified syntax for `Content` you will need to switch it to `ContentId`.
* Added support for `Enum` attributes
* Significantly improved performance of `.rbxm` parsing
* Support for a `$schema` field in all special JSON files (`.project.json`, `.model.json`, and `.meta.json`) ([#974])
* Projects may now manually link `Ref` properties together using `Attributes`. ([#843])
 	This has two parts: using `id` or `$id` in JSON files or a `Rojo_Target` attribute, an Instance
    is given an ID. Then, that ID may be used elsewhere in the project to point to an Instance
    using an attribute named `Rojo_Target_PROP_NAME`, where `PROP_NAME` is the name of a property.

    As an example, here is a `model.json` for an ObjectValue that refers to itself:

    ```json
    {
        "id": "arbitrary string",
        "attributes": {
            "Rojo_Target_Value": "arbitrary string"
        }
    }
    ```

    This is a very rough implementation and the usage will become more ergonomic
    over time.

* Updated Undo/Redo history to be more robust ([#915])
* Added popout diff visualizer for table properties like Attributes and Tags ([#834])
* Updated Theme to use Studio colors ([#838])
* Improved patch visualizer UX ([#883])
* Added update notifications for newer compatible versions in the Studio plugin. ([#832])
* Added experimental setting for Auto Connect in playtests ([#840])
* Improved settings UI ([#886])
* `Open Scripts Externally` option can now be changed while syncing ([#911])
* The sync reminder notification will now tell you what was last synced and when ([#987])
* Fixed notification and tooltip text sometimes getting cut off ([#988])
* Projects may now specify rules for syncing files as if they had a different file extension. ([#813])
 	This is specified via a new field on project files, `syncRules`:

 	```json
 	{
 	 	"syncRules": [
 	 	 	{
 	 	 	 	"pattern": "*.foo",
 	 	 	 	"use": "text",
                "exclude": "*.exclude.foo",
 	 	 	},
 	 	 	{
 	 	 	 	"pattern": "*.bar.baz",
 	 	 	 	"use": "json",
 	 	 	 	"suffix": ".bar.baz",
 	 	 	},
 	 	],
 	 	"name": "SyncRulesAreCool",
 	 	"tree": {
 	 	 	"$path": "src"
 	 	}
 	}
 	```

 	The `pattern` field is a glob used to match the sync rule to files. If present, the `suffix` field allows you to specify parts of a file's name get cut off by Rojo to name the Instance, including the file extension. If it isn't specified, Rojo will only cut off the first part of the file extension, up to the first dot.

    Additionally, the `exclude` field allows files to be excluded from the sync rule if they match a pattern specified by it. If it's not present, all files that match `pattern` will be modified using the sync rule.

 	The `use` field corresponds to one of the potential file type that Rojo will currently include in a project. Files that match the provided pattern will be treated as if they had the file extension for that file type.

 	| `use` value    | file extension  |
 	|:---------------|:----------------|
 	| `serverScript` | `.server.lua`   |
 	| `clientScript` | `.client.lua`   |
 	| `moduleScript` | `.lua`          |
 	| `json`         | `.json`         |
 	| `toml`         | `.toml`         |
 	| `csv`          | `.csv`          |
 	| `text`         | `.txt`          |
 	| `jsonModel`    | `.model.json`   |
 	| `rbxm`         | `.rbxm`         |
 	| `rbxmx`        | `.rbxmx`        |
 	| `project`      | `.project.json` |
 	| `ignore`       | None!           |

	Additionally, there are `use` values for specific script types ([#909]):

	| `use` value              | script type                            |
	|:-------------------------|:---------------------------------------|
	| `legacyServerScript`     | `Script` with `Enum.RunContext.Legacy` |
	| `legacyClientScript`     | `LocalScript`                          |
	| `runContextServerScript` | `Script` with `Enum.RunContext.Server` |
	| `runContextClientScript` | `Script` with `Enum.RunContext.Client` |
    | `pluginScript`           | `Script` with `Enum.RunContext.Plugin` |

    **All** sync rules are reset between project files, so they must be specified in each one when nesting them. This is to ensure that nothing can break other projects by changing how files are synced!

[#813]: https://github.com/rojo-rbx/rojo/pull/813
[#832]: https://github.com/rojo-rbx/rojo/pull/832
[#834]: https://github.com/rojo-rbx/rojo/pull/834
[#838]: https://github.com/rojo-rbx/rojo/pull/838
[#840]: https://github.com/rojo-rbx/rojo/pull/840
[#843]: https://github.com/rojo-rbx/rojo/pull/843
[#883]: https://github.com/rojo-rbx/rojo/pull/883
[#886]: https://github.com/rojo-rbx/rojo/pull/886
[#909]: https://github.com/rojo-rbx/rojo/pull/909
[#911]: https://github.com/rojo-rbx/rojo/pull/911
[#915]: https://github.com/rojo-rbx/rojo/pull/915
[#974]: https://github.com/rojo-rbx/rojo/pull/974
[#987]: https://github.com/rojo-rbx/rojo/pull/987
[#988]: https://github.com/rojo-rbx/rojo/pull/988
[#1008]: https://github.com/rojo-rbx/rojo/pull/1008
[#1021]: https://github.com/rojo-rbx/rojo/pull/1021
[#1027]: https://github.com/rojo-rbx/rojo/pull/1027

## [7.4.4] - August 22nd, 2024
* Fixed issue with reading attributes from `Lighting` in new place files
* `Instance.Archivable` will now default to `true` when building a project into a binary (`rbxm`/`rbxl`) file rather than `false`.

## [7.4.3] - August 6th, 2024
* Fixed issue with building binary files introduced in 7.4.2
* Fixed `value of type nil cannot be converted to number` warning spam in output. [#955]

[#955]: https://github.com/rojo-rbx/rojo/pull/955

## [7.4.2] - July 23, 2024
* Added Never option to Confirmation ([#893])
* Fixed removing trailing newlines ([#903])
* Updated the internal property database, correcting an issue with `SurfaceAppearance.Color` that was reported [here][Surface_Appearance_Color_1] and [here][Surface_Appearance_Color_2] ([#948])

[#893]: https://github.com/rojo-rbx/rojo/pull/893
[#903]: https://github.com/rojo-rbx/rojo/pull/903
[#948]: https://github.com/rojo-rbx/rojo/pull/948
[Surface_Appearance_Color_1]: https://devforum.roblox.com/t/jailbreak-custom-character-turned-shiny-black-no-texture/3075563
[Surface_Appearance_Color_2]: https://devforum.roblox.com/t/surfaceappearance-not-displaying-correctly/3075588

## [7.4.1] - February 20, 2024
* Made the `name` field optional on project files ([#870])

	Files named `default.project.json` inherit the name of the folder they're in and all other projects
    are named as expect (e.g. `foo.project.json` becomes an Instance named `foo`)

    There is no change in behavior if `name` is set.
* Fixed incorrect results when building model pivots ([#865])
* Fixed incorrect results when serving model pivots ([#868])
* Rojo now converts any line endings to LF, preventing spurious diffs when syncing Lua files on Windows ([#854])
* Fixed Rojo plugin failing to connect when project contains certain unreadable properties ([#848])
* Fixed various cases where patch visualizer would not display sync failures ([#845], [#844])
* Fixed http error handling so Rojo can be used in Github Codespaces ([#847])

[#848]: https://github.com/rojo-rbx/rojo/pull/848
[#845]: https://github.com/rojo-rbx/rojo/pull/845
[#844]: https://github.com/rojo-rbx/rojo/pull/844
[#847]: https://github.com/rojo-rbx/rojo/pull/847
[#854]: https://github.com/rojo-rbx/rojo/pull/854
[#865]: https://github.com/rojo-rbx/rojo/pull/865
[#868]: https://github.com/rojo-rbx/rojo/pull/868
[#870]: https://github.com/rojo-rbx/rojo/pull/870

## [7.4.0] - January 16, 2024
* Improved the visualization for array properties like Tags ([#829])
* Significantly improved performance of `rojo serve`, `rojo build --watch`, and `rojo sourcemap --watch` on macOS. ([#830])
* Changed *.lua files that init command generates to *.luau ([#831])
* Does not remind users to sync if the sync lock is claimed already ([#833])

[#829]: https://github.com/rojo-rbx/rojo/pull/829
[#830]: https://github.com/rojo-rbx/rojo/pull/830
[#831]: https://github.com/rojo-rbx/rojo/pull/831
[#833]: https://github.com/rojo-rbx/rojo/pull/833

## [7.4.0-rc3] - October 25, 2023
* Changed `sourcemap --watch` to only generate the sourcemap when it's necessary ([#800])
* Switched script source property getter and setter to `ScriptEditorService` methods ([#801])

 	This ensures that the script editor reflects any changes Rojo makes to a script while it is open in the script editor.

* Fixed issues when handling `SecurityCapabilities` values ([#803], [#807])
* Fixed Rojo plugin erroring out when attempting to sync attributes with invalid names ([#809])

[#800]: https://github.com/rojo-rbx/rojo/pull/800
[#801]: https://github.com/rojo-rbx/rojo/pull/801
[#803]: https://github.com/rojo-rbx/rojo/pull/803
[#807]: https://github.com/rojo-rbx/rojo/pull/807
[#809]: https://github.com/rojo-rbx/rojo/pull/809

## [7.4.0-rc2] - October 3, 2023
* Fixed bug with parsing version for plugin validation ([#797])

[#797]: https://github.com/rojo-rbx/rojo/pull/797

## [7.4.0-rc1] - October 3, 2023
### Additions
#### Project format
* Added support for `.toml` files to `$path` ([#633])
* Added support for `Font` and `CFrame` attributes ([rbx-dom#299], [rbx-dom#296])
* Added the `emitLegacyScripts` field to the project format ([#765]). The behavior is outlined below:

	| `emitLegacyScripts` Value | Action Taken by Rojo                                                                                             |
	|---------------------------|------------------------------------------------------------------------------------------------------------------|
	| false                     | Rojo emits Scripts with the appropriate `RunContext` for `*.client.lua` and `*.server.lua` files in the project. |
	| true   (default)          | Rojo emits LocalScripts and Scripts with legacy `RunContext` (same behavior as previously).                      |


	It can be used like this:
	```json
	{
		"emitLegacyScripts": false,
		"name": "MyCoolRunContextProject",
		"tree": {
			"$path": "src"
		}
	}
	```

* Added `Terrain` classname inference, similar to services ([#771])

	`Terrain` may now be defined in projects without using `$className`:
	```json
	"Workspace": {
		"Terrain": {
			"$path": "path/to/terrain.rbxm"
		}
	}
	```

* Added support for `Terrain.MaterialColors` ([#770])

	`Terrain.MaterialColors` is now represented in projects in a human readable format:
	```json
	"Workspace": {
		"Terrain": {
			"$path": "path/to/terrain.rbxm"
			"$properties": {
				"MaterialColors": {
					"Grass": [10, 20, 30],
					"Asphalt": [40, 50, 60],
					"LeafyGrass": [255, 155, 55]
				}
			}
		}
	}
	```

* Added better support for `Font` properties ([#731])

	`FontFace` properties may now be defined using implicit property syntax:
	```json
	"TextBox": {
		"$className": "TextBox",
		"$properties": {
			"FontFace": {
				"family": "rbxasset://fonts/families/RobotoMono.json",
				"weight": "Thin",
				"style": "Normal"
			}
		}
	}
	```

#### Patch visualizer and notifications
* Added a setting to control patch confirmation behavior ([#774])

	This is a new setting for controlling when the Rojo plugin prompts for confirmation before syncing. It has four options:
    * Initial (default): prompts only once for a project in a given Studio session
    * Always: always prompts for confirmation
    * Large Changes: only prompts when there are more than X changed instances. The number of instances is configurable - an additional setting for the number of instances becomes available when this option is chosen
    * Unlisted PlaceId: only prompts if the place ID is not present in servePlaceIds

* Added the ability to select Instances in patch visualizer ([#709])

	Double-clicking an instance in the patch visualizer sets Roblox Studio's selection to the instance.

* Added a sync reminder notification. ([#689])

	Rojo detects if you have previously synced to a place, and displays a notification reminding you to sync again:

	![Rojo reminds you to sync a place that you've synced previously](https://user-images.githubusercontent.com/40185666/242397435-ccdfddf2-a63f-420c-bc18-a6e3d6455bba.png)

* Added rich Source diffs in patch visualizer ([#748])

	A "View Diff" button for script sources is now present in the patch visualizer. Clicking it displays a side-by-side diff of the script changes:

	![The patch visualizer contains a "view diff" button](https://user-images.githubusercontent.com/40185666/256065992-3f03558f-84b0-45a1-80eb-901f348cf067.png)

	![The "View Diff" button opens a widget that displays a diff](https://user-images.githubusercontent.com/40185666/256066084-1d9d8fe8-7dad-4ee7-a542-b4aee35a5644.png)

* Patch visualizer now indicates what changes failed to apply. ([#717])

	A clickable warning label is displayed when the Rojo plugin is unable to apply changes. Clicking the label displays precise information about which changes failed:

	![Patch visualizer displays a clickable warning label when changes fail to apply](https://user-images.githubusercontent.com/40185666/252063660-f08399ef-1e16-4f1c-bed8-552821f98cef.png)


#### Miscellaneous
* Added `plugin` flag to the `build` command that outputs to the local plugins folder ([#735])

	This is a flag that builds a Rojo project into Roblox Studio's plugins directory. This allows you to build a Rojo project and load it into Studio as a plugin without having to type the full path to the plugins directory. It can be used like this: `rojo build <PATH-TO-PROJECT> --plugin <FILE-NAME>`

* Added new plugin template to the `init` command ([#738])

	This is a new template geared towards plugins. It is similar to the model template, but creates a `Script` instead of a `ModuleScript` in the `src` directory. It can be used like this: `rojo init --kind plugin`

* Added protection against syncing non-place projects as a place. ([#691])
* Add buttons for navigation on the Connected page ([#722])

### Fixes
* Significantly improved performance of `rojo sourcemap` ([#668])
* Fixed the diff visualizer of connected sessions. ([#674])
* Fixed disconnected session activity. ([#675])
* Skip confirming patches that contain only a datamodel name change. ([#688])
* Fix Rojo breaking when users undo/redo in Studio ([#708])
* Improve tooltip behavior ([#723])
* Better settings controls ([#725])
* Rework patch visualizer with many fixes and improvements ([#713], [#726], [#755])

[#668]: https://github.com/rojo-rbx/rojo/pull/668
[#674]: https://github.com/rojo-rbx/rojo/pull/674
[#675]: https://github.com/rojo-rbx/rojo/pull/675
[#688]: https://github.com/rojo-rbx/rojo/pull/688
[#689]: https://github.com/rojo-rbx/rojo/pull/689
[#691]: https://github.com/rojo-rbx/rojo/pull/691
[#709]: https://github.com/rojo-rbx/rojo/pull/709
[#708]: https://github.com/rojo-rbx/rojo/pull/708
[#713]: https://github.com/rojo-rbx/rojo/pull/713
[#717]: https://github.com/rojo-rbx/rojo/pull/717
[#722]: https://github.com/rojo-rbx/rojo/pull/722
[#723]: https://github.com/rojo-rbx/rojo/pull/723
[#725]: https://github.com/rojo-rbx/rojo/pull/725
[#726]: https://github.com/rojo-rbx/rojo/pull/726
[#633]: https://github.com/rojo-rbx/rojo/pull/633
[#735]: https://github.com/rojo-rbx/rojo/pull/735
[#731]: https://github.com/rojo-rbx/rojo/pull/731
[#738]: https://github.com/rojo-rbx/rojo/pull/738
[#748]: https://github.com/rojo-rbx/rojo/pull/748
[#755]: https://github.com/rojo-rbx/rojo/pull/755
[#765]: https://github.com/rojo-rbx/rojo/pull/765
[#770]: https://github.com/rojo-rbx/rojo/pull/770
[#771]: https://github.com/rojo-rbx/rojo/pull/771
[#774]: https://github.com/rojo-rbx/rojo/pull/774
[rbx-dom#299]: https://github.com/rojo-rbx/rbx-dom/pull/299
[rbx-dom#296]: https://github.com/rojo-rbx/rbx-dom/pull/296

## [7.3.0] - April 22, 2023
* Added `$attributes` to project format. ([#574])
* Added `--watch` flag to `rojo sourcemap`. ([#602])
* Added support for `init.csv` files. ([#594])
* Added real-time sync status to the Studio plugin. ([#569])
* Added support for copying error messages to the clipboard. ([#614])
* Added sync locking for Team Create. ([#590])
* Added support for specifying HTTP or HTTPS protocol in plugin. ([#642])
* Added tooltips to buttons in the Studio plugin. ([#637])
* Added visual diffs when connecting from the Studio plugin. ([#603])
* Host and port are now saved in the Studio plugin. ([#613])
* Improved padding on notifications in Studio plugin. ([#589])
* Renamed `Common` to `Shared` in the default Rojo project. ([#611])
* Reduced the minimum size of the Studio plugin widget. ([#606])
* Fixed current directory in `rojo fmt-project`. ([#581])
* Fixed errors after a session has already ended. ([#587])
* Fixed an uncommon security permission error ([#619])

[#569]: https://github.com/rojo-rbx/rojo/pull/569
[#574]: https://github.com/rojo-rbx/rojo/pull/574
[#581]: https://github.com/rojo-rbx/rojo/pull/581
[#587]: https://github.com/rojo-rbx/rojo/pull/587
[#589]: https://github.com/rojo-rbx/rojo/pull/589
[#590]: https://github.com/rojo-rbx/rojo/pull/590
[#594]: https://github.com/rojo-rbx/rojo/pull/594
[#602]: https://github.com/rojo-rbx/rojo/pull/602
[#603]: https://github.com/rojo-rbx/rojo/pull/603
[#606]: https://github.com/rojo-rbx/rojo/pull/606
[#611]: https://github.com/rojo-rbx/rojo/pull/611
[#613]: https://github.com/rojo-rbx/rojo/pull/613
[#614]: https://github.com/rojo-rbx/rojo/pull/614
[#619]: https://github.com/rojo-rbx/rojo/pull/619
[#637]: https://github.com/rojo-rbx/rojo/pull/637
[#642]: https://github.com/rojo-rbx/rojo/pull/642
[7.3.0]: https://github.com/rojo-rbx/rojo/releases/tag/v7.3.0

## [7.2.1] - July 8, 2022
* Fixed notification sound by changing it to a generic sound. ([#566])
* Added setting to turn off sound effects. ([#568])

[#566]: https://github.com/rojo-rbx/rojo/pull/566
[#568]: https://github.com/rojo-rbx/rojo/pull/568
[7.2.1]: https://github.com/rojo-rbx/rojo/releases/tag/v7.2.1

## [7.2.0] - June 29, 2022
* Added support for `.luau` files. ([#552])
* Added support for live syncing Attributes and Tags. ([#553])
* Added notification popups in the Roblox Studio plugin. ([#540])
* Fixed `init.meta.json` when used with `init.lua` and related files. ([#549])
* Fixed incorrect output when serving from a non-default address or port ([#556])
* Fixed Linux binaries not running on systems with older glibc. ([#561])
* Added `camelCase` casing for JSON models, deprecating `PascalCase` names. ([#563])
* Switched from structopt to clap for command line argument parsing.
* Significantly improved performance of building and serving. ([#548])
* Increased minimum supported Rust version to 1.57.0. ([#564])

[#540]: https://github.com/rojo-rbx/rojo/pull/540
[#548]: https://github.com/rojo-rbx/rojo/pull/548
[#549]: https://github.com/rojo-rbx/rojo/pull/549
[#552]: https://github.com/rojo-rbx/rojo/pull/552
[#553]: https://github.com/rojo-rbx/rojo/pull/553
[#556]: https://github.com/rojo-rbx/rojo/pull/556
[#561]: https://github.com/rojo-rbx/rojo/pull/561
[#563]: https://github.com/rojo-rbx/rojo/pull/563
[#564]: https://github.com/rojo-rbx/rojo/pull/564
[7.2.0]: https://github.com/rojo-rbx/rojo/releases/tag/v7.2.0

## [7.1.1] - May 26, 2022
* Fixed sourcemap command not stripping paths correctly ([#544])
* Fixed Studio plugin settings not saving correctly.

[#544]: https://github.com/rojo-rbx/rojo/pull/544
[#545]: https://github.com/rojo-rbx/rojo/pull/545
[7.1.1]: https://github.com/rojo-rbx/rojo/releases/tag/v7.1.1

## [7.1.0] - May 22, 2022
* Added support for specifying an address to be used by default in project files. ([#507])
* Added support for optional paths in project files. ([#472])
* Added support for the new Open Cloud API when uploading. ([#504])
* Added `sourcemap` command for generating sourcemaps to feed into other tools. ([#530])
* Added PluginActions for connecting/disconnecting a session ([#537])
* Added changing toolbar icon to indicate state ([#538])

[#472]: https://github.com/rojo-rbx/rojo/pull/472
[#504]: https://github.com/rojo-rbx/rojo/pull/504
[#507]: https://github.com/rojo-rbx/rojo/pull/507
[#530]: https://github.com/rojo-rbx/rojo/pull/530
[#537]: https://github.com/rojo-rbx/rojo/pull/537
[#538]: https://github.com/rojo-rbx/rojo/pull/538
[7.1.0]: https://github.com/rojo-rbx/rojo/releases/tag/v7.1.0

## [7.0.0] - December 10, 2021
* Fixed Rojo's interactions with properties enabled by FFlags that are not yet enabled. ([#493])
* Improved output in Roblox Studio plugin when bad property data is encountered.
* Reintroduced support for CFrame shorthand syntax in Rojo project and `.meta.json` files, matching Rojo 6. ([#430])
* Connection settings are now remembered when reconnecting in Roblox Studio. ([#500])
* Updated reflection database to Roblox v503.

[#430]: https://github.com/rojo-rbx/rojo/issues/430
[#493]: https://github.com/rojo-rbx/rojo/pull/493
[#500]: https://github.com/rojo-rbx/rojo/pull/500
[7.0.0]: https://github.com/rojo-rbx/rojo/releases/tag/v7.0.0

## [7.0.0-rc.3] - October 19, 2021
This is the last release candidate for Rojo 7. In an effort to get Rojo 7 out the door, we'll be freezing features from here on out, something we should've done a couple months ago.

Expect to see Rojo 7 stable soon!

* Added support for writing `Tags` in project files, model files, and meta files. ([#484])
* Adjusted Studio plugin colors to match Roblox Studio palette. ([#482])
* Improved experimental two-way sync feature by batching changes. ([#478])

[#482]: https://github.com/rojo-rbx/rojo/pull/482
[#484]: https://github.com/rojo-rbx/rojo/pull/484
[#478]: https://github.com/rojo-rbx/rojo/pull/478
[7.0.0-rc.3]: https://github.com/rojo-rbx/rojo/releases/tag/v7.0.0-rc.3

## 7.0.0-rc.2 - October 19, 2021
(Botched release due to Git mishap, oops!)

## [7.0.0-rc.1] - August 23, 2021
In Rojo 6 and previous Rojo 7 alphas, an explicit Vector3 property would be written like this:

```json
{
    "className": "Part",
    "properties": {
        "Position": {
            "Type": "Vector3",
            "Value": [1, 2, 3]
        }
    }
}
```

For Rojo 7, this will need to be changed to:

```json
{
    "className": "Part",
    "properties": {
        "Position": {
            "Vector3": [1, 2, 3]
        }
    }
}
```

The shorthand property format that most users use is not impacted. For reference, it looks like this:

```json
{
    "className": "Part",
    "properties": {
        "Position": [1, 2, 3]
    }
}
```

* Major breaking change: changed property syntax for project files; shorthand syntax is unchanged.
* Added the `fmt-project` subcommand for formatting Rojo project files.
* Improved error output for many subcommands.
* Updated to stable versions of rbx-dom libraries.
* Updated async infrastructure, which should fix a handful of bugs. ([#459])
* Fixed syncing refs in the Roblox Studio plugin ([#462], [#466])
* Added support for long paths on Windows. ([#464])

[#459]: https://github.com/rojo-rbx/rojo/pull/459
[#462]: https://github.com/rojo-rbx/rojo/pull/462
[#464]: https://github.com/rojo-rbx/rojo/pull/464
[#466]: https://github.com/rojo-rbx/rojo/pull/466
[7.0.0-rc.1]: https://github.com/rojo-rbx/rojo/releases/tag/v7.0.0-rc.1

## [7.0.0-alpha.4][7.0.0-alpha.4] (May 5, 2021)
* Added the `gameId` and `placeId` optional properties to project files.
    * When connecting from the Rojo Roblox Studio plugin, Rojo will set the game and place ID of the current place to these values, if set.
    * This is equivalent to running `game:SetUniverseId(...)` and `game:SetPlaceId(...)` from the command bar in Studio.
* Added "EXPERIMENTAL!" label to two-way sync toggle in Rojo's Roblox Studio plugin.
* Fixed `Name` and `Parent` properties being allowed in Rojo projects. ([#413][pr-413])
* Fixed "Open Scripts Externally" feature crashing Studio. ([#369][issue-369])
* Empty `.model.json` files will no longer cause errors. ([#420][pr-420])
* When specifying `$path` on a service, Rojo now keeps the correct class name. ([#331][issue-331])
* Improved error messages for misconfigured projects.

[issue-331]: https://github.com/rojo-rbx/rojo/issues/331
[issue-369]: https://github.com/rojo-rbx/rojo/issues/369
[pr-420]: https://github.com/rojo-rbx/rojo/pull/420
[pr-413]: https://github.com/rojo-rbx/rojo/pull/413
[7.0.0-alpha.4]: https://github.com/rojo-rbx/rojo/releases/tag/v7.0.0-alpha.4

## [7.0.0-alpha.3][7.0.0-alpha.3] (February 19, 2021)
* Updated dependencies, fixing `OptionalCoordinateFrame`-related issues.
* Added `--address` flag to `rojo serve` to allow for external connections. ([#403][pr-403])

[pr-403]: https://github.com/rojo-rbx/rojo/pull/403
[7.0.0-alpha.3]: https://github.com/rojo-rbx/rojo/releases/tag/v7.0.0-alpha.3

## [7.0.0-alpha.2][7.0.0-alpha.2] (February 19, 2021)
* Fixed incorrect protocol version between the client and server.

[7.0.0-alpha.2]: https://github.com/rojo-rbx/rojo/releases/tag/v7.0.0-alpha.2

## [7.0.0-alpha.1][7.0.0-alpha.1] (February 18, 2021)
This release includes a brand new implementation of the Roblox DOM. It brings performance improvements, much better support for `rbxl` and `rbxm` files, and a better internal API.

* Added support for all remaining property types.
* Added support for the entire Roblox binary model format.
* Changed `rojo upload` to upload binary places and models instead of XML.
    * This should make using `rojo upload` much more feasible for large places.
* **Breaking**: Changed format of some types of values in `project.json`, `model.json`, and `meta.json` files.
    * This should impact few projects. See [this file][allValues.json] for new examples of each property type.

Formatting of types will change more before the stable release of Rojo 7. We're hoping to use this opportunity to normalize some of the case inconsistency introduced in Rojo 0.5.

[7.0.0-alpha.1]: https://github.com/rojo-rbx/rojo/releases/tag/v7.0.0-alpha.1
[allValues.json]: https://github.com/rojo-rbx/rojo/blob/f4a790eb50b74e482000bad1dcfe22533992fb20/plugin/rbx_dom_lua/src/allValues.json

## [6.0.2](https://github.com/rojo-rbx/rojo/releases/tag/v6.0.2) (February 9, 2021)
* Fixed `rojo upload` to handle CSRF challenges.

## [6.0.1](https://github.com/rojo-rbx/rojo/releases/tag/v6.0.1) (January 22, 2021)
* Fixed `rojo upload` requests being rejected by Roblox

## [6.0.0](https://github.com/rojo-rbx/rojo/releases/tag/v6.0.0) (January 16, 2021)
* Improved server error messages
    * The server will now keep running in more error cases
* Fixed Rojo being unable to diff ClassName changes

## [6.0.0 Release Candidate 4](https://github.com/rojo-rbx/rojo/releases/tag/v6.0.0-rc.4) (December 14, 2020)
* Added brand new Rojo UI ([#367](https://github.com/rojo-rbx/rojo/pull/367))
* Added `projectName` to `/api/rojo` output.

## [6.0.0 Release Candidate 3](https://github.com/rojo-rbx/rojo/releases/tag/v6.0.0-rc.3) (November 19, 2020)
* Fixed the Rojo plugin attempting to write the non-scriptable properties `Instance.SourceAssetId` and `HttpServer.HttpEnabled`.
* Fixed the Rojo plugin's handling of null referents.

## [6.0.0 Release Candidate 2](https://github.com/rojo-rbx/rojo/releases/tag/v6.0.0-rc.2) (November 19, 2020)
* Fixed crash when malformed CSV files are put into a project. ([#310](https://github.com/rojo-rbx/rojo/issues/310))
* Fixed incorrect string escaping when producing Lua code from JSON files. ([#314](https://github.com/rojo-rbx/rojo/issues/314))
* Fixed performance issues introduced in Rojo 6.0.0-rc.1. ([#317](https://github.com/rojo-rbx/rojo/issues/317))
* Fixed `rojo plugin install` subcommand failing for everyone except Rojo developers. ([#320](https://github.com/rojo-rbx/rojo/issues/320))
* Updated default place template to take advantage of [#210](https://github.com/rojo-rbx/rojo/pull/210).
* Enabled glob ignore patterns by default and removed the `unstable_glob_ignore` feature.
    * `globIgnorePaths` can be set on a project to a list of globs to ignore.
* The Rojo plugin now completes as much as it can from a patch without disconnecting. Warnings are shown in the console.
* Fixed 6.0.0-rc.1 regression causing instances that changed ClassName to instead... not change ClassName.

## [6.0.0 Release Candidate 1](https://github.com/rojo-rbx/rojo/releases/tag/v6.0.0-rc.1) (March 29, 2020)
This release jumped from 0.6.0 to 6.0.0. Rojo has been in use in production for many users for quite a long times, and so 6.0 is a more accurate reflection of Rojo's version than a pre-1.0 version.

* Added basic settings panel to plugin, with two settings:
    * "Open Scripts Externally": When enabled, opening a script in Studio will instead open it in your default text editor.
    * "Two-Way Sync": When enabled, Rojo will attempt to save changes to your place back to the filesystem. **Very early feature, very broken, beware!**
* Added `--color` option to force-enable or force-disable color in Rojo's output.
* Added support for turning `.json` files into `ModuleScript` instances ([#308](https://github.com/rojo-rbx/rojo/pull/308))
* Added `rojo plugin install` and `rojo plugin uninstall` to allow Rojo to manage its Roblox Studio plugin. ([#304](https://github.com/rojo-rbx/rojo/pull/304))
* Class names no longer need to be specified for Roblox services in Rojo projects. ([#210](https://github.com/rojo-rbx/rojo/pull/210))
* The server half of **experimental** two-way sync is now enabled by default.
* Increased default logging verbosity in commands like `rojo build`.
* Rojo now requires a project file again, just like 0.5.4.

## [0.6.0 Alpha 3](https://github.com/rojo-rbx/rojo/releases/tag/v0.6.0-alpha.3) (March 13, 2020)
* Added `--watch` argument to `rojo build`. ([#284](https://github.com/rojo-rbx/rojo/pull/284))
* Added dark theme support to plugin. ([#241](https://github.com/rojo-rbx/rojo/issues/241))
* Added a revamped `rojo init` command, which will now create more complete projects.
* Added the `rojo doc` command, which opens Rojo's documentation in your browser.
* Fixed many crashes from malformed projects and filesystem edge cases in `rojo serve`.
* Simplified filesystem access code dramatically.
* Improved error reporting and logging across the board.
    * Log messages have a less noisy prefix.
    * Any thread panicking now causes Rojo to abort instead of existing as a zombie.
    * Errors now have a list of causes, helping make many errors more clear.

## [0.6.0 Alpha 2](https://github.com/rojo-rbx/rojo/releases/tag/v0.6.0-alpha.2) (March 6, 2020)
* Fixed `rojo upload` command always uploading models.
* Removed `--kind` parameter to `rojo upload`; Rojo now automatically uploads the correct kind of asset based on your project file.

## [0.5.4](https://github.com/rojo-rbx/rojo/releases/tag/v0.5.4) (February 26, 2020)
This is a general maintenance release for the Rojo 0.5.x release series.

* Updated reflection database and other dependencies.
* First stable release with binaries for macOS and Linux.

## [0.6.0 Alpha 1](https://github.com/rojo-rbx/rojo/releases/tag/v0.6.0-alpha.1) (January 22, 2020)

### General
* Added support for nested project files. ([#95](https://github.com/rojo-rbx/rojo/issues/95))
* Added project file hot-reloading. ([#10](https://github.com/rojo-rbx/rojo/issues/10)])
* Fixed Rojo dropping Ref properties ([#142](https://github.com/rojo-rbx/rojo/issues/142))
    * This means that properties like `PrimaryPart` now work!
* Improved live sync protocol to reduce round-trips and improve syncing consistency.
* Improved support for binary model files and places.

### Command Line
* Added `--verbose`/`-v` flag, which can be specified multiple times to increase verbosity.
* Added support for automatically finding Roblox Studio's auth cookie for `rojo upload` on Windows.
* Added support for building, serving and uploading sources that aren't Rojo projects.
* Improved feedback from `rojo serve`.
* Removed support for legacy `roblox-project.json` projects, deprecated in an early Rojo 0.5.0 alpha.
* Rojo no longer traverses directories upwards looking for project files.
    * Though undocumented, Rojo 0.5.x will search for a project file contained in any ancestor folders. This feature was removed to better support other 0.6.x features.

### Roblox Studio Plugin
* Added "connecting" state to improve experience when live syncing.
* Added "error" state to show errors in a place that isn't the output panel.
* Improved diagnostics for when the Rojo plugin cannot create an instance.

## [0.5.3](https://github.com/rojo-rbx/rojo/releases/tag/v0.5.3) (October 15, 2019)
* Fixed an issue where Rojo would throw an error when encountering recently-added instance classes.

## [0.5.2](https://github.com/rojo-rbx/rojo/releases/tag/v0.5.2) (October 14, 2019)
* Fixed an issue where `LocalizationTable` instances would have their column order randomized. ([#173](https://github.com/rojo-rbx/rojo/issues/173))

## [0.5.1](https://github.com/rojo-rbx/rojo/releases/tag/v0.5.1) (October 4, 2019)
* Fixed an issue where Rojo would drop changes if they happened too quickly ([#252](https://github.com/rojo-rbx/rojo/issues/252))
* Improved diagnostics for when the Rojo plugin cannot create an instance.
* Updated dependencies
    * This brings Rojo's reflection database from client release 395 to client release 404.

## [0.5.0](https://github.com/rojo-rbx/rojo/releases/tag/v0.5.0) (August 27, 2019)
* Changed `.model.json` naming, which may require projects to migrate ambiguous cases:
    * The file name now takes precedence over the `Name` field in the model, like Rojo 0.4.x.
    * The `Name` field of the top-level instance is now optional. It's recommended that you remove it from your models.
    * Rojo will emit a warning when `Name` is specified and does not match the name from the file.
* Fixed `Rect` values being set to `0, 0, 0, 0` when synced with the Rojo plugin. ([#201](https://github.com/rojo-rbx/rojo/issues/201))
* Fixed live-syncing of `PhysicalProperties`, `NumberSequence`, and `ColorSequence` values

## [0.5.0 Alpha 13](https://github.com/rojo-rbx/rojo/releases/tag/v0.5.0-alpha.13) (August 2, 2019)
* Bumped minimum Rust version to 1.34.0.
* Fixed default port documentation in `rojo serve --help` ([#219](https://github.com/rojo-rbx/rojo/issues/219))
* Fixed BrickColor support by upgrading Roblox-related dependencies

## [0.5.0 Alpha 12](https://github.com/rojo-rbx/rojo/releases/tag/v0.5.0-alpha.12) (July 2, 2019)
* Added `.meta.json` files
    * `init.meta.json` files replace `init.model.json` files from Rojo 0.4.x ([#183](https://github.com/rojo-rbx/rojo/pull/183))
    * Other `.meta.json` files allow attaching extra data to other files ([#189](https://github.com/rojo-rbx/rojo/pull/189))
* Added support for infinite and NaN values in types like `Vector2` when building models and places.
    * These types aren't supported for live-syncing yet due to limitations around JSON encoding.
* Added support for using `SharedString` values when building XML models and places.
* Added support for live-syncing `CollectionService` tags.
* Added a warning when building binary place files, since they're still experimental and have bugs.
* Added a warning when trying to use Rojo 0.5.x with a Rojo 0.4.x-only project.
* Added a warning when a Rojo project contains keys that start with `$`, which are reserved names. ([#191](https://github.com/rojo-rbx/rojo/issues/191))
* Rojo now throws an error if unknown keys are found most files.
* Added an icon to the plugin's toolbar button
* Changed the plugin to use a docking widget for all UI.
* Changed the plugin to ignore unknown properties when live-syncing.
    * Rojo's approach to this problem might change later, like with a strict model mode ([#190](https://github.com/rojo-rbx/rojo/issues/190)) or another approach.
* Upgraded to reflection database from client release 388.
* Updated Rojo's branding to shift the color palette to make it work better on dark backgrounds

## [0.5.0 Alpha 11](https://github.com/rojo-rbx/rojo/releases/tag/v0.5.0-alpha.11) (May 29, 2019)
* Added support for implicit property values in JSON model files ([#154](https://github.com/rojo-rbx/rojo/pull/154))
* `Content` propertyes can now be specified in projects and model files as regular string literals.
* Added support for `BrickColor` properties.
* Added support for properties added in client release 384, like `Lighting.Technology` being set to `"ShadowMap"`.
* Improved performance when working with XML models and places
* Fixed serializing empty `Content` properties as XML
* Fixed serializing infinite and NaN floating point properties in XML
* Improved compatibility with XML models
* Plugin should now be able to live-sync more properties, and ignore ones it can't, like `Lighting.Technology`.

## 0.5.0 Alpha 10
* This release was a dud due to [issue #176](https://github.com/rojo-rbx/rojo/issues/176) and was rolled back.

## [0.5.0 Alpha 9](https://github.com/rojo-rbx/rojo/releases/tag/v0.5.0-alpha.9) (April 4, 2019)
* Changed `rojo build` to use buffered I/O, which can make it up to 2x faster in some cases.
    * Building [*Road Not Taken*](https://github.com/LPGhatguy/roads) to an `rbxlx` file dropped from 150ms to 70ms on my machine
* Fixed `LocalizationTable` instances being made from `csv` files incorrectly interpreting empty rows and columns. ([#149](https://github.com/rojo-rbx/rojo/pull/149))
* Fixed CSV files with entries that parse as numbers causing Rojo to panic. ([#152](https://github.com/rojo-rbx/rojo/pull/152))
* Improved error messages when malformed CSV files are found in a Rojo project.

## [0.5.0 Alpha 8](https://github.com/rojo-rbx/rojo/releases/tag/v0.5.0-alpha.8) (March 29, 2019)
* Added support for a bunch of new types when dealing with XML model/place files:
    * `ColorSequence`
    * `Float64`
    * `Int64`
    * `NumberRange`
    * `NumberSequence`
    * `PhysicalProperties`
    * `Ray`
    * `Rect`
    * `Ref`
* Improved server instance ordering behavior when files are added during a live session ([#135](https://github.com/rojo-rbx/rojo/pull/135))
* Fixed error being thrown when trying to unload the Rojo plugin.
* Added partial fix for [issue #141](https://github.com/rojo-rbx/rojo/issues/141) for `Lighting.Technology`, which should restore live sync functionality for the default project file.

## [0.5.0 Alpha 6](https://github.com/rojo-rbx/rojo/releases/tag/v0.5.0-alpha.6) (March 19, 2019)
* Fixed `rojo init` giving unexpected results by upgrading to `rbx_dom_weak` 1.1.0
* Fixed live server not responding when the Rojo plugin is connected ([#133](https://github.com/rojo-rbx/rojo/issues/133))
* Updated default place file:
    * Improved default properties to be closer to Studio's built-in 'Baseplate' template
    * Added a baseplate to the project file (Thanks, [@AmaranthineCodices](https://github.com/AmaranthineCodices/)!)
* Added more type support to Rojo plugin
* Fixed some cases where the Rojo plugin would leave around objects that it knows should be deleted
* Updated plugin to correctly listen to `Plugin.Unloading` when installing or uninstalling new plugins

## [0.5.0 Alpha 5](https://github.com/rojo-rbx/rojo/releases/tag/v0.5.0-alpha.5) (March 1, 2019)
* Upgraded core dependencies, which improves compatibility for lots of instance types
    * Upgraded from `rbx_tree` 0.2.0 to `rbx_dom_weak` 1.0.0
    * Upgraded from `rbx_xml` 0.2.0 to `rbx_xml` 0.4.0
    * Upgraded from `rbx_binary` 0.2.0 to `rbx_binary` 0.4.0
* Added support for non-primitive types in the Rojo plugin.
    * Types like `Color3` and `CFrame` can now be updated live!
* Fixed plugin assets flashing in on first load ([#121](https://github.com/rojo-rbx/rojo/issues/121))
* Changed Rojo's HTTP server from Rouille to Hyper, which reduced the release size by around a megabyte.
* Added property type inference to projects, which makes specifying services a lot easier ([#130](https://github.com/rojo-rbx/rojo/pull/130))
* Made error messages from invalid and missing files more user-friendly

## [0.5.0 Alpha 4](https://github.com/rojo-rbx/rojo/releases/tag/v0.5.0-alpha.4) (February 8, 2019)
* Added support for nested partitions ([#102](https://github.com/rojo-rbx/rojo/issues/102))
* Added support for 'transmuting' partitions ([#112](https://github.com/rojo-rbx/rojo/issues/112))
* Added support for aliasing filesystem paths ([#105](https://github.com/rojo-rbx/rojo/issues/105))
* Changed Windows builds to statically link the CRT ([#89](https://github.com/rojo-rbx/rojo/issues/89))

## [0.5.0 Alpha 3](https://github.com/rojo-rbx/rojo/releases/tag/v0.5.0-alpha.3) (February 1, 2019)
* Changed default project file name from `roblox-project.json` to `default.project.json` ([#120](https://github.com/rojo-rbx/rojo/pull/120))
    * The old file name will still be supported until 0.5.0 is fully released.
* Added warning when loading project files that don't end in `.project.json`
    * This new extension enables Rojo to distinguish project files from random JSON files, which is necessary to support nested projects.
* Added new (empty) diagnostic page served from the server
* Added better error messages for when a file is missing that's referenced by a Rojo project
* Added support for visualization endpoints returning GraphViz source when Dot is not available
* Fixed an in-memory filesystem regression introduced recently ([#119](https://github.com/rojo-rbx/rojo/pull/119))

## [0.5.0 Alpha 2](https://github.com/rojo-rbx/rojo/releases/tag/v0.5.0-alpha.2) (January 28, 2019)
* Added support for `.model.json` files, compatible with 0.4.x
* Fixed in-memory filesystem not handling out-of-order filesystem change events
* Fixed long-polling error caused by a promise mixup ([#110](https://github.com/rojo-rbx/rojo/issues/110))

## [0.5.0 Alpha 1](https://github.com/rojo-rbx/rojo/releases/tag/v0.5.0-alpha.1) (January 25, 2019)
* Changed plugin UI to be way prettier
    * Thanks to [Reselim](https://github.com/Reselim) for the design!
* Changed plugin error messages to be a little more useful
* Removed unused 'Config' button in plugin UI
* Fixed bug where bad server responses could cause the plugin to be in a bad state
* Upgraded to rbx\_tree, rbx\_xml, and rbx\_binary 0.2.0, which dramatically expands the kinds of properties that Rojo can handle, especially in XML.

## [0.5.0 Alpha 0](https://github.com/rojo-rbx/rojo/releases/tag/v0.5.0-alpha.0) (January 14, 2019)
* "Epiphany" rewrite, in progress since the beginning of time
* New live sync protocol
    * Uses HTTP long polling to reduce request count and improve responsiveness
* New project format
    * Hierarchical, preventing overlapping partitions
* Added `rojo build` command
    * Generates `rbxm`, `rbxmx`, `rbxl`, or `rbxlx` files out of your project
    * Usage: `rojo build <PROJECT> --output <OUTPUT>.rbxm`
* Added `rojo upload` command
    * Generates and uploads a place or model to roblox.com out of your project
    * Usage: `rojo upload <PROJECT> --cookie "<ROBLOSECURITY>" --asset_id <PLACE_ID>`
* New plugin
    * Only one button now, "Connect"
    * New UI to pick server address and port
    * Better error reporting
* Added support for `.csv` files turning into `LocalizationTable` instances
* Added support for `.txt` files turning into `StringValue` instances
* Added debug visualization code to diagnose problems
    * `/visualize/rbx` and `/visualize/imfs` show instance and file state respectively; they require GraphViz to be installed on your machine.
* Added optional place ID restrictions to project files
    * This helps prevent syncing in content to the wrong place
    * Multiple places can be specified, like when building a multi-place game
* Added support for specifying properties on services in project files

## [0.4.13](https://github.com/rojo-rbx/rojo/releases/tag/v0.4.13) (November 12, 2018)
* When `rojo.json` points to a file or directory that does not exist, Rojo now issues a warning instead of throwing an error and exiting

## [0.4.12](https://github.com/rojo-rbx/rojo/releases/tag/v0.4.12) (June 21, 2018)
* Fixed obscure assertion failure when renaming or deleting files ([#78](https://github.com/rojo-rbx/rojo/issues/78))
* Added a `PluginAction` for the sync in command, which should help with some automation scripts ([#80](https://github.com/rojo-rbx/rojo/pull/80))

## [0.4.11](https://github.com/rojo-rbx/rojo/releases/tag/v0.4.11) (June 10, 2018)
* Defensively insert existing instances into RouteMap; should fix most duplication cases when syncing into existing trees.
* Fixed incorrect synchronization from `Plugin:_pull` that would cause polling to create issues
* Fixed incorrect file routes being assigned to `init.lua` and `init.model.json` files
* Untangled route handling-internals slightly

## [0.4.10](https://github.com/rojo-rbx/rojo/releases/tag/v0.4.10) (June 2, 2018)
* Added support for `init.model.json` files, which enable versioning `Tool` instances (among other things) with Rojo. ([#66](https://github.com/rojo-rbx/rojo/issues/66))
* Fixed obscure error when syncing into an invalid service.
* Fixed multiple sync processes occurring when a server ID mismatch is detected.

## [0.4.9](https://github.com/rojo-rbx/rojo/releases/tag/v0.4.9) (May 26, 2018)
* Fixed warning when renaming or removing files that would sometimes corrupt the instance cache ([#72](https://github.com/rojo-rbx/rojo/pull/72))
* JSON models are no longer as strict -- `Children` and `Properties` are now optional.

## [0.4.8](https://github.com/rojo-rbx/rojo/releases/tag/v0.4.8) (May 26, 2018)
* Hotfix to prevent errors from being thrown when objects managed by Rojo are deleted

## [0.4.7](https://github.com/rojo-rbx/rojo/releases/tag/v0.4.7) (May 25, 2018)
* Added icons to the Rojo plugin, made by [@Vorlias](https://github.com/Vorlias)! ([#70](https://github.com/rojo-rbx/rojo/pull/70))
* Server will now issue a warning if no partitions are specified in `rojo serve` ([#40](https://github.com/rojo-rbx/rojo/issues/40))

## [0.4.6](https://github.com/rojo-rbx/rojo/releases/tag/v0.4.6) (May 21, 2018)
* Rojo handles being restarted by Roblox Studio more gracefully ([#67](https://github.com/rojo-rbx/rojo/issues/67))
* Folders should no longer get collapsed when syncing occurs.
* **Significant** robustness improvements with regards to caching.
    * **This should catch all existing script duplication bugs.**
    * If there are any bugs with script duplication or caching in the future, restarting the Rojo server process will fix them for that session.
* Fixed message in plugin not being prefixed with `Rojo: `.

## [0.4.5](https://github.com/rojo-rbx/rojo/releases/tag/v0.4.5) (May 1, 2018)
* Rojo messages are now prefixed with `Rojo: ` to make them stand out in the output more.
* Fixed server to notice file changes *much* more quickly. (200ms vs 1000ms)
* Server now lists name of project when starting up.
* Rojo now throws an error if no project file is found. ([#63](https://github.com/rojo-rbx/rojo/issues/63))
* Fixed multiple sync operations occuring at the same time. ([#61](https://github.com/rojo-rbx/rojo/issues/61))
* Partitions targeting files directly now work as expected. ([#57](https://github.com/rojo-rbx/rojo/issues/57))

## [0.4.4](https://github.com/rojo-rbx/rojo/releases/tag/v0.4.4) (April 7, 2018)
* Fix small regression introduced in 0.4.3

## [0.4.3](https://github.com/rojo-rbx/rojo/releases/tag/v0.4.3) (April 7, 2018)
* Plugin now automatically selects `HttpService` if it determines that HTTP isn't enabled ([#58](https://github.com/rojo-rbx/rojo/pull/58))
* Plugin now has much more robust handling and will wipe all state when the server changes.
    * This should fix issues that would otherwise be solved by restarting Roblox Studio.

## [0.4.2](https://github.com/rojo-rbx/rojo/releases/tag/v0.4.2) (April 4, 2018)
* Fixed final case of duplicated instance insertion, caused by reconciled instances not being inserted into `RouteMap`.
    * The reconciler is still not a perfect solution, especially if script instances get moved around without being destroyed. I don't think this can be fixed before a big refactor.

## [0.4.1](https://github.com/rojo-rbx/rojo/releases/tag/v0.4.1) (April 1, 2018)
* Merged plugin repository into main Rojo repository for easier tracking.
* Improved `RouteMap` object tracking; this should fix some cases of duplicated instances being synced into the tree.

## [0.4.0](https://github.com/rojo-rbx/rojo/releases/tag/v0.4.0) (March 27, 2018)
* Protocol version 1, which shifts more responsibility onto the server
    * This is a **major breaking** change!
    * The server now has a content of 'filter plugins', which transform data at various stages in the pipeline
    * The server now exposes Roblox instance objects instead of file contents, which lines up with how `rojo pack` will work, and paves the way for more robust syncing.
* Added `*.model.json` files, which let you embed small Roblox objects into your Rojo tree.
* Improved error messages in some cases ([#46](https://github.com/rojo-rbx/rojo/issues/46))

## [0.3.2](https://github.com/rojo-rbx/rojo/releases/tag/v0.3.2) (December 20, 2017)
* Fixed `rojo serve` failing to correctly construct an absolute root path when passed as an argument
* Fixed intense CPU usage when running `rojo serve`

## [0.3.1](https://github.com/rojo-rbx/rojo/releases/tag/v0.3.1) (December 14, 2017)
* Improved error reporting when invalid JSON is found in a `rojo.json` project
    * These messages are passed on from Serde

## [0.3.0](https://github.com/rojo-rbx/rojo/releases/tag/v0.3.0) (December 12, 2017)
* Factored out the plugin into a separate repository
* Fixed server when using a file as a partition
    * Previously, trailing slashes were put on the end of a partition even if the read request was an empty string. This broke file reading on Windows when a partition pointed to a file instead of a directory!
* Started running automatic tests on Travis CI (#9)

## [0.2.3](https://github.com/rojo-rbx/rojo/releases/tag/v0.2.3) (December 4, 2017)
* Plugin only release
* Tightened `init` file rules to only match script files
    * Previously, Rojo would sometimes pick up the wrong file when syncing

## [0.2.2](https://github.com/rojo-rbx/rojo/releases/tag/v0.2.2) (December 1, 2017)
* Plugin only release
* Fixed broken reconciliation behavior with `init` files

## [0.2.1](https://github.com/rojo-rbx/rojo/releases/tag/v0.2.1) (December 1, 2017)
* Plugin only release
* Changes default port to 8000

## [0.2.0](https://github.com/rojo-rbx/rojo/releases/tag/v0.2.0) (December 1, 2017)
* Support for `init.lua` like rbxfs and rbxpacker
* More robust syncing with a new reconciler

## [0.1.0](https://github.com/rojo-rbx/rojo/releases/tag/v0.1.0) (November 29, 2017)
* Initial release, functionally very similar to [rbxfs](https://github.com/LPGhatguy/rbxfs)<|MERGE_RESOLUTION|>--- conflicted
+++ resolved
@@ -1,16 +1,11 @@
 # Rojo Changelog
 
 ## Unreleased
-<<<<<<< HEAD
-* Fixed `Auto Connect Playtest Server` no longer functioning due to Roblox change ([#1049])
-
-[#1049]: https://github.com/rojo-rbx/rojo/issues/1049
-=======
-
+* Fixed `Auto Connect Playtest Server` no longer functioning due to Roblox change ([#1066])
 * Added an update indicator to the version header when a new version of the plugin is available. ([#1069])
 
+[#1049]: https://github.com/rojo-rbx/rojo/pull/1066
 [#1069]: https://github.com/rojo-rbx/rojo/pull/1069
->>>>>>> 60f19df9
 
 ## 7.5.1 - April 25th, 2025
 * Fixed output spam related to `Instance.Capabilities` in the plugin
