--- conflicted
+++ resolved
@@ -7,11 +7,8 @@
 * Updated Theme to use Studio colors ([#838])
 * Improved patch visualizer UX ([#883])
 * Added experimental setting for Auto Connect in playtests ([#840])
-<<<<<<< HEAD
 * Improved settings UI ([#886])
-=======
 * `Open Scripts Externally` option can now be changed while syncing ([#911])
->>>>>>> 2c466401
 * Projects may now specify rules for syncing files as if they had a different file extension. ([#813])
  	This is specified via a new field on project files, `syncRules`:
 
