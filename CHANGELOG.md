# Rojo Changelog

## Unreleased Changes
<<<<<<< HEAD
* Projects may now manually link `Ref` properties together using `Attributes`. ([#843])
 	This has two parts: using `id` or `$id` in JSON files or a `Rojo_Target` attribute, an Instance
    is given an ID. Then, that ID may be used elsewhere in the project to point to an Instance
    using an attribute named `Rojo_Target_PROP_NAME`, where `PROP_NAME` is the name of a property.

    As an example, here is a `model.json` for an ObjectValue that refers to itself:

    ```json
    {
        "id": "arbitrary string",
        "attributes": {
            "Rojo_Target_Value": "arbitrary string"
        }
    }
    ```

    This is a very rough implementation and the usage will become more ergonomic
    over time.

* Rojo now converts any line endings to LF, preventing spurious diffs when syncing Lua files on Windows ([#854])
* Fixed Rojo plugin failing to connect when project contains certain unreadable properties ([#848])
=======
* Updated Undo/Redo history to be more robust ([#915])
* Fixed removing trailing newlines ([#903])
* Added Never option to Confirmation ([#893])
>>>>>>> a7b45ee8
* Added popout diff visualizer for table properties like Attributes and Tags ([#834])
* Updated Theme to use Studio colors ([#838])
* Improved patch visualizer UX ([#883])
* Added experimental setting for Auto Connect in playtests ([#840])
* Improved settings UI ([#886])
* `Open Scripts Externally` option can now be changed while syncing ([#911])
* Projects may now specify rules for syncing files as if they had a different file extension. ([#813])
 	This is specified via a new field on project files, `syncRules`:

 	```json
 	{
 	 	"syncRules": [
 	 	 	{
 	 	 	 	"pattern": "*.foo",
 	 	 	 	"use": "text",
                "exclude": "*.exclude.foo",
 	 	 	},
 	 	 	{
 	 	 	 	"pattern": "*.bar.baz",
 	 	 	 	"use": "json",
 	 	 	 	"suffix": ".bar.baz",
 	 	 	},
 	 	],
 	 	"name": "SyncRulesAreCool",
 	 	"tree": {
 	 	 	"$path": "src"
 	 	}
 	}
 	```

 	The `pattern` field is a glob used to match the sync rule to files. If present, the `suffix` field allows you to specify parts of a file's name get cut off by Rojo to name the Instance, including the file extension. If it isn't specified, Rojo will only cut off the first part of the file extension, up to the first dot.

    Additionally, the `exclude` field allows files to be excluded from the sync rule if they match a pattern specified by it. If it's not present, all files that match `pattern` will be modified using the sync rule.

 	The `use` field corresponds to one of the potential file type that Rojo will currently include in a project. Files that match the provided pattern will be treated as if they had the file extension for that file type. A full list is below:

 	| `use` value    | file extension  |
 	|:---------------|:----------------|
 	| `serverScript` | `.server.lua`   |
 	| `clientScript` | `.client.lua`   |
 	| `moduleScript` | `.lua`          |
 	| `json`         | `.json`         |
 	| `toml`         | `.toml`         |
 	| `csv`          | `.csv`          |
 	| `text`         | `.txt`          |
 	| `jsonModel`    | `.model.json`   |
 	| `rbxm`         | `.rbxm`         |
 	| `rbxmx`        | `.rbxmx`        |
 	| `project`      | `.project.json` |
 	| `ignore`       | None!           |

    **All** sync rules are reset between project files, so they must be specified in each one when nesting them. This is to ensure that nothing can break other projects by changing how files are synced!

[#813]: https://github.com/rojo-rbx/rojo/pull/813
[#834]: https://github.com/rojo-rbx/rojo/pull/834
[#838]: https://github.com/rojo-rbx/rojo/pull/838
[#840]: https://github.com/rojo-rbx/rojo/pull/840
[#883]: https://github.com/rojo-rbx/rojo/pull/883
[#886]: https://github.com/rojo-rbx/rojo/pull/886
[#893]: https://github.com/rojo-rbx/rojo/pull/893
[#903]: https://github.com/rojo-rbx/rojo/pull/903
[#911]: https://github.com/rojo-rbx/rojo/pull/911
[#915]: https://github.com/rojo-rbx/rojo/pull/915

## [7.4.1] - February 20, 2024
* Made the `name` field optional on project files ([#870])

	Files named `default.project.json` inherit the name of the folder they're in and all other projects
    are named as expect (e.g. `foo.project.json` becomes an Instance named `foo`)

    There is no change in behavior if `name` is set.
* Fixed incorrect results when building model pivots ([#865])
* Fixed incorrect results when serving model pivots ([#868])
* Rojo now converts any line endings to LF, preventing spurious diffs when syncing Lua files on Windows ([#854])
* Fixed Rojo plugin failing to connect when project contains certain unreadable properties ([#848])
* Fixed various cases where patch visualizer would not display sync failures ([#845], [#844])
* Fixed http error handling so Rojo can be used in Github Codespaces ([#847])

[#848]: https://github.com/rojo-rbx/rojo/pull/848
[#845]: https://github.com/rojo-rbx/rojo/pull/845
[#844]: https://github.com/rojo-rbx/rojo/pull/844
[#847]: https://github.com/rojo-rbx/rojo/pull/847
[#854]: https://github.com/rojo-rbx/rojo/pull/854
<<<<<<< HEAD
[#843]: https://github.com/rojo-rbx/rojo/pull/843
=======
[#865]: https://github.com/rojo-rbx/rojo/pull/865
[#868]: https://github.com/rojo-rbx/rojo/pull/868
[#870]: https://github.com/rojo-rbx/rojo/pull/870
>>>>>>> a7b45ee8

## [7.4.0] - January 16, 2024
* Improved the visualization for array properties like Tags ([#829])
* Significantly improved performance of `rojo serve`, `rojo build --watch`, and `rojo sourcemap --watch` on macOS. ([#830])
* Changed *.lua files that init command generates to *.luau ([#831])
* Does not remind users to sync if the sync lock is claimed already ([#833])

[#829]: https://github.com/rojo-rbx/rojo/pull/829
[#830]: https://github.com/rojo-rbx/rojo/pull/830
[#831]: https://github.com/rojo-rbx/rojo/pull/831
[#833]: https://github.com/rojo-rbx/rojo/pull/833

## [7.4.0-rc3] - October 25, 2023
* Changed `sourcemap --watch` to only generate the sourcemap when it's necessary ([#800])
* Switched script source property getter and setter to `ScriptEditorService` methods ([#801])

 	This ensures that the script editor reflects any changes Rojo makes to a script while it is open in the script editor.

* Fixed issues when handling `SecurityCapabilities` values ([#803], [#807])
* Fixed Rojo plugin erroring out when attempting to sync attributes with invalid names ([#809])

[#800]: https://github.com/rojo-rbx/rojo/pull/800
[#801]: https://github.com/rojo-rbx/rojo/pull/801
[#803]: https://github.com/rojo-rbx/rojo/pull/803
[#807]: https://github.com/rojo-rbx/rojo/pull/807
[#809]: https://github.com/rojo-rbx/rojo/pull/809

## [7.4.0-rc2] - October 3, 2023
* Fixed bug with parsing version for plugin validation ([#797])

[#797]: https://github.com/rojo-rbx/rojo/pull/797

## [7.4.0-rc1] - October 3, 2023
### Additions
#### Project format
* Added support for `.toml` files to `$path` ([#633])
* Added support for `Font` and `CFrame` attributes ([rbx-dom#299], [rbx-dom#296])
* Added the `emitLegacyScripts` field to the project format ([#765]). The behavior is outlined below:

	| `emitLegacyScripts` Value | Action Taken by Rojo                                                                                             |
	|---------------------------|------------------------------------------------------------------------------------------------------------------|
	| false                     | Rojo emits Scripts with the appropriate `RunContext` for `*.client.lua` and `*.server.lua` files in the project. |
	| true   (default)          | Rojo emits LocalScripts and Scripts with legacy `RunContext` (same behavior as previously).                      |


	It can be used like this:
	```json
	{
		"emitLegacyScripts": false,
		"name": "MyCoolRunContextProject",
		"tree": {
			"$path": "src"
		}
	}
	```

* Added `Terrain` classname inference, similar to services ([#771])

	`Terrain` may now be defined in projects without using `$className`:
	```json
	"Workspace": {
		"Terrain": {
			"$path": "path/to/terrain.rbxm"
		}
	}
	```

* Added support for `Terrain.MaterialColors` ([#770])

	`Terrain.MaterialColors` is now represented in projects in a human readable format:
	```json
	"Workspace": {
		"Terrain": {
			"$path": "path/to/terrain.rbxm"
			"$properties": {
				"MaterialColors": {
					"Grass": [10, 20, 30],
					"Asphalt": [40, 50, 60],
					"LeafyGrass": [255, 155, 55]
				}
			}
		}
	}
	```

* Added better support for `Font` properties ([#731])

	`FontFace` properties may now be defined using implicit property syntax:
	```json
	"TextBox": {
		"$className": "TextBox",
		"$properties": {
			"FontFace": {
				"family": "rbxasset://fonts/families/RobotoMono.json",
				"weight": "Thin",
				"style": "Normal"
			}
		}
	}
	```

#### Patch visualizer and notifications
* Added a setting to control patch confirmation behavior ([#774])

	This is a new setting for controlling when the Rojo plugin prompts for confirmation before syncing. It has four options:
    * Initial (default): prompts only once for a project in a given Studio session
    * Always: always prompts for confirmation
    * Large Changes: only prompts when there are more than X changed instances. The number of instances is configurable - an additional setting for the number of instances becomes available when this option is chosen
    * Unlisted PlaceId: only prompts if the place ID is not present in servePlaceIds

* Added the ability to select Instances in patch visualizer ([#709])

	Double-clicking an instance in the patch visualizer sets Roblox Studio's selection to the instance.

* Added a sync reminder notification. ([#689])

	Rojo detects if you have previously synced to a place, and displays a notification reminding you to sync again:

	![Rojo reminds you to sync a place that you've synced previously](https://user-images.githubusercontent.com/40185666/242397435-ccdfddf2-a63f-420c-bc18-a6e3d6455bba.png)

* Added rich Source diffs in patch visualizer ([#748])

	A "View Diff" button for script sources is now present in the patch visualizer. Clicking it displays a side-by-side diff of the script changes:

	![The patch visualizer contains a "view diff" button](https://user-images.githubusercontent.com/40185666/256065992-3f03558f-84b0-45a1-80eb-901f348cf067.png)

	![The "View Diff" button opens a widget that displays a diff](https://user-images.githubusercontent.com/40185666/256066084-1d9d8fe8-7dad-4ee7-a542-b4aee35a5644.png)

* Patch visualizer now indicates what changes failed to apply. ([#717])

	A clickable warning label is displayed when the Rojo plugin is unable to apply changes. Clicking the label displays precise information about which changes failed:

	![Patch visualizer displays a clickable warning label when changes fail to apply](https://user-images.githubusercontent.com/40185666/252063660-f08399ef-1e16-4f1c-bed8-552821f98cef.png)


#### Miscellaneous
* Added `plugin` flag to the `build` command that outputs to the local plugins folder ([#735])

	This is a flag that builds a Rojo project into Roblox Studio's plugins directory. This allows you to build a Rojo project and load it into Studio as a plugin without having to type the full path to the plugins directory. It can be used like this: `rojo build <PATH-TO-PROJECT> --plugin <FILE-NAME>`

* Added new plugin template to the `init` command ([#738])

	This is a new template geared towards plugins. It is similar to the model template, but creates a `Script` instead of a `ModuleScript` in the `src` directory. It can be used like this: `rojo init --kind plugin`

* Added protection against syncing non-place projects as a place. ([#691])
* Add buttons for navigation on the Connected page ([#722])

### Fixes
* Significantly improved performance of `rojo sourcemap` ([#668])
* Fixed the diff visualizer of connected sessions. ([#674])
* Fixed disconnected session activity. ([#675])
* Skip confirming patches that contain only a datamodel name change. ([#688])
* Fix Rojo breaking when users undo/redo in Studio ([#708])
* Improve tooltip behavior ([#723])
* Better settings controls ([#725])
* Rework patch visualizer with many fixes and improvements ([#713], [#726], [#755])

[#668]: https://github.com/rojo-rbx/rojo/pull/668
[#674]: https://github.com/rojo-rbx/rojo/pull/674
[#675]: https://github.com/rojo-rbx/rojo/pull/675
[#688]: https://github.com/rojo-rbx/rojo/pull/688
[#689]: https://github.com/rojo-rbx/rojo/pull/689
[#691]: https://github.com/rojo-rbx/rojo/pull/691
[#709]: https://github.com/rojo-rbx/rojo/pull/709
[#708]: https://github.com/rojo-rbx/rojo/pull/708
[#713]: https://github.com/rojo-rbx/rojo/pull/713
[#717]: https://github.com/rojo-rbx/rojo/pull/717
[#722]: https://github.com/rojo-rbx/rojo/pull/722
[#723]: https://github.com/rojo-rbx/rojo/pull/723
[#725]: https://github.com/rojo-rbx/rojo/pull/725
[#726]: https://github.com/rojo-rbx/rojo/pull/726
[#633]: https://github.com/rojo-rbx/rojo/pull/633
[#735]: https://github.com/rojo-rbx/rojo/pull/735
[#731]: https://github.com/rojo-rbx/rojo/pull/731
[#738]: https://github.com/rojo-rbx/rojo/pull/738
[#748]: https://github.com/rojo-rbx/rojo/pull/748
[#755]: https://github.com/rojo-rbx/rojo/pull/755
[#765]: https://github.com/rojo-rbx/rojo/pull/765
[#770]: https://github.com/rojo-rbx/rojo/pull/770
[#771]: https://github.com/rojo-rbx/rojo/pull/771
[#774]: https://github.com/rojo-rbx/rojo/pull/774
[rbx-dom#299]: https://github.com/rojo-rbx/rbx-dom/pull/299
[rbx-dom#296]: https://github.com/rojo-rbx/rbx-dom/pull/296

## [7.3.0] - April 22, 2023
* Added `$attributes` to project format. ([#574])
* Added `--watch` flag to `rojo sourcemap`. ([#602])
* Added support for `init.csv` files. ([#594])
* Added real-time sync status to the Studio plugin. ([#569])
* Added support for copying error messages to the clipboard. ([#614])
* Added sync locking for Team Create. ([#590])
* Added support for specifying HTTP or HTTPS protocol in plugin. ([#642])
* Added tooltips to buttons in the Studio plugin. ([#637])
* Added visual diffs when connecting from the Studio plugin. ([#603])
* Host and port are now saved in the Studio plugin. ([#613])
* Improved padding on notifications in Studio plugin. ([#589])
* Renamed `Common` to `Shared` in the default Rojo project. ([#611])
* Reduced the minimum size of the Studio plugin widget. ([#606])
* Fixed current directory in `rojo fmt-project`. ([#581])
* Fixed errors after a session has already ended. ([#587])
* Fixed an uncommon security permission error ([#619])

[#569]: https://github.com/rojo-rbx/rojo/pull/569
[#574]: https://github.com/rojo-rbx/rojo/pull/574
[#581]: https://github.com/rojo-rbx/rojo/pull/581
[#587]: https://github.com/rojo-rbx/rojo/pull/587
[#589]: https://github.com/rojo-rbx/rojo/pull/589
[#590]: https://github.com/rojo-rbx/rojo/pull/590
[#594]: https://github.com/rojo-rbx/rojo/pull/594
[#602]: https://github.com/rojo-rbx/rojo/pull/602
[#603]: https://github.com/rojo-rbx/rojo/pull/603
[#606]: https://github.com/rojo-rbx/rojo/pull/606
[#611]: https://github.com/rojo-rbx/rojo/pull/611
[#613]: https://github.com/rojo-rbx/rojo/pull/613
[#614]: https://github.com/rojo-rbx/rojo/pull/614
[#619]: https://github.com/rojo-rbx/rojo/pull/619
[#637]: https://github.com/rojo-rbx/rojo/pull/637
[#642]: https://github.com/rojo-rbx/rojo/pull/642
[7.3.0]: https://github.com/rojo-rbx/rojo/releases/tag/v7.3.0

## [7.2.1] - July 8, 2022
* Fixed notification sound by changing it to a generic sound. ([#566])
* Added setting to turn off sound effects. ([#568])

[#566]: https://github.com/rojo-rbx/rojo/pull/566
[#568]: https://github.com/rojo-rbx/rojo/pull/568
[7.2.1]: https://github.com/rojo-rbx/rojo/releases/tag/v7.2.1

## [7.2.0] - June 29, 2022
* Added support for `.luau` files. ([#552])
* Added support for live syncing Attributes and Tags. ([#553])
* Added notification popups in the Roblox Studio plugin. ([#540])
* Fixed `init.meta.json` when used with `init.lua` and related files. ([#549])
* Fixed incorrect output when serving from a non-default address or port ([#556])
* Fixed Linux binaries not running on systems with older glibc. ([#561])
* Added `camelCase` casing for JSON models, deprecating `PascalCase` names. ([#563])
* Switched from structopt to clap for command line argument parsing.
* Significantly improved performance of building and serving. ([#548])
* Increased minimum supported Rust version to 1.57.0. ([#564])

[#540]: https://github.com/rojo-rbx/rojo/pull/540
[#548]: https://github.com/rojo-rbx/rojo/pull/548
[#549]: https://github.com/rojo-rbx/rojo/pull/549
[#552]: https://github.com/rojo-rbx/rojo/pull/552
[#553]: https://github.com/rojo-rbx/rojo/pull/553
[#556]: https://github.com/rojo-rbx/rojo/pull/556
[#561]: https://github.com/rojo-rbx/rojo/pull/561
[#563]: https://github.com/rojo-rbx/rojo/pull/563
[#564]: https://github.com/rojo-rbx/rojo/pull/564
[7.2.0]: https://github.com/rojo-rbx/rojo/releases/tag/v7.2.0

## [7.1.1] - May 26, 2022
* Fixed sourcemap command not stripping paths correctly ([#544])
* Fixed Studio plugin settings not saving correctly.

[#544]: https://github.com/rojo-rbx/rojo/pull/544
[#545]: https://github.com/rojo-rbx/rojo/pull/545
[7.1.1]: https://github.com/rojo-rbx/rojo/releases/tag/v7.1.1

## [7.1.0] - May 22, 2022
* Added support for specifying an address to be used by default in project files. ([#507])
* Added support for optional paths in project files. ([#472])
* Added support for the new Open Cloud API when uploading. ([#504])
* Added `sourcemap` command for generating sourcemaps to feed into other tools. ([#530])
* Added PluginActions for connecting/disconnecting a session ([#537])
* Added changing toolbar icon to indicate state ([#538])

[#472]: https://github.com/rojo-rbx/rojo/pull/472
[#504]: https://github.com/rojo-rbx/rojo/pull/504
[#507]: https://github.com/rojo-rbx/rojo/pull/507
[#530]: https://github.com/rojo-rbx/rojo/pull/530
[#537]: https://github.com/rojo-rbx/rojo/pull/537
[#538]: https://github.com/rojo-rbx/rojo/pull/538
[7.1.0]: https://github.com/rojo-rbx/rojo/releases/tag/v7.1.0

## [7.0.0] - December 10, 2021
* Fixed Rojo's interactions with properties enabled by FFlags that are not yet enabled. ([#493])
* Improved output in Roblox Studio plugin when bad property data is encountered.
* Reintroduced support for CFrame shorthand syntax in Rojo project and `.meta.json` files, matching Rojo 6. ([#430])
* Connection settings are now remembered when reconnecting in Roblox Studio. ([#500])
* Updated reflection database to Roblox v503.

[#430]: https://github.com/rojo-rbx/rojo/issues/430
[#493]: https://github.com/rojo-rbx/rojo/pull/493
[#500]: https://github.com/rojo-rbx/rojo/pull/500
[7.0.0]: https://github.com/rojo-rbx/rojo/releases/tag/v7.0.0

## [7.0.0-rc.3] - October 19, 2021
This is the last release candidate for Rojo 7. In an effort to get Rojo 7 out the door, we'll be freezing features from here on out, something we should've done a couple months ago.

Expect to see Rojo 7 stable soon!

* Added support for writing `Tags` in project files, model files, and meta files. ([#484])
* Adjusted Studio plugin colors to match Roblox Studio palette. ([#482])
* Improved experimental two-way sync feature by batching changes. ([#478])

[#482]: https://github.com/rojo-rbx/rojo/pull/482
[#484]: https://github.com/rojo-rbx/rojo/pull/484
[#478]: https://github.com/rojo-rbx/rojo/pull/478
[7.0.0-rc.3]: https://github.com/rojo-rbx/rojo/releases/tag/v7.0.0-rc.3

## 7.0.0-rc.2 - October 19, 2021
(Botched release due to Git mishap, oops!)

## [7.0.0-rc.1] - August 23, 2021
In Rojo 6 and previous Rojo 7 alphas, an explicit Vector3 property would be written like this:

```json
{
    "className": "Part",
    "properties": {
        "Position": {
            "Type": "Vector3",
            "Value": [1, 2, 3]
        }
    }
}
```

For Rojo 7, this will need to be changed to:

```json
{
    "className": "Part",
    "properties": {
        "Position": {
            "Vector3": [1, 2, 3]
        }
    }
}
```

The shorthand property format that most users use is not impacted. For reference, it looks like this:

```json
{
    "className": "Part",
    "properties": {
        "Position": [1, 2, 3]
    }
}
```

* Major breaking change: changed property syntax for project files; shorthand syntax is unchanged.
* Added the `fmt-project` subcommand for formatting Rojo project files.
* Improved error output for many subcommands.
* Updated to stable versions of rbx-dom libraries.
* Updated async infrastructure, which should fix a handful of bugs. ([#459])
* Fixed syncing refs in the Roblox Studio plugin ([#462], [#466])
* Added support for long paths on Windows. ([#464])

[#459]: https://github.com/rojo-rbx/rojo/pull/459
[#462]: https://github.com/rojo-rbx/rojo/pull/462
[#464]: https://github.com/rojo-rbx/rojo/pull/464
[#466]: https://github.com/rojo-rbx/rojo/pull/466
[7.0.0-rc.1]: https://github.com/rojo-rbx/rojo/releases/tag/v7.0.0-rc.1

## [7.0.0-alpha.4][7.0.0-alpha.4] (May 5, 2021)
* Added the `gameId` and `placeId` optional properties to project files.
    * When connecting from the Rojo Roblox Studio plugin, Rojo will set the game and place ID of the current place to these values, if set.
    * This is equivalent to running `game:SetUniverseId(...)` and `game:SetPlaceId(...)` from the command bar in Studio.
* Added "EXPERIMENTAL!" label to two-way sync toggle in Rojo's Roblox Studio plugin.
* Fixed `Name` and `Parent` properties being allowed in Rojo projects. ([#413][pr-413])
* Fixed "Open Scripts Externally" feature crashing Studio. ([#369][issue-369])
* Empty `.model.json` files will no longer cause errors. ([#420][pr-420])
* When specifying `$path` on a service, Rojo now keeps the correct class name. ([#331][issue-331])
* Improved error messages for misconfigured projects.

[issue-331]: https://github.com/rojo-rbx/rojo/issues/331
[issue-369]: https://github.com/rojo-rbx/rojo/issues/369
[pr-420]: https://github.com/rojo-rbx/rojo/pull/420
[pr-413]: https://github.com/rojo-rbx/rojo/pull/413
[7.0.0-alpha.4]: https://github.com/rojo-rbx/rojo/releases/tag/v7.0.0-alpha.4

## [7.0.0-alpha.3][7.0.0-alpha.3] (February 19, 2021)
* Updated dependencies, fixing `OptionalCoordinateFrame`-related issues.
* Added `--address` flag to `rojo serve` to allow for external connections. ([#403][pr-403])

[pr-403]: https://github.com/rojo-rbx/rojo/pull/403
[7.0.0-alpha.3]: https://github.com/rojo-rbx/rojo/releases/tag/v7.0.0-alpha.3

## [7.0.0-alpha.2][7.0.0-alpha.2] (February 19, 2021)
* Fixed incorrect protocol version between the client and server.

[7.0.0-alpha.2]: https://github.com/rojo-rbx/rojo/releases/tag/v7.0.0-alpha.2

## [7.0.0-alpha.1][7.0.0-alpha.1] (February 18, 2021)
This release includes a brand new implementation of the Roblox DOM. It brings performance improvements, much better support for `rbxl` and `rbxm` files, and a better internal API.

* Added support for all remaining property types.
* Added support for the entire Roblox binary model format.
* Changed `rojo upload` to upload binary places and models instead of XML.
    * This should make using `rojo upload` much more feasible for large places.
* **Breaking**: Changed format of some types of values in `project.json`, `model.json`, and `meta.json` files.
    * This should impact few projects. See [this file][allValues.json] for new examples of each property type.

Formatting of types will change more before the stable release of Rojo 7. We're hoping to use this opportunity to normalize some of the case inconsistency introduced in Rojo 0.5.

[7.0.0-alpha.1]: https://github.com/rojo-rbx/rojo/releases/tag/v7.0.0-alpha.1
[allValues.json]: https://github.com/rojo-rbx/rojo/blob/f4a790eb50b74e482000bad1dcfe22533992fb20/plugin/rbx_dom_lua/src/allValues.json

## [6.0.2](https://github.com/rojo-rbx/rojo/releases/tag/v6.0.2) (February 9, 2021)
* Fixed `rojo upload` to handle CSRF challenges.

## [6.0.1](https://github.com/rojo-rbx/rojo/releases/tag/v6.0.1) (January 22, 2021)
* Fixed `rojo upload` requests being rejected by Roblox

## [6.0.0](https://github.com/rojo-rbx/rojo/releases/tag/v6.0.0) (January 16, 2021)
* Improved server error messages
    * The server will now keep running in more error cases
* Fixed Rojo being unable to diff ClassName changes

## [6.0.0 Release Candidate 4](https://github.com/rojo-rbx/rojo/releases/tag/v6.0.0-rc.4) (December 14, 2020)
* Added brand new Rojo UI ([#367](https://github.com/rojo-rbx/rojo/pull/367))
* Added `projectName` to `/api/rojo` output.

## [6.0.0 Release Candidate 3](https://github.com/rojo-rbx/rojo/releases/tag/v6.0.0-rc.3) (November 19, 2020)
* Fixed the Rojo plugin attempting to write the non-scriptable properties `Instance.SourceAssetId` and `HttpServer.HttpEnabled`.
* Fixed the Rojo plugin's handling of null referents.

## [6.0.0 Release Candidate 2](https://github.com/rojo-rbx/rojo/releases/tag/v6.0.0-rc.2) (November 19, 2020)
* Fixed crash when malformed CSV files are put into a project. ([#310](https://github.com/rojo-rbx/rojo/issues/310))
* Fixed incorrect string escaping when producing Lua code from JSON files. ([#314](https://github.com/rojo-rbx/rojo/issues/314))
* Fixed performance issues introduced in Rojo 6.0.0-rc.1. ([#317](https://github.com/rojo-rbx/rojo/issues/317))
* Fixed `rojo plugin install` subcommand failing for everyone except Rojo developers. ([#320](https://github.com/rojo-rbx/rojo/issues/320))
* Updated default place template to take advantage of [#210](https://github.com/rojo-rbx/rojo/pull/210).
* Enabled glob ignore patterns by default and removed the `unstable_glob_ignore` feature.
    * `globIgnorePaths` can be set on a project to a list of globs to ignore.
* The Rojo plugin now completes as much as it can from a patch without disconnecting. Warnings are shown in the console.
* Fixed 6.0.0-rc.1 regression causing instances that changed ClassName to instead... not change ClassName.

## [6.0.0 Release Candidate 1](https://github.com/rojo-rbx/rojo/releases/tag/v6.0.0-rc.1) (March 29, 2020)
This release jumped from 0.6.0 to 6.0.0. Rojo has been in use in production for many users for quite a long times, and so 6.0 is a more accurate reflection of Rojo's version than a pre-1.0 version.

* Added basic settings panel to plugin, with two settings:
    * "Open Scripts Externally": When enabled, opening a script in Studio will instead open it in your default text editor.
    * "Two-Way Sync": When enabled, Rojo will attempt to save changes to your place back to the filesystem. **Very early feature, very broken, beware!**
* Added `--color` option to force-enable or force-disable color in Rojo's output.
* Added support for turning `.json` files into `ModuleScript` instances ([#308](https://github.com/rojo-rbx/rojo/pull/308))
* Added `rojo plugin install` and `rojo plugin uninstall` to allow Rojo to manage its Roblox Studio plugin. ([#304](https://github.com/rojo-rbx/rojo/pull/304))
* Class names no longer need to be specified for Roblox services in Rojo projects. ([#210](https://github.com/rojo-rbx/rojo/pull/210))
* The server half of **experimental** two-way sync is now enabled by default.
* Increased default logging verbosity in commands like `rojo build`.
* Rojo now requires a project file again, just like 0.5.4.

## [0.6.0 Alpha 3](https://github.com/rojo-rbx/rojo/releases/tag/v0.6.0-alpha.3) (March 13, 2020)
* Added `--watch` argument to `rojo build`. ([#284](https://github.com/rojo-rbx/rojo/pull/284))
* Added dark theme support to plugin. ([#241](https://github.com/rojo-rbx/rojo/issues/241))
* Added a revamped `rojo init` command, which will now create more complete projects.
* Added the `rojo doc` command, which opens Rojo's documentation in your browser.
* Fixed many crashes from malformed projects and filesystem edge cases in `rojo serve`.
* Simplified filesystem access code dramatically.
* Improved error reporting and logging across the board.
    * Log messages have a less noisy prefix.
    * Any thread panicking now causes Rojo to abort instead of existing as a zombie.
    * Errors now have a list of causes, helping make many errors more clear.

## [0.6.0 Alpha 2](https://github.com/rojo-rbx/rojo/releases/tag/v0.6.0-alpha.2) (March 6, 2020)
* Fixed `rojo upload` command always uploading models.
* Removed `--kind` parameter to `rojo upload`; Rojo now automatically uploads the correct kind of asset based on your project file.

## [0.5.4](https://github.com/rojo-rbx/rojo/releases/tag/v0.5.4) (February 26, 2020)
This is a general maintenance release for the Rojo 0.5.x release series.

* Updated reflection database and other dependencies.
* First stable release with binaries for macOS and Linux.

## [0.6.0 Alpha 1](https://github.com/rojo-rbx/rojo/releases/tag/v0.6.0-alpha.1) (January 22, 2020)

### General
* Added support for nested project files. ([#95](https://github.com/rojo-rbx/rojo/issues/95))
* Added project file hot-reloading. ([#10](https://github.com/rojo-rbx/rojo/issues/10)])
* Fixed Rojo dropping Ref properties ([#142](https://github.com/rojo-rbx/rojo/issues/142))
    * This means that properties like `PrimaryPart` now work!
* Improved live sync protocol to reduce round-trips and improve syncing consistency.
* Improved support for binary model files and places.

### Command Line
* Added `--verbose`/`-v` flag, which can be specified multiple times to increase verbosity.
* Added support for automatically finding Roblox Studio's auth cookie for `rojo upload` on Windows.
* Added support for building, serving and uploading sources that aren't Rojo projects.
* Improved feedback from `rojo serve`.
* Removed support for legacy `roblox-project.json` projects, deprecated in an early Rojo 0.5.0 alpha.
* Rojo no longer traverses directories upwards looking for project files.
    * Though undocumented, Rojo 0.5.x will search for a project file contained in any ancestor folders. This feature was removed to better support other 0.6.x features.

### Roblox Studio Plugin
* Added "connecting" state to improve experience when live syncing.
* Added "error" state to show errors in a place that isn't the output panel.
* Improved diagnostics for when the Rojo plugin cannot create an instance.

## [0.5.3](https://github.com/rojo-rbx/rojo/releases/tag/v0.5.3) (October 15, 2019)
* Fixed an issue where Rojo would throw an error when encountering recently-added instance classes.

## [0.5.2](https://github.com/rojo-rbx/rojo/releases/tag/v0.5.2) (October 14, 2019)
* Fixed an issue where `LocalizationTable` instances would have their column order randomized. ([#173](https://github.com/rojo-rbx/rojo/issues/173))

## [0.5.1](https://github.com/rojo-rbx/rojo/releases/tag/v0.5.1) (October 4, 2019)
* Fixed an issue where Rojo would drop changes if they happened too quickly ([#252](https://github.com/rojo-rbx/rojo/issues/252))
* Improved diagnostics for when the Rojo plugin cannot create an instance.
* Updated dependencies
    * This brings Rojo's reflection database from client release 395 to client release 404.

## [0.5.0](https://github.com/rojo-rbx/rojo/releases/tag/v0.5.0) (August 27, 2019)
* Changed `.model.json` naming, which may require projects to migrate ambiguous cases:
    * The file name now takes precedence over the `Name` field in the model, like Rojo 0.4.x.
    * The `Name` field of the top-level instance is now optional. It's recommended that you remove it from your models.
    * Rojo will emit a warning when `Name` is specified and does not match the name from the file.
* Fixed `Rect` values being set to `0, 0, 0, 0` when synced with the Rojo plugin. ([#201](https://github.com/rojo-rbx/rojo/issues/201))
* Fixed live-syncing of `PhysicalProperties`, `NumberSequence`, and `ColorSequence` values

## [0.5.0 Alpha 13](https://github.com/rojo-rbx/rojo/releases/tag/v0.5.0-alpha.13) (August 2, 2019)
* Bumped minimum Rust version to 1.34.0.
* Fixed default port documentation in `rojo serve --help` ([#219](https://github.com/rojo-rbx/rojo/issues/219))
* Fixed BrickColor support by upgrading Roblox-related dependencies

## [0.5.0 Alpha 12](https://github.com/rojo-rbx/rojo/releases/tag/v0.5.0-alpha.12) (July 2, 2019)
* Added `.meta.json` files
    * `init.meta.json` files replace `init.model.json` files from Rojo 0.4.x ([#183](https://github.com/rojo-rbx/rojo/pull/183))
    * Other `.meta.json` files allow attaching extra data to other files ([#189](https://github.com/rojo-rbx/rojo/pull/189))
* Added support for infinite and NaN values in types like `Vector2` when building models and places.
    * These types aren't supported for live-syncing yet due to limitations around JSON encoding.
* Added support for using `SharedString` values when building XML models and places.
* Added support for live-syncing `CollectionService` tags.
* Added a warning when building binary place files, since they're still experimental and have bugs.
* Added a warning when trying to use Rojo 0.5.x with a Rojo 0.4.x-only project.
* Added a warning when a Rojo project contains keys that start with `$`, which are reserved names. ([#191](https://github.com/rojo-rbx/rojo/issues/191))
* Rojo now throws an error if unknown keys are found most files.
* Added an icon to the plugin's toolbar button
* Changed the plugin to use a docking widget for all UI.
* Changed the plugin to ignore unknown properties when live-syncing.
    * Rojo's approach to this problem might change later, like with a strict model mode ([#190](https://github.com/rojo-rbx/rojo/issues/190)) or another approach.
* Upgraded to reflection database from client release 388.
* Updated Rojo's branding to shift the color palette to make it work better on dark backgrounds

## [0.5.0 Alpha 11](https://github.com/rojo-rbx/rojo/releases/tag/v0.5.0-alpha.11) (May 29, 2019)
* Added support for implicit property values in JSON model files ([#154](https://github.com/rojo-rbx/rojo/pull/154))
* `Content` propertyes can now be specified in projects and model files as regular string literals.
* Added support for `BrickColor` properties.
* Added support for properties added in client release 384, like `Lighting.Technology` being set to `"ShadowMap"`.
* Improved performance when working with XML models and places
* Fixed serializing empty `Content` properties as XML
* Fixed serializing infinite and NaN floating point properties in XML
* Improved compatibility with XML models
* Plugin should now be able to live-sync more properties, and ignore ones it can't, like `Lighting.Technology`.

## 0.5.0 Alpha 10
* This release was a dud due to [issue #176](https://github.com/rojo-rbx/rojo/issues/176) and was rolled back.

## [0.5.0 Alpha 9](https://github.com/rojo-rbx/rojo/releases/tag/v0.5.0-alpha.9) (April 4, 2019)
* Changed `rojo build` to use buffered I/O, which can make it up to 2x faster in some cases.
    * Building [*Road Not Taken*](https://github.com/LPGhatguy/roads) to an `rbxlx` file dropped from 150ms to 70ms on my machine
* Fixed `LocalizationTable` instances being made from `csv` files incorrectly interpreting empty rows and columns. ([#149](https://github.com/rojo-rbx/rojo/pull/149))
* Fixed CSV files with entries that parse as numbers causing Rojo to panic. ([#152](https://github.com/rojo-rbx/rojo/pull/152))
* Improved error messages when malformed CSV files are found in a Rojo project.

## [0.5.0 Alpha 8](https://github.com/rojo-rbx/rojo/releases/tag/v0.5.0-alpha.8) (March 29, 2019)
* Added support for a bunch of new types when dealing with XML model/place files:
    * `ColorSequence`
    * `Float64`
    * `Int64`
    * `NumberRange`
    * `NumberSequence`
    * `PhysicalProperties`
    * `Ray`
    * `Rect`
    * `Ref`
* Improved server instance ordering behavior when files are added during a live session ([#135](https://github.com/rojo-rbx/rojo/pull/135))
* Fixed error being thrown when trying to unload the Rojo plugin.
* Added partial fix for [issue #141](https://github.com/rojo-rbx/rojo/issues/141) for `Lighting.Technology`, which should restore live sync functionality for the default project file.

## [0.5.0 Alpha 6](https://github.com/rojo-rbx/rojo/releases/tag/v0.5.0-alpha.6) (March 19, 2019)
* Fixed `rojo init` giving unexpected results by upgrading to `rbx_dom_weak` 1.1.0
* Fixed live server not responding when the Rojo plugin is connected ([#133](https://github.com/rojo-rbx/rojo/issues/133))
* Updated default place file:
    * Improved default properties to be closer to Studio's built-in 'Baseplate' template
    * Added a baseplate to the project file (Thanks, [@AmaranthineCodices](https://github.com/AmaranthineCodices/)!)
* Added more type support to Rojo plugin
* Fixed some cases where the Rojo plugin would leave around objects that it knows should be deleted
* Updated plugin to correctly listen to `Plugin.Unloading` when installing or uninstalling new plugins

## [0.5.0 Alpha 5](https://github.com/rojo-rbx/rojo/releases/tag/v0.5.0-alpha.5) (March 1, 2019)
* Upgraded core dependencies, which improves compatibility for lots of instance types
    * Upgraded from `rbx_tree` 0.2.0 to `rbx_dom_weak` 1.0.0
    * Upgraded from `rbx_xml` 0.2.0 to `rbx_xml` 0.4.0
    * Upgraded from `rbx_binary` 0.2.0 to `rbx_binary` 0.4.0
* Added support for non-primitive types in the Rojo plugin.
    * Types like `Color3` and `CFrame` can now be updated live!
* Fixed plugin assets flashing in on first load ([#121](https://github.com/rojo-rbx/rojo/issues/121))
* Changed Rojo's HTTP server from Rouille to Hyper, which reduced the release size by around a megabyte.
* Added property type inference to projects, which makes specifying services a lot easier ([#130](https://github.com/rojo-rbx/rojo/pull/130))
* Made error messages from invalid and missing files more user-friendly

## [0.5.0 Alpha 4](https://github.com/rojo-rbx/rojo/releases/tag/v0.5.0-alpha.4) (February 8, 2019)
* Added support for nested partitions ([#102](https://github.com/rojo-rbx/rojo/issues/102))
* Added support for 'transmuting' partitions ([#112](https://github.com/rojo-rbx/rojo/issues/112))
* Added support for aliasing filesystem paths ([#105](https://github.com/rojo-rbx/rojo/issues/105))
* Changed Windows builds to statically link the CRT ([#89](https://github.com/rojo-rbx/rojo/issues/89))

## [0.5.0 Alpha 3](https://github.com/rojo-rbx/rojo/releases/tag/v0.5.0-alpha.3) (February 1, 2019)
* Changed default project file name from `roblox-project.json` to `default.project.json` ([#120](https://github.com/rojo-rbx/rojo/pull/120))
    * The old file name will still be supported until 0.5.0 is fully released.
* Added warning when loading project files that don't end in `.project.json`
    * This new extension enables Rojo to distinguish project files from random JSON files, which is necessary to support nested projects.
* Added new (empty) diagnostic page served from the server
* Added better error messages for when a file is missing that's referenced by a Rojo project
* Added support for visualization endpoints returning GraphViz source when Dot is not available
* Fixed an in-memory filesystem regression introduced recently ([#119](https://github.com/rojo-rbx/rojo/pull/119))

## [0.5.0 Alpha 2](https://github.com/rojo-rbx/rojo/releases/tag/v0.5.0-alpha.2) (January 28, 2019)
* Added support for `.model.json` files, compatible with 0.4.x
* Fixed in-memory filesystem not handling out-of-order filesystem change events
* Fixed long-polling error caused by a promise mixup ([#110](https://github.com/rojo-rbx/rojo/issues/110))

## [0.5.0 Alpha 1](https://github.com/rojo-rbx/rojo/releases/tag/v0.5.0-alpha.1) (January 25, 2019)
* Changed plugin UI to be way prettier
    * Thanks to [Reselim](https://github.com/Reselim) for the design!
* Changed plugin error messages to be a little more useful
* Removed unused 'Config' button in plugin UI
* Fixed bug where bad server responses could cause the plugin to be in a bad state
* Upgraded to rbx\_tree, rbx\_xml, and rbx\_binary 0.2.0, which dramatically expands the kinds of properties that Rojo can handle, especially in XML.

## [0.5.0 Alpha 0](https://github.com/rojo-rbx/rojo/releases/tag/v0.5.0-alpha.0) (January 14, 2019)
* "Epiphany" rewrite, in progress since the beginning of time
* New live sync protocol
    * Uses HTTP long polling to reduce request count and improve responsiveness
* New project format
    * Hierarchical, preventing overlapping partitions
* Added `rojo build` command
    * Generates `rbxm`, `rbxmx`, `rbxl`, or `rbxlx` files out of your project
    * Usage: `rojo build <PROJECT> --output <OUTPUT>.rbxm`
* Added `rojo upload` command
    * Generates and uploads a place or model to roblox.com out of your project
    * Usage: `rojo upload <PROJECT> --cookie "<ROBLOSECURITY>" --asset_id <PLACE_ID>`
* New plugin
    * Only one button now, "Connect"
    * New UI to pick server address and port
    * Better error reporting
* Added support for `.csv` files turning into `LocalizationTable` instances
* Added support for `.txt` files turning into `StringValue` instances
* Added debug visualization code to diagnose problems
    * `/visualize/rbx` and `/visualize/imfs` show instance and file state respectively; they require GraphViz to be installed on your machine.
* Added optional place ID restrictions to project files
    * This helps prevent syncing in content to the wrong place
    * Multiple places can be specified, like when building a multi-place game
* Added support for specifying properties on services in project files

## [0.4.13](https://github.com/rojo-rbx/rojo/releases/tag/v0.4.13) (November 12, 2018)
* When `rojo.json` points to a file or directory that does not exist, Rojo now issues a warning instead of throwing an error and exiting

## [0.4.12](https://github.com/rojo-rbx/rojo/releases/tag/v0.4.12) (June 21, 2018)
* Fixed obscure assertion failure when renaming or deleting files ([#78](https://github.com/rojo-rbx/rojo/issues/78))
* Added a `PluginAction` for the sync in command, which should help with some automation scripts ([#80](https://github.com/rojo-rbx/rojo/pull/80))

## [0.4.11](https://github.com/rojo-rbx/rojo/releases/tag/v0.4.11) (June 10, 2018)
* Defensively insert existing instances into RouteMap; should fix most duplication cases when syncing into existing trees.
* Fixed incorrect synchronization from `Plugin:_pull` that would cause polling to create issues
* Fixed incorrect file routes being assigned to `init.lua` and `init.model.json` files
* Untangled route handling-internals slightly

## [0.4.10](https://github.com/rojo-rbx/rojo/releases/tag/v0.4.10) (June 2, 2018)
* Added support for `init.model.json` files, which enable versioning `Tool` instances (among other things) with Rojo. ([#66](https://github.com/rojo-rbx/rojo/issues/66))
* Fixed obscure error when syncing into an invalid service.
* Fixed multiple sync processes occurring when a server ID mismatch is detected.

## [0.4.9](https://github.com/rojo-rbx/rojo/releases/tag/v0.4.9) (May 26, 2018)
* Fixed warning when renaming or removing files that would sometimes corrupt the instance cache ([#72](https://github.com/rojo-rbx/rojo/pull/72))
* JSON models are no longer as strict -- `Children` and `Properties` are now optional.

## [0.4.8](https://github.com/rojo-rbx/rojo/releases/tag/v0.4.8) (May 26, 2018)
* Hotfix to prevent errors from being thrown when objects managed by Rojo are deleted

## [0.4.7](https://github.com/rojo-rbx/rojo/releases/tag/v0.4.7) (May 25, 2018)
* Added icons to the Rojo plugin, made by [@Vorlias](https://github.com/Vorlias)! ([#70](https://github.com/rojo-rbx/rojo/pull/70))
* Server will now issue a warning if no partitions are specified in `rojo serve` ([#40](https://github.com/rojo-rbx/rojo/issues/40))

## [0.4.6](https://github.com/rojo-rbx/rojo/releases/tag/v0.4.6) (May 21, 2018)
* Rojo handles being restarted by Roblox Studio more gracefully ([#67](https://github.com/rojo-rbx/rojo/issues/67))
* Folders should no longer get collapsed when syncing occurs.
* **Significant** robustness improvements with regards to caching.
    * **This should catch all existing script duplication bugs.**
    * If there are any bugs with script duplication or caching in the future, restarting the Rojo server process will fix them for that session.
* Fixed message in plugin not being prefixed with `Rojo: `.

## [0.4.5](https://github.com/rojo-rbx/rojo/releases/tag/v0.4.5) (May 1, 2018)
* Rojo messages are now prefixed with `Rojo: ` to make them stand out in the output more.
* Fixed server to notice file changes *much* more quickly. (200ms vs 1000ms)
* Server now lists name of project when starting up.
* Rojo now throws an error if no project file is found. ([#63](https://github.com/rojo-rbx/rojo/issues/63))
* Fixed multiple sync operations occuring at the same time. ([#61](https://github.com/rojo-rbx/rojo/issues/61))
* Partitions targeting files directly now work as expected. ([#57](https://github.com/rojo-rbx/rojo/issues/57))

## [0.4.4](https://github.com/rojo-rbx/rojo/releases/tag/v0.4.4) (April 7, 2018)
* Fix small regression introduced in 0.4.3

## [0.4.3](https://github.com/rojo-rbx/rojo/releases/tag/v0.4.3) (April 7, 2018)
* Plugin now automatically selects `HttpService` if it determines that HTTP isn't enabled ([#58](https://github.com/rojo-rbx/rojo/pull/58))
* Plugin now has much more robust handling and will wipe all state when the server changes.
    * This should fix issues that would otherwise be solved by restarting Roblox Studio.

## [0.4.2](https://github.com/rojo-rbx/rojo/releases/tag/v0.4.2) (April 4, 2018)
* Fixed final case of duplicated instance insertion, caused by reconciled instances not being inserted into `RouteMap`.
    * The reconciler is still not a perfect solution, especially if script instances get moved around without being destroyed. I don't think this can be fixed before a big refactor.

## [0.4.1](https://github.com/rojo-rbx/rojo/releases/tag/v0.4.1) (April 1, 2018)
* Merged plugin repository into main Rojo repository for easier tracking.
* Improved `RouteMap` object tracking; this should fix some cases of duplicated instances being synced into the tree.

## [0.4.0](https://github.com/rojo-rbx/rojo/releases/tag/v0.4.0) (March 27, 2018)
* Protocol version 1, which shifts more responsibility onto the server
    * This is a **major breaking** change!
    * The server now has a content of 'filter plugins', which transform data at various stages in the pipeline
    * The server now exposes Roblox instance objects instead of file contents, which lines up with how `rojo pack` will work, and paves the way for more robust syncing.
* Added `*.model.json` files, which let you embed small Roblox objects into your Rojo tree.
* Improved error messages in some cases ([#46](https://github.com/rojo-rbx/rojo/issues/46))

## [0.3.2](https://github.com/rojo-rbx/rojo/releases/tag/v0.3.2) (December 20, 2017)
* Fixed `rojo serve` failing to correctly construct an absolute root path when passed as an argument
* Fixed intense CPU usage when running `rojo serve`

## [0.3.1](https://github.com/rojo-rbx/rojo/releases/tag/v0.3.1) (December 14, 2017)
* Improved error reporting when invalid JSON is found in a `rojo.json` project
    * These messages are passed on from Serde

## [0.3.0](https://github.com/rojo-rbx/rojo/releases/tag/v0.3.0) (December 12, 2017)
* Factored out the plugin into a separate repository
* Fixed server when using a file as a partition
    * Previously, trailing slashes were put on the end of a partition even if the read request was an empty string. This broke file reading on Windows when a partition pointed to a file instead of a directory!
* Started running automatic tests on Travis CI (#9)

## [0.2.3](https://github.com/rojo-rbx/rojo/releases/tag/v0.2.3) (December 4, 2017)
* Plugin only release
* Tightened `init` file rules to only match script files
    * Previously, Rojo would sometimes pick up the wrong file when syncing

## [0.2.2](https://github.com/rojo-rbx/rojo/releases/tag/v0.2.2) (December 1, 2017)
* Plugin only release
* Fixed broken reconciliation behavior with `init` files

## [0.2.1](https://github.com/rojo-rbx/rojo/releases/tag/v0.2.1) (December 1, 2017)
* Plugin only release
* Changes default port to 8000

## [0.2.0](https://github.com/rojo-rbx/rojo/releases/tag/v0.2.0) (December 1, 2017)
* Support for `init.lua` like rbxfs and rbxpacker
* More robust syncing with a new reconciler

## [0.1.0](https://github.com/rojo-rbx/rojo/releases/tag/v0.1.0) (November 29, 2017)
* Initial release, functionally very similar to [rbxfs](https://github.com/LPGhatguy/rbxfs)<|MERGE_RESOLUTION|>--- conflicted
+++ resolved
@@ -1,7 +1,6 @@
 # Rojo Changelog
 
 ## Unreleased Changes
-<<<<<<< HEAD
 * Projects may now manually link `Ref` properties together using `Attributes`. ([#843])
  	This has two parts: using `id` or `$id` in JSON files or a `Rojo_Target` attribute, an Instance
     is given an ID. Then, that ID may be used elsewhere in the project to point to an Instance
@@ -21,13 +20,9 @@
     This is a very rough implementation and the usage will become more ergonomic
     over time.
 
-* Rojo now converts any line endings to LF, preventing spurious diffs when syncing Lua files on Windows ([#854])
-* Fixed Rojo plugin failing to connect when project contains certain unreadable properties ([#848])
-=======
 * Updated Undo/Redo history to be more robust ([#915])
 * Fixed removing trailing newlines ([#903])
 * Added Never option to Confirmation ([#893])
->>>>>>> a7b45ee8
 * Added popout diff visualizer for table properties like Attributes and Tags ([#834])
 * Updated Theme to use Studio colors ([#838])
 * Improved patch visualizer UX ([#883])
@@ -85,6 +80,7 @@
 [#834]: https://github.com/rojo-rbx/rojo/pull/834
 [#838]: https://github.com/rojo-rbx/rojo/pull/838
 [#840]: https://github.com/rojo-rbx/rojo/pull/840
+[#843]: https://github.com/rojo-rbx/rojo/pull/843
 [#883]: https://github.com/rojo-rbx/rojo/pull/883
 [#886]: https://github.com/rojo-rbx/rojo/pull/886
 [#893]: https://github.com/rojo-rbx/rojo/pull/893
@@ -111,13 +107,9 @@
 [#844]: https://github.com/rojo-rbx/rojo/pull/844
 [#847]: https://github.com/rojo-rbx/rojo/pull/847
 [#854]: https://github.com/rojo-rbx/rojo/pull/854
-<<<<<<< HEAD
-[#843]: https://github.com/rojo-rbx/rojo/pull/843
-=======
 [#865]: https://github.com/rojo-rbx/rojo/pull/865
 [#868]: https://github.com/rojo-rbx/rojo/pull/868
 [#870]: https://github.com/rojo-rbx/rojo/pull/870
->>>>>>> a7b45ee8
 
 ## [7.4.0] - January 16, 2024
 * Improved the visualization for array properties like Tags ([#829])
