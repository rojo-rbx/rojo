# Rojo Changelog

<<<<<<< HEAD
## Unreleased Changes

* Added headless API for Studio companion plugins. ([#639])
=======
## 7.5.1 - April 25th, 2025
* Fixed output spam related to `Instance.Capabilities` in the plugin

## 7.5.0 - April 25th, 2025
* Fixed an edge case that caused model pivots to not be built correctly in some cases ([#1027])
* Add `blockedPlaceIds` project config field to allow blocking place ids from being live synced ([#1021])
* Adds support for `.plugin.lua(u)` files - this applies the `Plugin` RunContext. ([#1008])
* Added support for Roblox's `Content` type. This replaces the old `Content` type with `ContentId` to reflect Roblox's change.
 	If you were previously using the fully-qualified syntax for `Content` you will need to switch it to `ContentId`.
* Added support for `Enum` attributes
* Significantly improved performance of `.rbxm` parsing
>>>>>>> 227042d6
* Support for a `$schema` field in all special JSON files (`.project.json`, `.model.json`, and `.meta.json`) ([#974])
* Projects may now manually link `Ref` properties together using `Attributes`. ([#843])
 	This has two parts: using `id` or `$id` in JSON files or a `Rojo_Target` attribute, an Instance
    is given an ID. Then, that ID may be used elsewhere in the project to point to an Instance
    using an attribute named `Rojo_Target_PROP_NAME`, where `PROP_NAME` is the name of a property.

    As an example, here is a `model.json` for an ObjectValue that refers to itself:

    ```json
    {
        "id": "arbitrary string",
        "attributes": {
            "Rojo_Target_Value": "arbitrary string"
        }
    }
    ```

    This is a very rough implementation and the usage will become more ergonomic
    over time.

* Updated Undo/Redo history to be more robust ([#915])
* Added popout diff visualizer for table properties like Attributes and Tags ([#834])
* Updated Theme to use Studio colors ([#838])
* Improved patch visualizer UX ([#883])
* Added update notifications for newer compatible versions in the Studio plugin. ([#832])
* Added experimental setting for Auto Connect in playtests ([#840])
* Improved settings UI ([#886])
* `Open Scripts Externally` option can now be changed while syncing ([#911])
* The sync reminder notification will now tell you what was last synced and when ([#987])
* Fixed notification and tooltip text sometimes getting cut off ([#988])
* Projects may now specify rules for syncing files as if they had a different file extension. ([#813])
 	This is specified via a new field on project files, `syncRules`:

 	```json
 	{
 	 	"syncRules": [
 	 	 	{
 	 	 	 	"pattern": "*.foo",
 	 	 	 	"use": "text",
                "exclude": "*.exclude.foo",
 	 	 	},
 	 	 	{
 	 	 	 	"pattern": "*.bar.baz",
 	 	 	 	"use": "json",
 	 	 	 	"suffix": ".bar.baz",
 	 	 	},
 	 	],
 	 	"name": "SyncRulesAreCool",
 	 	"tree": {
 	 	 	"$path": "src"
 	 	}
 	}
 	```

 	The `pattern` field is a glob used to match the sync rule to files. If present, the `suffix` field allows you to specify parts of a file's name get cut off by Rojo to name the Instance, including the file extension. If it isn't specified, Rojo will only cut off the first part of the file extension, up to the first dot.

    Additionally, the `exclude` field allows files to be excluded from the sync rule if they match a pattern specified by it. If it's not present, all files that match `pattern` will be modified using the sync rule.

 	The `use` field corresponds to one of the potential file type that Rojo will currently include in a project. Files that match the provided pattern will be treated as if they had the file extension for that file type.

 	| `use` value    | file extension  |
 	|:---------------|:----------------|
 	| `serverScript` | `.server.lua`   |
 	| `clientScript` | `.client.lua`   |
 	| `moduleScript` | `.lua`          |
 	| `json`         | `.json`         |
 	| `toml`         | `.toml`         |
 	| `csv`          | `.csv`          |
 	| `text`         | `.txt`          |
 	| `jsonModel`    | `.model.json`   |
 	| `rbxm`         | `.rbxm`         |
 	| `rbxmx`        | `.rbxmx`        |
 	| `project`      | `.project.json` |
 	| `ignore`       | None!           |

	Additionally, there are `use` values for specific script types ([#909]):

	| `use` value              | script type                            |
	|:-------------------------|:---------------------------------------|
	| `legacyServerScript`     | `Script` with `Enum.RunContext.Legacy` |
	| `legacyClientScript`     | `LocalScript`                          |
	| `runContextServerScript` | `Script` with `Enum.RunContext.Server` |
	| `runContextClientScript` | `Script` with `Enum.RunContext.Client` |
    | `pluginScript`           | `Script` with `Enum.RunContext.Plugin` |

    **All** sync rules are reset between project files, so they must be specified in each one when nesting them. This is to ensure that nothing can break other projects by changing how files are synced!

[#639]: https://github.com/rojo-rbx/rojo/pull/639
[#813]: https://github.com/rojo-rbx/rojo/pull/813
[#832]: https://github.com/rojo-rbx/rojo/pull/832
[#834]: https://github.com/rojo-rbx/rojo/pull/834
[#838]: https://github.com/rojo-rbx/rojo/pull/838
[#840]: https://github.com/rojo-rbx/rojo/pull/840
[#843]: https://github.com/rojo-rbx/rojo/pull/843
[#883]: https://github.com/rojo-rbx/rojo/pull/883
[#886]: https://github.com/rojo-rbx/rojo/pull/886
[#909]: https://github.com/rojo-rbx/rojo/pull/909
[#911]: https://github.com/rojo-rbx/rojo/pull/911
[#915]: https://github.com/rojo-rbx/rojo/pull/915
[#974]: https://github.com/rojo-rbx/rojo/pull/974
[#987]: https://github.com/rojo-rbx/rojo/pull/987
[#988]: https://github.com/rojo-rbx/rojo/pull/988
[#1008]: https://github.com/rojo-rbx/rojo/pull/1008
[#1021]: https://github.com/rojo-rbx/rojo/pull/1021
[#1027]: https://github.com/rojo-rbx/rojo/pull/1027

## [7.4.4] - August 22nd, 2024
* Fixed issue with reading attributes from `Lighting` in new place files
* `Instance.Archivable` will now default to `true` when building a project into a binary (`rbxm`/`rbxl`) file rather than `false`.

## [7.4.3] - August 6th, 2024
* Fixed issue with building binary files introduced in 7.4.2
* Fixed `value of type nil cannot be converted to number` warning spam in output. [#955]

[#955]: https://github.com/rojo-rbx/rojo/pull/955

## [7.4.2] - July 23, 2024
* Added Never option to Confirmation ([#893])
* Fixed removing trailing newlines ([#903])
* Updated the internal property database, correcting an issue with `SurfaceAppearance.Color` that was reported [here][Surface_Appearance_Color_1] and [here][Surface_Appearance_Color_2] ([#948])

[#893]: https://github.com/rojo-rbx/rojo/pull/893
[#903]: https://github.com/rojo-rbx/rojo/pull/903
[#948]: https://github.com/rojo-rbx/rojo/pull/948
[Surface_Appearance_Color_1]: https://devforum.roblox.com/t/jailbreak-custom-character-turned-shiny-black-no-texture/3075563
[Surface_Appearance_Color_2]: https://devforum.roblox.com/t/surfaceappearance-not-displaying-correctly/3075588

## [7.4.1] - February 20, 2024
* Made the `name` field optional on project files ([#870])

	Files named `default.project.json` inherit the name of the folder they're in and all other projects
    are named as expect (e.g. `foo.project.json` becomes an Instance named `foo`)

    There is no change in behavior if `name` is set.
* Fixed incorrect results when building model pivots ([#865])
* Fixed incorrect results when serving model pivots ([#868])
* Rojo now converts any line endings to LF, preventing spurious diffs when syncing Lua files on Windows ([#854])
* Fixed Rojo plugin failing to connect when project contains certain unreadable properties ([#848])
* Fixed various cases where patch visualizer would not display sync failures ([#845], [#844])
* Fixed http error handling so Rojo can be used in Github Codespaces ([#847])

[#848]: https://github.com/rojo-rbx/rojo/pull/848
[#845]: https://github.com/rojo-rbx/rojo/pull/845
[#844]: https://github.com/rojo-rbx/rojo/pull/844
[#847]: https://github.com/rojo-rbx/rojo/pull/847
[#854]: https://github.com/rojo-rbx/rojo/pull/854
[#865]: https://github.com/rojo-rbx/rojo/pull/865
[#868]: https://github.com/rojo-rbx/rojo/pull/868
[#870]: https://github.com/rojo-rbx/rojo/pull/870

## [7.4.0] - January 16, 2024
* Improved the visualization for array properties like Tags ([#829])
* Significantly improved performance of `rojo serve`, `rojo build --watch`, and `rojo sourcemap --watch` on macOS. ([#830])
* Changed *.lua files that init command generates to *.luau ([#831])
* Does not remind users to sync if the sync lock is claimed already ([#833])

[#829]: https://github.com/rojo-rbx/rojo/pull/829
[#830]: https://github.com/rojo-rbx/rojo/pull/830
[#831]: https://github.com/rojo-rbx/rojo/pull/831
[#833]: https://github.com/rojo-rbx/rojo/pull/833

## [7.4.0-rc3] - October 25, 2023
* Changed `sourcemap --watch` to only generate the sourcemap when it's necessary ([#800])
* Switched script source property getter and setter to `ScriptEditorService` methods ([#801])

 	This ensures that the script editor reflects any changes Rojo makes to a script while it is open in the script editor.

* Fixed issues when handling `SecurityCapabilities` values ([#803], [#807])
* Fixed Rojo plugin erroring out when attempting to sync attributes with invalid names ([#809])

[#800]: https://github.com/rojo-rbx/rojo/pull/800
[#801]: https://github.com/rojo-rbx/rojo/pull/801
[#803]: https://github.com/rojo-rbx/rojo/pull/803
[#807]: https://github.com/rojo-rbx/rojo/pull/807
[#809]: https://github.com/rojo-rbx/rojo/pull/809

## [7.4.0-rc2] - October 3, 2023
* Fixed bug with parsing version for plugin validation ([#797])

[#797]: https://github.com/rojo-rbx/rojo/pull/797

## [7.4.0-rc1] - October 3, 2023
### Additions

#### Project format
* Added support for `.toml` files to `$path` ([#633])
* Added support for `Font` and `CFrame` attributes ([rbx-dom#299], [rbx-dom#296])
* Added the `emitLegacyScripts` field to the project format ([#765]). The behavior is outlined below:

	| `emitLegacyScripts` Value | Action Taken by Rojo                                                                                             |
	|---------------------------|------------------------------------------------------------------------------------------------------------------|
	| false                     | Rojo emits Scripts with the appropriate `RunContext` for `*.client.lua` and `*.server.lua` files in the project. |
	| true   (default)          | Rojo emits LocalScripts and Scripts with legacy `RunContext` (same behavior as previously).                      |


	It can be used like this:
	```json
	{
		"emitLegacyScripts": false,
		"name": "MyCoolRunContextProject",
		"tree": {
			"$path": "src"
		}
	}
	```

* Added `Terrain` classname inference, similar to services ([#771])

	`Terrain` may now be defined in projects without using `$className`:
	```json
	"Workspace": {
		"Terrain": {
			"$path": "path/to/terrain.rbxm"
		}
	}
	```

* Added support for `Terrain.MaterialColors` ([#770])

	`Terrain.MaterialColors` is now represented in projects in a human readable format:
	```json
	"Workspace": {
		"Terrain": {
			"$path": "path/to/terrain.rbxm"
			"$properties": {
				"MaterialColors": {
					"Grass": [10, 20, 30],
					"Asphalt": [40, 50, 60],
					"LeafyGrass": [255, 155, 55]
				}
			}
		}
	}
	```

* Added better support for `Font` properties ([#731])

	`FontFace` properties may now be defined using implicit property syntax:
	```json
	"TextBox": {
		"$className": "TextBox",
		"$properties": {
			"FontFace": {
				"family": "rbxasset://fonts/families/RobotoMono.json",
				"weight": "Thin",
				"style": "Normal"
			}
		}
	}
	```

#### Patch visualizer and notifications
* Added a setting to control patch confirmation behavior ([#774])

	This is a new setting for controlling when the Rojo plugin prompts for confirmation before syncing. It has four options:
    * Initial (default): prompts only once for a project in a given Studio session
    * Always: always prompts for confirmation
    * Large Changes: only prompts when there are more than X changed instances. The number of instances is configurable - an additional setting for the number of instances becomes available when this option is chosen
    * Unlisted PlaceId: only prompts if the place ID is not present in servePlaceIds

* Added the ability to select Instances in patch visualizer ([#709])

	Double-clicking an instance in the patch visualizer sets Roblox Studio's selection to the instance.

* Added a sync reminder notification. ([#689])

	Rojo detects if you have previously synced to a place, and displays a notification reminding you to sync again:

	![Rojo reminds you to sync a place that you've synced previously](https://user-images.githubusercontent.com/40185666/242397435-ccdfddf2-a63f-420c-bc18-a6e3d6455bba.png)

* Added rich Source diffs in patch visualizer ([#748])

	A "View Diff" button for script sources is now present in the patch visualizer. Clicking it displays a side-by-side diff of the script changes:

	![The patch visualizer contains a "view diff" button](https://user-images.githubusercontent.com/40185666/256065992-3f03558f-84b0-45a1-80eb-901f348cf067.png)

	![The "View Diff" button opens a widget that displays a diff](https://user-images.githubusercontent.com/40185666/256066084-1d9d8fe8-7dad-4ee7-a542-b4aee35a5644.png)

* Patch visualizer now indicates what changes failed to apply. ([#717])

	A clickable warning label is displayed when the Rojo plugin is unable to apply changes. Clicking the label displays precise information about which changes failed:

	![Patch visualizer displays a clickable warning label when changes fail to apply](https://user-images.githubusercontent.com/40185666/252063660-f08399ef-1e16-4f1c-bed8-552821f98cef.png)


#### Miscellaneous
* Added `plugin` flag to the `build` command that outputs to the local plugins folder ([#735])

	This is a flag that builds a Rojo project into Roblox Studio's plugins directory. This allows you to build a Rojo project and load it into Studio as a plugin without having to type the full path to the plugins directory. It can be used like this: `rojo build <PATH-TO-PROJECT> --plugin <FILE-NAME>`

* Added new plugin template to the `init` command ([#738])

	This is a new template geared towards plugins. It is similar to the model template, but creates a `Script` instead of a `ModuleScript` in the `src` directory. It can be used like this: `rojo init --kind plugin`

* Added protection against syncing non-place projects as a place. ([#691])
* Add buttons for navigation on the Connected page ([#722])

### Fixes
* Significantly improved performance of `rojo sourcemap` ([#668])
* Fixed the diff visualizer of connected sessions. ([#674])
* Fixed disconnected session activity. ([#675])
* Skip confirming patches that contain only a datamodel name change. ([#688])
* Fix Rojo breaking when users undo/redo in Studio ([#708])
* Improve tooltip behavior ([#723])
* Better settings controls ([#725])
* Rework patch visualizer with many fixes and improvements ([#713], [#726], [#755])

[#668]: https://github.com/rojo-rbx/rojo/pull/668
[#674]: https://github.com/rojo-rbx/rojo/pull/674
[#675]: https://github.com/rojo-rbx/rojo/pull/675
[#688]: https://github.com/rojo-rbx/rojo/pull/688
[#689]: https://github.com/rojo-rbx/rojo/pull/689
[#691]: https://github.com/rojo-rbx/rojo/pull/691
[#709]: https://github.com/rojo-rbx/rojo/pull/709
[#708]: https://github.com/rojo-rbx/rojo/pull/708
[#713]: https://github.com/rojo-rbx/rojo/pull/713
[#717]: https://github.com/rojo-rbx/rojo/pull/717
[#722]: https://github.com/rojo-rbx/rojo/pull/722
[#723]: https://github.com/rojo-rbx/rojo/pull/723
[#725]: https://github.com/rojo-rbx/rojo/pull/725
[#726]: https://github.com/rojo-rbx/rojo/pull/726
[#633]: https://github.com/rojo-rbx/rojo/pull/633
[#735]: https://github.com/rojo-rbx/rojo/pull/735
[#731]: https://github.com/rojo-rbx/rojo/pull/731
[#738]: https://github.com/rojo-rbx/rojo/pull/738
[#748]: https://github.com/rojo-rbx/rojo/pull/748
[#755]: https://github.com/rojo-rbx/rojo/pull/755
[#765]: https://github.com/rojo-rbx/rojo/pull/765
[#770]: https://github.com/rojo-rbx/rojo/pull/770
[#771]: https://github.com/rojo-rbx/rojo/pull/771
[#774]: https://github.com/rojo-rbx/rojo/pull/774
[rbx-dom#299]: https://github.com/rojo-rbx/rbx-dom/pull/299
[rbx-dom#296]: https://github.com/rojo-rbx/rbx-dom/pull/296

## [7.3.0] - April 22, 2023
* Added `$attributes` to project format. ([#574])
* Added `--watch` flag to `rojo sourcemap`. ([#602])
* Added support for `init.csv` files. ([#594])
* Added real-time sync status to the Studio plugin. ([#569])
* Added support for copying error messages to the clipboard. ([#614])
* Added sync locking for Team Create. ([#590])
* Added support for specifying HTTP or HTTPS protocol in plugin. ([#642])
* Added tooltips to buttons in the Studio plugin. ([#637])
* Added visual diffs when connecting from the Studio plugin. ([#603])
* Host and port are now saved in the Studio plugin. ([#613])
* Improved padding on notifications in Studio plugin. ([#589])
* Renamed `Common` to `Shared` in the default Rojo project. ([#611])
* Reduced the minimum size of the Studio plugin widget. ([#606])
* Fixed current directory in `rojo fmt-project`. ([#581])
* Fixed errors after a session has already ended. ([#587])
* Fixed an uncommon security permission error ([#619])

[#569]: https://github.com/rojo-rbx/rojo/pull/569
[#574]: https://github.com/rojo-rbx/rojo/pull/574
[#581]: https://github.com/rojo-rbx/rojo/pull/581
[#587]: https://github.com/rojo-rbx/rojo/pull/587
[#589]: https://github.com/rojo-rbx/rojo/pull/589
[#590]: https://github.com/rojo-rbx/rojo/pull/590
[#594]: https://github.com/rojo-rbx/rojo/pull/594
[#602]: https://github.com/rojo-rbx/rojo/pull/602
[#603]: https://github.com/rojo-rbx/rojo/pull/603
[#606]: https://github.com/rojo-rbx/rojo/pull/606
[#611]: https://github.com/rojo-rbx/rojo/pull/611
[#613]: https://github.com/rojo-rbx/rojo/pull/613
[#614]: https://github.com/rojo-rbx/rojo/pull/614
[#619]: https://github.com/rojo-rbx/rojo/pull/619
[#637]: https://github.com/rojo-rbx/rojo/pull/637
[#642]: https://github.com/rojo-rbx/rojo/pull/642
[7.3.0]: https://github.com/rojo-rbx/rojo/releases/tag/v7.3.0

## [7.2.1] - July 8, 2022
* Fixed notification sound by changing it to a generic sound. ([#566])
* Added setting to turn off sound effects. ([#568])

[#566]: https://github.com/rojo-rbx/rojo/pull/566
[#568]: https://github.com/rojo-rbx/rojo/pull/568
[7.2.1]: https://github.com/rojo-rbx/rojo/releases/tag/v7.2.1

## [7.2.0] - June 29, 2022
* Added support for `.luau` files. ([#552])
* Added support for live syncing Attributes and Tags. ([#553])
* Added notification popups in the Roblox Studio plugin. ([#540])
* Fixed `init.meta.json` when used with `init.lua` and related files. ([#549])
* Fixed incorrect output when serving from a non-default address or port ([#556])
* Fixed Linux binaries not running on systems with older glibc. ([#561])
* Added `camelCase` casing for JSON models, deprecating `PascalCase` names. ([#563])
* Switched from structopt to clap for command line argument parsing.
* Significantly improved performance of building and serving. ([#548])
* Increased minimum supported Rust version to 1.57.0. ([#564])

[#540]: https://github.com/rojo-rbx/rojo/pull/540
[#548]: https://github.com/rojo-rbx/rojo/pull/548
[#549]: https://github.com/rojo-rbx/rojo/pull/549
[#552]: https://github.com/rojo-rbx/rojo/pull/552
[#553]: https://github.com/rojo-rbx/rojo/pull/553
[#556]: https://github.com/rojo-rbx/rojo/pull/556
[#561]: https://github.com/rojo-rbx/rojo/pull/561
[#563]: https://github.com/rojo-rbx/rojo/pull/563
[#564]: https://github.com/rojo-rbx/rojo/pull/564
[7.2.0]: https://github.com/rojo-rbx/rojo/releases/tag/v7.2.0

## [7.1.1] - May 26, 2022
* Fixed sourcemap command not stripping paths correctly ([#544])
* Fixed Studio plugin settings not saving correctly.

[#544]: https://github.com/rojo-rbx/rojo/pull/544
[#545]: https://github.com/rojo-rbx/rojo/pull/545
[7.1.1]: https://github.com/rojo-rbx/rojo/releases/tag/v7.1.1

## [7.1.0] - May 22, 2022
* Added support for specifying an address to be used by default in project files. ([#507])
* Added support for optional paths in project files. ([#472])
* Added support for the new Open Cloud API when uploading. ([#504])
* Added `sourcemap` command for generating sourcemaps to feed into other tools. ([#530])
* Added PluginActions for connecting/disconnecting a session ([#537])
* Added changing toolbar icon to indicate state ([#538])

[#472]: https://github.com/rojo-rbx/rojo/pull/472
[#504]: https://github.com/rojo-rbx/rojo/pull/504
[#507]: https://github.com/rojo-rbx/rojo/pull/507
[#530]: https://github.com/rojo-rbx/rojo/pull/530
[#537]: https://github.com/rojo-rbx/rojo/pull/537
[#538]: https://github.com/rojo-rbx/rojo/pull/538
[7.1.0]: https://github.com/rojo-rbx/rojo/releases/tag/v7.1.0

## [7.0.0] - December 10, 2021
* Fixed Rojo's interactions with properties enabled by FFlags that are not yet enabled. ([#493])
* Improved output in Roblox Studio plugin when bad property data is encountered.
* Reintroduced support for CFrame shorthand syntax in Rojo project and `.meta.json` files, matching Rojo 6. ([#430])
* Connection settings are now remembered when reconnecting in Roblox Studio. ([#500])
* Updated reflection database to Roblox v503.

[#430]: https://github.com/rojo-rbx/rojo/issues/430
[#493]: https://github.com/rojo-rbx/rojo/pull/493
[#500]: https://github.com/rojo-rbx/rojo/pull/500
[7.0.0]: https://github.com/rojo-rbx/rojo/releases/tag/v7.0.0

## [7.0.0-rc.3] - October 19, 2021
This is the last release candidate for Rojo 7. In an effort to get Rojo 7 out the door, we'll be freezing features from here on out, something we should've done a couple months ago.

Expect to see Rojo 7 stable soon!

* Added support for writing `Tags` in project files, model files, and meta files. ([#484])
* Adjusted Studio plugin colors to match Roblox Studio palette. ([#482])
* Improved experimental two-way sync feature by batching changes. ([#478])

[#482]: https://github.com/rojo-rbx/rojo/pull/482
[#484]: https://github.com/rojo-rbx/rojo/pull/484
[#478]: https://github.com/rojo-rbx/rojo/pull/478
[7.0.0-rc.3]: https://github.com/rojo-rbx/rojo/releases/tag/v7.0.0-rc.3

## 7.0.0-rc.2 - October 19, 2021
(Botched release due to Git mishap, oops!)

## [7.0.0-rc.1] - August 23, 2021
In Rojo 6 and previous Rojo 7 alphas, an explicit Vector3 property would be written like this:

```json
{
    "className": "Part",
    "properties": {
        "Position": {
            "Type": "Vector3",
            "Value": [1, 2, 3]
        }
    }
}
```

For Rojo 7, this will need to be changed to:

```json
{
    "className": "Part",
    "properties": {
        "Position": {
            "Vector3": [1, 2, 3]
        }
    }
}
```

The shorthand property format that most users use is not impacted. For reference, it looks like this:

```json
{
    "className": "Part",
    "properties": {
        "Position": [1, 2, 3]
    }
}
```

* Major breaking change: changed property syntax for project files; shorthand syntax is unchanged.
* Added the `fmt-project` subcommand for formatting Rojo project files.
* Improved error output for many subcommands.
* Updated to stable versions of rbx-dom libraries.
* Updated async infrastructure, which should fix a handful of bugs. ([#459])
* Fixed syncing refs in the Roblox Studio plugin ([#462], [#466])
* Added support for long paths on Windows. ([#464])

[#459]: https://github.com/rojo-rbx/rojo/pull/459
[#462]: https://github.com/rojo-rbx/rojo/pull/462
[#464]: https://github.com/rojo-rbx/rojo/pull/464
[#466]: https://github.com/rojo-rbx/rojo/pull/466
[7.0.0-rc.1]: https://github.com/rojo-rbx/rojo/releases/tag/v7.0.0-rc.1

## [7.0.0-alpha.4][7.0.0-alpha.4] (May 5, 2021)
* Added the `gameId` and `placeId` optional properties to project files.
    * When connecting from the Rojo Roblox Studio plugin, Rojo will set the game and place ID of the current place to these values, if set.
    * This is equivalent to running `game:SetUniverseId(...)` and `game:SetPlaceId(...)` from the command bar in Studio.
* Added "EXPERIMENTAL!" label to two-way sync toggle in Rojo's Roblox Studio plugin.
* Fixed `Name` and `Parent` properties being allowed in Rojo projects. ([#413][pr-413])
* Fixed "Open Scripts Externally" feature crashing Studio. ([#369][issue-369])
* Empty `.model.json` files will no longer cause errors. ([#420][pr-420])
* When specifying `$path` on a service, Rojo now keeps the correct class name. ([#331][issue-331])
* Improved error messages for misconfigured projects.

[issue-331]: https://github.com/rojo-rbx/rojo/issues/331
[issue-369]: https://github.com/rojo-rbx/rojo/issues/369
[pr-420]: https://github.com/rojo-rbx/rojo/pull/420
[pr-413]: https://github.com/rojo-rbx/rojo/pull/413
[7.0.0-alpha.4]: https://github.com/rojo-rbx/rojo/releases/tag/v7.0.0-alpha.4

## [7.0.0-alpha.3][7.0.0-alpha.3] (February 19, 2021)
* Updated dependencies, fixing `OptionalCoordinateFrame`-related issues.
* Added `--address` flag to `rojo serve` to allow for external connections. ([#403][pr-403])

[pr-403]: https://github.com/rojo-rbx/rojo/pull/403
[7.0.0-alpha.3]: https://github.com/rojo-rbx/rojo/releases/tag/v7.0.0-alpha.3

## [7.0.0-alpha.2][7.0.0-alpha.2] (February 19, 2021)
* Fixed incorrect protocol version between the client and server.

[7.0.0-alpha.2]: https://github.com/rojo-rbx/rojo/releases/tag/v7.0.0-alpha.2

## [7.0.0-alpha.1][7.0.0-alpha.1] (February 18, 2021)
This release includes a brand new implementation of the Roblox DOM. It brings performance improvements, much better support for `rbxl` and `rbxm` files, and a better internal API.

* Added support for all remaining property types.
* Added support for the entire Roblox binary model format.
* Changed `rojo upload` to upload binary places and models instead of XML.
    * This should make using `rojo upload` much more feasible for large places.
* **Breaking**: Changed format of some types of values in `project.json`, `model.json`, and `meta.json` files.
    * This should impact few projects. See [this file][allValues.json] for new examples of each property type.

Formatting of types will change more before the stable release of Rojo 7. We're hoping to use this opportunity to normalize some of the case inconsistency introduced in Rojo 0.5.

[7.0.0-alpha.1]: https://github.com/rojo-rbx/rojo/releases/tag/v7.0.0-alpha.1
[allValues.json]: https://github.com/rojo-rbx/rojo/blob/f4a790eb50b74e482000bad1dcfe22533992fb20/plugin/rbx_dom_lua/src/allValues.json

## [6.0.2](https://github.com/rojo-rbx/rojo/releases/tag/v6.0.2) (February 9, 2021)
* Fixed `rojo upload` to handle CSRF challenges.

## [6.0.1](https://github.com/rojo-rbx/rojo/releases/tag/v6.0.1) (January 22, 2021)
* Fixed `rojo upload` requests being rejected by Roblox

## [6.0.0](https://github.com/rojo-rbx/rojo/releases/tag/v6.0.0) (January 16, 2021)
* Improved server error messages
    * The server will now keep running in more error cases
* Fixed Rojo being unable to diff ClassName changes

## [6.0.0 Release Candidate 4](https://github.com/rojo-rbx/rojo/releases/tag/v6.0.0-rc.4) (December 14, 2020)
* Added brand new Rojo UI ([#367](https://github.com/rojo-rbx/rojo/pull/367))
* Added `projectName` to `/api/rojo` output.

## [6.0.0 Release Candidate 3](https://github.com/rojo-rbx/rojo/releases/tag/v6.0.0-rc.3) (November 19, 2020)
* Fixed the Rojo plugin attempting to write the non-scriptable properties `Instance.SourceAssetId` and `HttpServer.HttpEnabled`.
* Fixed the Rojo plugin's handling of null referents.

## [6.0.0 Release Candidate 2](https://github.com/rojo-rbx/rojo/releases/tag/v6.0.0-rc.2) (November 19, 2020)
* Fixed crash when malformed CSV files are put into a project. ([#310](https://github.com/rojo-rbx/rojo/issues/310))
* Fixed incorrect string escaping when producing Lua code from JSON files. ([#314](https://github.com/rojo-rbx/rojo/issues/314))
* Fixed performance issues introduced in Rojo 6.0.0-rc.1. ([#317](https://github.com/rojo-rbx/rojo/issues/317))
* Fixed `rojo plugin install` subcommand failing for everyone except Rojo developers. ([#320](https://github.com/rojo-rbx/rojo/issues/320))
* Updated default place template to take advantage of [#210](https://github.com/rojo-rbx/rojo/pull/210).
* Enabled glob ignore patterns by default and removed the `unstable_glob_ignore` feature.
    * `globIgnorePaths` can be set on a project to a list of globs to ignore.
* The Rojo plugin now completes as much as it can from a patch without disconnecting. Warnings are shown in the console.
* Fixed 6.0.0-rc.1 regression causing instances that changed ClassName to instead... not change ClassName.

## [6.0.0 Release Candidate 1](https://github.com/rojo-rbx/rojo/releases/tag/v6.0.0-rc.1) (March 29, 2020)
This release jumped from 0.6.0 to 6.0.0. Rojo has been in use in production for many users for quite a long times, and so 6.0 is a more accurate reflection of Rojo's version than a pre-1.0 version.

* Added basic settings panel to plugin, with two settings:
    * "Open Scripts Externally": When enabled, opening a script in Studio will instead open it in your default text editor.
    * "Two-Way Sync": When enabled, Rojo will attempt to save changes to your place back to the filesystem. **Very early feature, very broken, beware!**
* Added `--color` option to force-enable or force-disable color in Rojo's output.
* Added support for turning `.json` files into `ModuleScript` instances ([#308](https://github.com/rojo-rbx/rojo/pull/308))
* Added `rojo plugin install` and `rojo plugin uninstall` to allow Rojo to manage its Roblox Studio plugin. ([#304](https://github.com/rojo-rbx/rojo/pull/304))
* Class names no longer need to be specified for Roblox services in Rojo projects. ([#210](https://github.com/rojo-rbx/rojo/pull/210))
* The server half of **experimental** two-way sync is now enabled by default.
* Increased default logging verbosity in commands like `rojo build`.
* Rojo now requires a project file again, just like 0.5.4.

## [0.6.0 Alpha 3](https://github.com/rojo-rbx/rojo/releases/tag/v0.6.0-alpha.3) (March 13, 2020)
* Added `--watch` argument to `rojo build`. ([#284](https://github.com/rojo-rbx/rojo/pull/284))
* Added dark theme support to plugin. ([#241](https://github.com/rojo-rbx/rojo/issues/241))
* Added a revamped `rojo init` command, which will now create more complete projects.
* Added the `rojo doc` command, which opens Rojo's documentation in your browser.
* Fixed many crashes from malformed projects and filesystem edge cases in `rojo serve`.
* Simplified filesystem access code dramatically.
* Improved error reporting and logging across the board.
    * Log messages have a less noisy prefix.
    * Any thread panicking now causes Rojo to abort instead of existing as a zombie.
    * Errors now have a list of causes, helping make many errors more clear.

## [0.6.0 Alpha 2](https://github.com/rojo-rbx/rojo/releases/tag/v0.6.0-alpha.2) (March 6, 2020)
* Fixed `rojo upload` command always uploading models.
* Removed `--kind` parameter to `rojo upload`; Rojo now automatically uploads the correct kind of asset based on your project file.

## [0.5.4](https://github.com/rojo-rbx/rojo/releases/tag/v0.5.4) (February 26, 2020)
This is a general maintenance release for the Rojo 0.5.x release series.

* Updated reflection database and other dependencies.
* First stable release with binaries for macOS and Linux.

## [0.6.0 Alpha 1](https://github.com/rojo-rbx/rojo/releases/tag/v0.6.0-alpha.1) (January 22, 2020)

### General
* Added support for nested project files. ([#95](https://github.com/rojo-rbx/rojo/issues/95))
* Added project file hot-reloading. ([#10](https://github.com/rojo-rbx/rojo/issues/10)])
* Fixed Rojo dropping Ref properties ([#142](https://github.com/rojo-rbx/rojo/issues/142))
    * This means that properties like `PrimaryPart` now work!
* Improved live sync protocol to reduce round-trips and improve syncing consistency.
* Improved support for binary model files and places.

### Command Line
* Added `--verbose`/`-v` flag, which can be specified multiple times to increase verbosity.
* Added support for automatically finding Roblox Studio's auth cookie for `rojo upload` on Windows.
* Added support for building, serving and uploading sources that aren't Rojo projects.
* Improved feedback from `rojo serve`.
* Removed support for legacy `roblox-project.json` projects, deprecated in an early Rojo 0.5.0 alpha.
* Rojo no longer traverses directories upwards looking for project files.
    * Though undocumented, Rojo 0.5.x will search for a project file contained in any ancestor folders. This feature was removed to better support other 0.6.x features.

### Roblox Studio Plugin
* Added "connecting" state to improve experience when live syncing.
* Added "error" state to show errors in a place that isn't the output panel.
* Improved diagnostics for when the Rojo plugin cannot create an instance.

## [0.5.3](https://github.com/rojo-rbx/rojo/releases/tag/v0.5.3) (October 15, 2019)
* Fixed an issue where Rojo would throw an error when encountering recently-added instance classes.

## [0.5.2](https://github.com/rojo-rbx/rojo/releases/tag/v0.5.2) (October 14, 2019)
* Fixed an issue where `LocalizationTable` instances would have their column order randomized. ([#173](https://github.com/rojo-rbx/rojo/issues/173))

## [0.5.1](https://github.com/rojo-rbx/rojo/releases/tag/v0.5.1) (October 4, 2019)
* Fixed an issue where Rojo would drop changes if they happened too quickly ([#252](https://github.com/rojo-rbx/rojo/issues/252))
* Improved diagnostics for when the Rojo plugin cannot create an instance.
* Updated dependencies
    * This brings Rojo's reflection database from client release 395 to client release 404.

## [0.5.0](https://github.com/rojo-rbx/rojo/releases/tag/v0.5.0) (August 27, 2019)
* Changed `.model.json` naming, which may require projects to migrate ambiguous cases:
    * The file name now takes precedence over the `Name` field in the model, like Rojo 0.4.x.
    * The `Name` field of the top-level instance is now optional. It's recommended that you remove it from your models.
    * Rojo will emit a warning when `Name` is specified and does not match the name from the file.
* Fixed `Rect` values being set to `0, 0, 0, 0` when synced with the Rojo plugin. ([#201](https://github.com/rojo-rbx/rojo/issues/201))
* Fixed live-syncing of `PhysicalProperties`, `NumberSequence`, and `ColorSequence` values

## [0.5.0 Alpha 13](https://github.com/rojo-rbx/rojo/releases/tag/v0.5.0-alpha.13) (August 2, 2019)
* Bumped minimum Rust version to 1.34.0.
* Fixed default port documentation in `rojo serve --help` ([#219](https://github.com/rojo-rbx/rojo/issues/219))
* Fixed BrickColor support by upgrading Roblox-related dependencies

## [0.5.0 Alpha 12](https://github.com/rojo-rbx/rojo/releases/tag/v0.5.0-alpha.12) (July 2, 2019)
* Added `.meta.json` files
    * `init.meta.json` files replace `init.model.json` files from Rojo 0.4.x ([#183](https://github.com/rojo-rbx/rojo/pull/183))
    * Other `.meta.json` files allow attaching extra data to other files ([#189](https://github.com/rojo-rbx/rojo/pull/189))
* Added support for infinite and NaN values in types like `Vector2` when building models and places.
    * These types aren't supported for live-syncing yet due to limitations around JSON encoding.
* Added support for using `SharedString` values when building XML models and places.
* Added support for live-syncing `CollectionService` tags.
* Added a warning when building binary place files, since they're still experimental and have bugs.
* Added a warning when trying to use Rojo 0.5.x with a Rojo 0.4.x-only project.
* Added a warning when a Rojo project contains keys that start with `$`, which are reserved names. ([#191](https://github.com/rojo-rbx/rojo/issues/191))
* Rojo now throws an error if unknown keys are found most files.
* Added an icon to the plugin's toolbar button
* Changed the plugin to use a docking widget for all UI.
* Changed the plugin to ignore unknown properties when live-syncing.
    * Rojo's approach to this problem might change later, like with a strict model mode ([#190](https://github.com/rojo-rbx/rojo/issues/190)) or another approach.
* Upgraded to reflection database from client release 388.
* Updated Rojo's branding to shift the color palette to make it work better on dark backgrounds

## [0.5.0 Alpha 11](https://github.com/rojo-rbx/rojo/releases/tag/v0.5.0-alpha.11) (May 29, 2019)
* Added support for implicit property values in JSON model files ([#154](https://github.com/rojo-rbx/rojo/pull/154))
* `Content` propertyes can now be specified in projects and model files as regular string literals.
* Added support for `BrickColor` properties.
* Added support for properties added in client release 384, like `Lighting.Technology` being set to `"ShadowMap"`.
* Improved performance when working with XML models and places
* Fixed serializing empty `Content` properties as XML
* Fixed serializing infinite and NaN floating point properties in XML
* Improved compatibility with XML models
* Plugin should now be able to live-sync more properties, and ignore ones it can't, like `Lighting.Technology`.

## 0.5.0 Alpha 10
* This release was a dud due to [issue #176](https://github.com/rojo-rbx/rojo/issues/176) and was rolled back.

## [0.5.0 Alpha 9](https://github.com/rojo-rbx/rojo/releases/tag/v0.5.0-alpha.9) (April 4, 2019)
* Changed `rojo build` to use buffered I/O, which can make it up to 2x faster in some cases.
    * Building [*Road Not Taken*](https://github.com/LPGhatguy/roads) to an `rbxlx` file dropped from 150ms to 70ms on my machine
* Fixed `LocalizationTable` instances being made from `csv` files incorrectly interpreting empty rows and columns. ([#149](https://github.com/rojo-rbx/rojo/pull/149))
* Fixed CSV files with entries that parse as numbers causing Rojo to panic. ([#152](https://github.com/rojo-rbx/rojo/pull/152))
* Improved error messages when malformed CSV files are found in a Rojo project.

## [0.5.0 Alpha 8](https://github.com/rojo-rbx/rojo/releases/tag/v0.5.0-alpha.8) (March 29, 2019)
* Added support for a bunch of new types when dealing with XML model/place files:
    * `ColorSequence`
    * `Float64`
    * `Int64`
    * `NumberRange`
    * `NumberSequence`
    * `PhysicalProperties`
    * `Ray`
    * `Rect`
    * `Ref`
* Improved server instance ordering behavior when files are added during a live session ([#135](https://github.com/rojo-rbx/rojo/pull/135))
* Fixed error being thrown when trying to unload the Rojo plugin.
* Added partial fix for [issue #141](https://github.com/rojo-rbx/rojo/issues/141) for `Lighting.Technology`, which should restore live sync functionality for the default project file.

## [0.5.0 Alpha 6](https://github.com/rojo-rbx/rojo/releases/tag/v0.5.0-alpha.6) (March 19, 2019)
* Fixed `rojo init` giving unexpected results by upgrading to `rbx_dom_weak` 1.1.0
* Fixed live server not responding when the Rojo plugin is connected ([#133](https://github.com/rojo-rbx/rojo/issues/133))
* Updated default place file:
    * Improved default properties to be closer to Studio's built-in 'Baseplate' template
    * Added a baseplate to the project file (Thanks, [@AmaranthineCodices](https://github.com/AmaranthineCodices/)!)
* Added more type support to Rojo plugin
* Fixed some cases where the Rojo plugin would leave around objects that it knows should be deleted
* Updated plugin to correctly listen to `Plugin.Unloading` when installing or uninstalling new plugins

## [0.5.0 Alpha 5](https://github.com/rojo-rbx/rojo/releases/tag/v0.5.0-alpha.5) (March 1, 2019)
* Upgraded core dependencies, which improves compatibility for lots of instance types
    * Upgraded from `rbx_tree` 0.2.0 to `rbx_dom_weak` 1.0.0
    * Upgraded from `rbx_xml` 0.2.0 to `rbx_xml` 0.4.0
    * Upgraded from `rbx_binary` 0.2.0 to `rbx_binary` 0.4.0
* Added support for non-primitive types in the Rojo plugin.
    * Types like `Color3` and `CFrame` can now be updated live!
* Fixed plugin assets flashing in on first load ([#121](https://github.com/rojo-rbx/rojo/issues/121))
* Changed Rojo's HTTP server from Rouille to Hyper, which reduced the release size by around a megabyte.
* Added property type inference to projects, which makes specifying services a lot easier ([#130](https://github.com/rojo-rbx/rojo/pull/130))
* Made error messages from invalid and missing files more user-friendly

## [0.5.0 Alpha 4](https://github.com/rojo-rbx/rojo/releases/tag/v0.5.0-alpha.4) (February 8, 2019)
* Added support for nested partitions ([#102](https://github.com/rojo-rbx/rojo/issues/102))
* Added support for 'transmuting' partitions ([#112](https://github.com/rojo-rbx/rojo/issues/112))
* Added support for aliasing filesystem paths ([#105](https://github.com/rojo-rbx/rojo/issues/105))
* Changed Windows builds to statically link the CRT ([#89](https://github.com/rojo-rbx/rojo/issues/89))

## [0.5.0 Alpha 3](https://github.com/rojo-rbx/rojo/releases/tag/v0.5.0-alpha.3) (February 1, 2019)
* Changed default project file name from `roblox-project.json` to `default.project.json` ([#120](https://github.com/rojo-rbx/rojo/pull/120))
    * The old file name will still be supported until 0.5.0 is fully released.
* Added warning when loading project files that don't end in `.project.json`
    * This new extension enables Rojo to distinguish project files from random JSON files, which is necessary to support nested projects.
* Added new (empty) diagnostic page served from the server
* Added better error messages for when a file is missing that's referenced by a Rojo project
* Added support for visualization endpoints returning GraphViz source when Dot is not available
* Fixed an in-memory filesystem regression introduced recently ([#119](https://github.com/rojo-rbx/rojo/pull/119))

## [0.5.0 Alpha 2](https://github.com/rojo-rbx/rojo/releases/tag/v0.5.0-alpha.2) (January 28, 2019)
* Added support for `.model.json` files, compatible with 0.4.x
* Fixed in-memory filesystem not handling out-of-order filesystem change events
* Fixed long-polling error caused by a promise mixup ([#110](https://github.com/rojo-rbx/rojo/issues/110))

## [0.5.0 Alpha 1](https://github.com/rojo-rbx/rojo/releases/tag/v0.5.0-alpha.1) (January 25, 2019)
* Changed plugin UI to be way prettier
    * Thanks to [Reselim](https://github.com/Reselim) for the design!
* Changed plugin error messages to be a little more useful
* Removed unused 'Config' button in plugin UI
* Fixed bug where bad server responses could cause the plugin to be in a bad state
* Upgraded to rbx\_tree, rbx\_xml, and rbx\_binary 0.2.0, which dramatically expands the kinds of properties that Rojo can handle, especially in XML.

## [0.5.0 Alpha 0](https://github.com/rojo-rbx/rojo/releases/tag/v0.5.0-alpha.0) (January 14, 2019)
* "Epiphany" rewrite, in progress since the beginning of time
* New live sync protocol
    * Uses HTTP long polling to reduce request count and improve responsiveness
* New project format
    * Hierarchical, preventing overlapping partitions
* Added `rojo build` command
    * Generates `rbxm`, `rbxmx`, `rbxl`, or `rbxlx` files out of your project
    * Usage: `rojo build <PROJECT> --output <OUTPUT>.rbxm`
* Added `rojo upload` command
    * Generates and uploads a place or model to roblox.com out of your project
    * Usage: `rojo upload <PROJECT> --cookie "<ROBLOSECURITY>" --asset_id <PLACE_ID>`
* New plugin
    * Only one button now, "Connect"
    * New UI to pick server address and port
    * Better error reporting
* Added support for `.csv` files turning into `LocalizationTable` instances
* Added support for `.txt` files turning into `StringValue` instances
* Added debug visualization code to diagnose problems
    * `/visualize/rbx` and `/visualize/imfs` show instance and file state respectively; they require GraphViz to be installed on your machine.
* Added optional place ID restrictions to project files
    * This helps prevent syncing in content to the wrong place
    * Multiple places can be specified, like when building a multi-place game
* Added support for specifying properties on services in project files

## [0.4.13](https://github.com/rojo-rbx/rojo/releases/tag/v0.4.13) (November 12, 2018)
* When `rojo.json` points to a file or directory that does not exist, Rojo now issues a warning instead of throwing an error and exiting

## [0.4.12](https://github.com/rojo-rbx/rojo/releases/tag/v0.4.12) (June 21, 2018)
* Fixed obscure assertion failure when renaming or deleting files ([#78](https://github.com/rojo-rbx/rojo/issues/78))
* Added a `PluginAction` for the sync in command, which should help with some automation scripts ([#80](https://github.com/rojo-rbx/rojo/pull/80))

## [0.4.11](https://github.com/rojo-rbx/rojo/releases/tag/v0.4.11) (June 10, 2018)
* Defensively insert existing instances into RouteMap; should fix most duplication cases when syncing into existing trees.
* Fixed incorrect synchronization from `Plugin:_pull` that would cause polling to create issues
* Fixed incorrect file routes being assigned to `init.lua` and `init.model.json` files
* Untangled route handling-internals slightly

## [0.4.10](https://github.com/rojo-rbx/rojo/releases/tag/v0.4.10) (June 2, 2018)
* Added support for `init.model.json` files, which enable versioning `Tool` instances (among other things) with Rojo. ([#66](https://github.com/rojo-rbx/rojo/issues/66))
* Fixed obscure error when syncing into an invalid service.
* Fixed multiple sync processes occurring when a server ID mismatch is detected.

## [0.4.9](https://github.com/rojo-rbx/rojo/releases/tag/v0.4.9) (May 26, 2018)
* Fixed warning when renaming or removing files that would sometimes corrupt the instance cache ([#72](https://github.com/rojo-rbx/rojo/pull/72))
* JSON models are no longer as strict -- `Children` and `Properties` are now optional.

## [0.4.8](https://github.com/rojo-rbx/rojo/releases/tag/v0.4.8) (May 26, 2018)
* Hotfix to prevent errors from being thrown when objects managed by Rojo are deleted

## [0.4.7](https://github.com/rojo-rbx/rojo/releases/tag/v0.4.7) (May 25, 2018)
* Added icons to the Rojo plugin, made by [@Vorlias](https://github.com/Vorlias)! ([#70](https://github.com/rojo-rbx/rojo/pull/70))
* Server will now issue a warning if no partitions are specified in `rojo serve` ([#40](https://github.com/rojo-rbx/rojo/issues/40))

## [0.4.6](https://github.com/rojo-rbx/rojo/releases/tag/v0.4.6) (May 21, 2018)
* Rojo handles being restarted by Roblox Studio more gracefully ([#67](https://github.com/rojo-rbx/rojo/issues/67))
* Folders should no longer get collapsed when syncing occurs.
* **Significant** robustness improvements with regards to caching.
    * **This should catch all existing script duplication bugs.**
    * If there are any bugs with script duplication or caching in the future, restarting the Rojo server process will fix them for that session.
* Fixed message in plugin not being prefixed with `Rojo: `.

## [0.4.5](https://github.com/rojo-rbx/rojo/releases/tag/v0.4.5) (May 1, 2018)
* Rojo messages are now prefixed with `Rojo: ` to make them stand out in the output more.
* Fixed server to notice file changes *much* more quickly. (200ms vs 1000ms)
* Server now lists name of project when starting up.
* Rojo now throws an error if no project file is found. ([#63](https://github.com/rojo-rbx/rojo/issues/63))
* Fixed multiple sync operations occuring at the same time. ([#61](https://github.com/rojo-rbx/rojo/issues/61))
* Partitions targeting files directly now work as expected. ([#57](https://github.com/rojo-rbx/rojo/issues/57))

## [0.4.4](https://github.com/rojo-rbx/rojo/releases/tag/v0.4.4) (April 7, 2018)
* Fix small regression introduced in 0.4.3

## [0.4.3](https://github.com/rojo-rbx/rojo/releases/tag/v0.4.3) (April 7, 2018)
* Plugin now automatically selects `HttpService` if it determines that HTTP isn't enabled ([#58](https://github.com/rojo-rbx/rojo/pull/58))
* Plugin now has much more robust handling and will wipe all state when the server changes.
    * This should fix issues that would otherwise be solved by restarting Roblox Studio.

## [0.4.2](https://github.com/rojo-rbx/rojo/releases/tag/v0.4.2) (April 4, 2018)
* Fixed final case of duplicated instance insertion, caused by reconciled instances not being inserted into `RouteMap`.
    * The reconciler is still not a perfect solution, especially if script instances get moved around without being destroyed. I don't think this can be fixed before a big refactor.

## [0.4.1](https://github.com/rojo-rbx/rojo/releases/tag/v0.4.1) (April 1, 2018)
* Merged plugin repository into main Rojo repository for easier tracking.
* Improved `RouteMap` object tracking; this should fix some cases of duplicated instances being synced into the tree.

## [0.4.0](https://github.com/rojo-rbx/rojo/releases/tag/v0.4.0) (March 27, 2018)
* Protocol version 1, which shifts more responsibility onto the server
    * This is a **major breaking** change!
    * The server now has a content of 'filter plugins', which transform data at various stages in the pipeline
    * The server now exposes Roblox instance objects instead of file contents, which lines up with how `rojo pack` will work, and paves the way for more robust syncing.
* Added `*.model.json` files, which let you embed small Roblox objects into your Rojo tree.
* Improved error messages in some cases ([#46](https://github.com/rojo-rbx/rojo/issues/46))

## [0.3.2](https://github.com/rojo-rbx/rojo/releases/tag/v0.3.2) (December 20, 2017)
* Fixed `rojo serve` failing to correctly construct an absolute root path when passed as an argument
* Fixed intense CPU usage when running `rojo serve`

## [0.3.1](https://github.com/rojo-rbx/rojo/releases/tag/v0.3.1) (December 14, 2017)
* Improved error reporting when invalid JSON is found in a `rojo.json` project
    * These messages are passed on from Serde

## [0.3.0](https://github.com/rojo-rbx/rojo/releases/tag/v0.3.0) (December 12, 2017)
* Factored out the plugin into a separate repository
* Fixed server when using a file as a partition
    * Previously, trailing slashes were put on the end of a partition even if the read request was an empty string. This broke file reading on Windows when a partition pointed to a file instead of a directory!
* Started running automatic tests on Travis CI (#9)

## [0.2.3](https://github.com/rojo-rbx/rojo/releases/tag/v0.2.3) (December 4, 2017)
* Plugin only release
* Tightened `init` file rules to only match script files
    * Previously, Rojo would sometimes pick up the wrong file when syncing

## [0.2.2](https://github.com/rojo-rbx/rojo/releases/tag/v0.2.2) (December 1, 2017)
* Plugin only release
* Fixed broken reconciliation behavior with `init` files

## [0.2.1](https://github.com/rojo-rbx/rojo/releases/tag/v0.2.1) (December 1, 2017)
* Plugin only release
* Changes default port to 8000

## [0.2.0](https://github.com/rojo-rbx/rojo/releases/tag/v0.2.0) (December 1, 2017)
* Support for `init.lua` like rbxfs and rbxpacker
* More robust syncing with a new reconciler

## [0.1.0](https://github.com/rojo-rbx/rojo/releases/tag/v0.1.0) (November 29, 2017)
* Initial release, functionally very similar to [rbxfs](https://github.com/LPGhatguy/rbxfs)<|MERGE_RESOLUTION|>--- conflicted
+++ resolved
@@ -1,10 +1,11 @@
 # Rojo Changelog
 
-<<<<<<< HEAD
 ## Unreleased Changes
 
 * Added headless API for Studio companion plugins. ([#639])
-=======
+
+[#639]: https://github.com/rojo-rbx/rojo/pull/639
+
 ## 7.5.1 - April 25th, 2025
 * Fixed output spam related to `Instance.Capabilities` in the plugin
 
@@ -16,7 +17,6 @@
  	If you were previously using the fully-qualified syntax for `Content` you will need to switch it to `ContentId`.
 * Added support for `Enum` attributes
 * Significantly improved performance of `.rbxm` parsing
->>>>>>> 227042d6
 * Support for a `$schema` field in all special JSON files (`.project.json`, `.model.json`, and `.meta.json`) ([#974])
 * Projects may now manually link `Ref` properties together using `Attributes`. ([#843])
  	This has two parts: using `id` or `$id` in JSON files or a `Rojo_Target` attribute, an Instance
@@ -104,7 +104,6 @@
 
     **All** sync rules are reset between project files, so they must be specified in each one when nesting them. This is to ensure that nothing can break other projects by changing how files are synced!
 
-[#639]: https://github.com/rojo-rbx/rojo/pull/639
 [#813]: https://github.com/rojo-rbx/rojo/pull/813
 [#832]: https://github.com/rojo-rbx/rojo/pull/832
 [#834]: https://github.com/rojo-rbx/rojo/pull/834
