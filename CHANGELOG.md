--- conflicted
+++ resolved
@@ -1,7 +1,6 @@
 # Rojo Changelog
 
 ## Unreleased Changes
-<<<<<<< HEAD
 * Projects may now manually link `Ref` properties together using `Attributes`. ([#843])
  	This has two parts: using `id` or `$id` in JSON files or a `Rojo_Target` attribute, an Instance
     is given an ID. Then, that ID may be used elsewhere in the project to point to an Instance
@@ -21,9 +20,7 @@
     This is a very rough implementation and the usage will become more ergonomic
     over time.
 
-=======
 * Fixed Rojo plugin failing to connect when project contains certain unreadable properties ([#848])
->>>>>>> 5c4260f3
 * Added popout diff visualizer for table properties like Attributes and Tags ([#834])
 * Updated Theme to use Studio colors ([#838])
 * Added experimental setting for Auto Connect in playtests ([#840])
@@ -79,13 +76,9 @@
 [#834]: https://github.com/rojo-rbx/rojo/pull/834
 [#838]: https://github.com/rojo-rbx/rojo/pull/838
 [#840]: https://github.com/rojo-rbx/rojo/pull/840
-<<<<<<< HEAD
-[#843]: https://github.com/rojo-rbx/rojo/pull/843
-=======
 [#847]: https://github.com/rojo-rbx/rojo/pull/847
 [#848]: https://github.com/rojo-rbx/rojo/pull/848
-
->>>>>>> 5c4260f3
+[#843]: https://github.com/rojo-rbx/rojo/pull/843
 
 ## [7.4.0] - January 16, 2024
 * Improved the visualization for array properties like Tags ([#829])
