# Rojo Changelog

## Unreleased Changes
<<<<<<< HEAD
* Add `blockedPlaceIds` project config field to allow blocking place ids from being live synced ([#1021])
=======
* Adds support for `.plugin.lua(u)` files - this applies the `Plugin` RunContext. ([#1008])
* Added support for Roblox's `Content` type. This replaces the old `Content` type with `ContentId` to reflect Roblox's change.
 	If you were previously using the fully-qualified syntax for `Content` you will need to switch it to `ContentId`.
* Added support for `Enum` attributes
* Significantly improved performance of `.rbxm` parsing
>>>>>>> 73ed5ae6
* Support for a `$schema` field in all special JSON files (`.project.json`, `.model.json`, and `.meta.json`) ([#974])
* Projects may now manually link `Ref` properties together using `Attributes`. ([#843])
 	This has two parts: using `id` or `$id` in JSON files or a `Rojo_Target` attribute, an Instance
    is given an ID. Then, that ID may be used elsewhere in the project to point to an Instance
    using an attribute named `Rojo_Target_PROP_NAME`, where `PROP_NAME` is the name of a property.

    As an example, here is a `model.json` for an ObjectValue that refers to itself:

    ```json
    {
        "id": "arbitrary string",
        "attributes": {
            "Rojo_Target_Value": "arbitrary string"
        }
    }
    ```

    This is a very rough implementation and the usage will become more ergonomic
    over time.

* Updated Undo/Redo history to be more robust ([#915])
* Added popout diff visualizer for table properties like Attributes and Tags ([#834])
* Updated Theme to use Studio colors ([#838])
* Improved patch visualizer UX ([#883])
* Added update notifications for newer compatible versions in the Studio plugin. ([#832])
* Added experimental setting for Auto Connect in playtests ([#840])
* Improved settings UI ([#886])
* `Open Scripts Externally` option can now be changed while syncing ([#911])
* The sync reminder notification will now tell you what was last synced and when ([#987])
* Fixed notification and tooltip text sometimes getting cut off ([#988])
* Projects may now specify rules for syncing files as if they had a different file extension. ([#813])
 	This is specified via a new field on project files, `syncRules`:

 	```json
 	{
 	 	"syncRules": [
 	 	 	{
 	 	 	 	"pattern": "*.foo",
 	 	 	 	"use": "text",
                "exclude": "*.exclude.foo",
 	 	 	},
 	 	 	{
 	 	 	 	"pattern": "*.bar.baz",
 	 	 	 	"use": "json",
 	 	 	 	"suffix": ".bar.baz",
 	 	 	},
 	 	],
 	 	"name": "SyncRulesAreCool",
 	 	"tree": {
 	 	 	"$path": "src"
 	 	}
 	}
 	```

 	The `pattern` field is a glob used to match the sync rule to files. If present, the `suffix` field allows you to specify parts of a file's name get cut off by Rojo to name the Instance, including the file extension. If it isn't specified, Rojo will only cut off the first part of the file extension, up to the first dot.

    Additionally, the `exclude` field allows files to be excluded from the sync rule if they match a pattern specified by it. If it's not present, all files that match `pattern` will be modified using the sync rule.

 	The `use` field corresponds to one of the potential file type that Rojo will currently include in a project. Files that match the provided pattern will be treated as if they had the file extension for that file type. A full list is below:

 	| `use` value    | file extension  |
 	|:---------------|:----------------|
 	| `serverScript` | `.server.lua`   |
 	| `clientScript` | `.client.lua`   |
 	| `moduleScript` | `.lua`          |
 	| `json`         | `.json`         |
 	| `toml`         | `.toml`         |
 	| `csv`          | `.csv`          |
 	| `text`         | `.txt`          |
 	| `jsonModel`    | `.model.json`   |
 	| `rbxm`         | `.rbxm`         |
 	| `rbxmx`        | `.rbxmx`        |
 	| `project`      | `.project.json` |
 	| `ignore`       | None!           |

    **All** sync rules are reset between project files, so they must be specified in each one when nesting them. This is to ensure that nothing can break other projects by changing how files are synced!

[#813]: https://github.com/rojo-rbx/rojo/pull/813
[#832]: https://github.com/rojo-rbx/rojo/pull/832
[#834]: https://github.com/rojo-rbx/rojo/pull/834
[#838]: https://github.com/rojo-rbx/rojo/pull/838
[#840]: https://github.com/rojo-rbx/rojo/pull/840
[#843]: https://github.com/rojo-rbx/rojo/pull/843
[#883]: https://github.com/rojo-rbx/rojo/pull/883
[#886]: https://github.com/rojo-rbx/rojo/pull/886
[#911]: https://github.com/rojo-rbx/rojo/pull/911
[#915]: https://github.com/rojo-rbx/rojo/pull/915
[#974]: https://github.com/rojo-rbx/rojo/pull/974
[#987]: https://github.com/rojo-rbx/rojo/pull/987
[#988]: https://github.com/rojo-rbx/rojo/pull/988
[#1008]: https://github.com/rojo-rbx/rojo/pull/1008

## [7.4.3] - August 6th, 2024
* Fixed issue with building binary files introduced in 7.4.2
* Fixed `value of type nil cannot be converted to number` warning spam in output. [#955]

[#955]: https://github.com/rojo-rbx/rojo/pull/955

## [7.4.2] - July 23, 2024
* Added Never option to Confirmation ([#893])
* Fixed removing trailing newlines ([#903])
* Updated the internal property database, correcting an issue with `SurfaceAppearance.Color` that was reported [here][Surface_Appearance_Color_1] and [here][Surface_Appearance_Color_2] ([#948])

[#893]: https://github.com/rojo-rbx/rojo/pull/893
[#903]: https://github.com/rojo-rbx/rojo/pull/903
[#948]: https://github.com/rojo-rbx/rojo/pull/948
[Surface_Appearance_Color_1]: https://devforum.roblox.com/t/jailbreak-custom-character-turned-shiny-black-no-texture/3075563
[Surface_Appearance_Color_2]: https://devforum.roblox.com/t/surfaceappearance-not-displaying-correctly/3075588

## [7.4.1] - February 20, 2024
* Made the `name` field optional on project files ([#870])

	Files named `default.project.json` inherit the name of the folder they're in and all other projects
    are named as expect (e.g. `foo.project.json` becomes an Instance named `foo`)

    There is no change in behavior if `name` is set.
* Fixed incorrect results when building model pivots ([#865])
* Fixed incorrect results when serving model pivots ([#868])
* Rojo now converts any line endings to LF, preventing spurious diffs when syncing Lua files on Windows ([#854])
* Fixed Rojo plugin failing to connect when project contains certain unreadable properties ([#848])
* Fixed various cases where patch visualizer would not display sync failures ([#845], [#844])
* Fixed http error handling so Rojo can be used in Github Codespaces ([#847])

[#848]: https://github.com/rojo-rbx/rojo/pull/848
[#845]: https://github.com/rojo-rbx/rojo/pull/845
[#844]: https://github.com/rojo-rbx/rojo/pull/844
[#847]: https://github.com/rojo-rbx/rojo/pull/847
[#854]: https://github.com/rojo-rbx/rojo/pull/854
[#865]: https://github.com/rojo-rbx/rojo/pull/865
[#868]: https://github.com/rojo-rbx/rojo/pull/868
[#870]: https://github.com/rojo-rbx/rojo/pull/870

## [7.4.0] - January 16, 2024
* Improved the visualization for array properties like Tags ([#829])
* Significantly improved performance of `rojo serve`, `rojo build --watch`, and `rojo sourcemap --watch` on macOS. ([#830])
* Changed *.lua files that init command generates to *.luau ([#831])
* Does not remind users to sync if the sync lock is claimed already ([#833])

[#829]: https://github.com/rojo-rbx/rojo/pull/829
[#830]: https://github.com/rojo-rbx/rojo/pull/830
[#831]: https://github.com/rojo-rbx/rojo/pull/831
[#833]: https://github.com/rojo-rbx/rojo/pull/833

## [7.4.0-rc3] - October 25, 2023
* Changed `sourcemap --watch` to only generate the sourcemap when it's necessary ([#800])
* Switched script source property getter and setter to `ScriptEditorService` methods ([#801])

 	This ensures that the script editor reflects any changes Rojo makes to a script while it is open in the script editor.

* Fixed issues when handling `SecurityCapabilities` values ([#803], [#807])
* Fixed Rojo plugin erroring out when attempting to sync attributes with invalid names ([#809])

[#800]: https://github.com/rojo-rbx/rojo/pull/800
[#801]: https://github.com/rojo-rbx/rojo/pull/801
[#803]: https://github.com/rojo-rbx/rojo/pull/803
[#807]: https://github.com/rojo-rbx/rojo/pull/807
[#809]: https://github.com/rojo-rbx/rojo/pull/809

## [7.4.0-rc2] - October 3, 2023
* Fixed bug with parsing version for plugin validation ([#797])

[#797]: https://github.com/rojo-rbx/rojo/pull/797

## [7.4.0-rc1] - October 3, 2023
### Additions
#### Project format
* Added support for `.toml` files to `$path` ([#633])
* Added support for `Font` and `CFrame` attributes ([rbx-dom#299], [rbx-dom#296])
* Added the `emitLegacyScripts` field to the project format ([#765]). The behavior is outlined below:

	| `emitLegacyScripts` Value | Action Taken by Rojo                                                                                             |
	|---------------------------|------------------------------------------------------------------------------------------------------------------|
	| false                     | Rojo emits Scripts with the appropriate `RunContext` for `*.client.lua` and `*.server.lua` files in the project. |
	| true   (default)          | Rojo emits LocalScripts and Scripts with legacy `RunContext` (same behavior as previously).                      |


	It can be used like this:
	```json
	{
		"emitLegacyScripts": false,
		"name": "MyCoolRunContextProject",
		"tree": {
			"$path": "src"
		}
	}
	```

* Added `Terrain` classname inference, similar to services ([#771])

	`Terrain` may now be defined in projects without using `$className`:
	```json
	"Workspace": {
		"Terrain": {
			"$path": "path/to/terrain.rbxm"
		}
	}
	```

* Added support for `Terrain.MaterialColors` ([#770])

	`Terrain.MaterialColors` is now represented in projects in a human readable format:
	```json
	"Workspace": {
		"Terrain": {
			"$path": "path/to/terrain.rbxm"
			"$properties": {
				"MaterialColors": {
					"Grass": [10, 20, 30],
					"Asphalt": [40, 50, 60],
					"LeafyGrass": [255, 155, 55]
				}
			}
		}
	}
	```

* Added better support for `Font` properties ([#731])

	`FontFace` properties may now be defined using implicit property syntax:
	```json
	"TextBox": {
		"$className": "TextBox",
		"$properties": {
			"FontFace": {
				"family": "rbxasset://fonts/families/RobotoMono.json",
				"weight": "Thin",
				"style": "Normal"
			}
		}
	}
	```

#### Patch visualizer and notifications
* Added a setting to control patch confirmation behavior ([#774])

	This is a new setting for controlling when the Rojo plugin prompts for confirmation before syncing. It has four options:
    * Initial (default): prompts only once for a project in a given Studio session
    * Always: always prompts for confirmation
    * Large Changes: only prompts when there are more than X changed instances. The number of instances is configurable - an additional setting for the number of instances becomes available when this option is chosen
    * Unlisted PlaceId: only prompts if the place ID is not present in servePlaceIds

* Added the ability to select Instances in patch visualizer ([#709])

	Double-clicking an instance in the patch visualizer sets Roblox Studio's selection to the instance.

* Added a sync reminder notification. ([#689])

	Rojo detects if you have previously synced to a place, and displays a notification reminding you to sync again:

	![Rojo reminds you to sync a place that you've synced previously](https://user-images.githubusercontent.com/40185666/242397435-ccdfddf2-a63f-420c-bc18-a6e3d6455bba.png)

* Added rich Source diffs in patch visualizer ([#748])

	A "View Diff" button for script sources is now present in the patch visualizer. Clicking it displays a side-by-side diff of the script changes:

	![The patch visualizer contains a "view diff" button](https://user-images.githubusercontent.com/40185666/256065992-3f03558f-84b0-45a1-80eb-901f348cf067.png)

	![The "View Diff" button opens a widget that displays a diff](https://user-images.githubusercontent.com/40185666/256066084-1d9d8fe8-7dad-4ee7-a542-b4aee35a5644.png)

* Patch visualizer now indicates what changes failed to apply. ([#717])

	A clickable warning label is displayed when the Rojo plugin is unable to apply changes. Clicking the label displays precise information about which changes failed:

	![Patch visualizer displays a clickable warning label when changes fail to apply](https://user-images.githubusercontent.com/40185666/252063660-f08399ef-1e16-4f1c-bed8-552821f98cef.png)


#### Miscellaneous
* Added `plugin` flag to the `build` command that outputs to the local plugins folder ([#735])

	This is a flag that builds a Rojo project into Roblox Studio's plugins directory. This allows you to build a Rojo project and load it into Studio as a plugin without having to type the full path to the plugins directory. It can be used like this: `rojo build <PATH-TO-PROJECT> --plugin <FILE-NAME>`

* Added new plugin template to the `init` command ([#738])

	This is a new template geared towards plugins. It is similar to the model template, but creates a `Script` instead of a `ModuleScript` in the `src` directory. It can be used like this: `rojo init --kind plugin`

* Added protection against syncing non-place projects as a place. ([#691])
* Add buttons for navigation on the Connected page ([#722])

### Fixes
* Significantly improved performance of `rojo sourcemap` ([#668])
* Fixed the diff visualizer of connected sessions. ([#674])
* Fixed disconnected session activity. ([#675])
* Skip confirming patches that contain only a datamodel name change. ([#688])
* Fix Rojo breaking when users undo/redo in Studio ([#708])
* Improve tooltip behavior ([#723])
* Better settings controls ([#725])
* Rework patch visualizer with many fixes and improvements ([#713], [#726], [#755])

[#668]: https://github.com/rojo-rbx/rojo/pull/668
[#674]: https://github.com/rojo-rbx/rojo/pull/674
[#675]: https://github.com/rojo-rbx/rojo/pull/675
[#688]: https://github.com/rojo-rbx/rojo/pull/688
[#689]: https://github.com/rojo-rbx/rojo/pull/689
[#691]: https://github.com/rojo-rbx/rojo/pull/691
[#709]: https://github.com/rojo-rbx/rojo/pull/709
[#708]: https://github.com/rojo-rbx/rojo/pull/708
[#713]: https://github.com/rojo-rbx/rojo/pull/713
[#717]: https://github.com/rojo-rbx/rojo/pull/717
[#722]: https://github.com/rojo-rbx/rojo/pull/722
[#723]: https://github.com/rojo-rbx/rojo/pull/723
[#725]: https://github.com/rojo-rbx/rojo/pull/725
[#726]: https://github.com/rojo-rbx/rojo/pull/726
[#633]: https://github.com/rojo-rbx/rojo/pull/633
[#735]: https://github.com/rojo-rbx/rojo/pull/735
[#731]: https://github.com/rojo-rbx/rojo/pull/731
[#738]: https://github.com/rojo-rbx/rojo/pull/738
[#748]: https://github.com/rojo-rbx/rojo/pull/748
[#755]: https://github.com/rojo-rbx/rojo/pull/755
[#765]: https://github.com/rojo-rbx/rojo/pull/765
[#770]: https://github.com/rojo-rbx/rojo/pull/770
[#771]: https://github.com/rojo-rbx/rojo/pull/771
[#774]: https://github.com/rojo-rbx/rojo/pull/774
[rbx-dom#299]: https://github.com/rojo-rbx/rbx-dom/pull/299
[rbx-dom#296]: https://github.com/rojo-rbx/rbx-dom/pull/296

## [7.3.0] - April 22, 2023
* Added `$attributes` to project format. ([#574])
* Added `--watch` flag to `rojo sourcemap`. ([#602])
* Added support for `init.csv` files. ([#594])
* Added real-time sync status to the Studio plugin. ([#569])
* Added support for copying error messages to the clipboard. ([#614])
* Added sync locking for Team Create. ([#590])
* Added support for specifying HTTP or HTTPS protocol in plugin. ([#642])
* Added tooltips to buttons in the Studio plugin. ([#637])
* Added visual diffs when connecting from the Studio plugin. ([#603])
* Host and port are now saved in the Studio plugin. ([#613])
* Improved padding on notifications in Studio plugin. ([#589])
* Renamed `Common` to `Shared` in the default Rojo project. ([#611])
* Reduced the minimum size of the Studio plugin widget. ([#606])
* Fixed current directory in `rojo fmt-project`. ([#581])
* Fixed errors after a session has already ended. ([#587])
* Fixed an uncommon security permission error ([#619])

[#569]: https://github.com/rojo-rbx/rojo/pull/569
[#574]: https://github.com/rojo-rbx/rojo/pull/574
[#581]: https://github.com/rojo-rbx/rojo/pull/581
[#587]: https://github.com/rojo-rbx/rojo/pull/587
[#589]: https://github.com/rojo-rbx/rojo/pull/589
[#590]: https://github.com/rojo-rbx/rojo/pull/590
[#594]: https://github.com/rojo-rbx/rojo/pull/594
[#602]: https://github.com/rojo-rbx/rojo/pull/602
[#603]: https://github.com/rojo-rbx/rojo/pull/603
[#606]: https://github.com/rojo-rbx/rojo/pull/606
[#611]: https://github.com/rojo-rbx/rojo/pull/611
[#613]: https://github.com/rojo-rbx/rojo/pull/613
[#614]: https://github.com/rojo-rbx/rojo/pull/614
[#619]: https://github.com/rojo-rbx/rojo/pull/619
[#637]: https://github.com/rojo-rbx/rojo/pull/637
[#642]: https://github.com/rojo-rbx/rojo/pull/642
[7.3.0]: https://github.com/rojo-rbx/rojo/releases/tag/v7.3.0

## [7.2.1] - July 8, 2022
* Fixed notification sound by changing it to a generic sound. ([#566])
* Added setting to turn off sound effects. ([#568])

[#566]: https://github.com/rojo-rbx/rojo/pull/566
[#568]: https://github.com/rojo-rbx/rojo/pull/568
[7.2.1]: https://github.com/rojo-rbx/rojo/releases/tag/v7.2.1

## [7.2.0] - June 29, 2022
* Added support for `.luau` files. ([#552])
* Added support for live syncing Attributes and Tags. ([#553])
* Added notification popups in the Roblox Studio plugin. ([#540])
* Fixed `init.meta.json` when used with `init.lua` and related files. ([#549])
* Fixed incorrect output when serving from a non-default address or port ([#556])
* Fixed Linux binaries not running on systems with older glibc. ([#561])
* Added `camelCase` casing for JSON models, deprecating `PascalCase` names. ([#563])
* Switched from structopt to clap for command line argument parsing.
* Significantly improved performance of building and serving. ([#548])
* Increased minimum supported Rust version to 1.57.0. ([#564])

[#540]: https://github.com/rojo-rbx/rojo/pull/540
[#548]: https://github.com/rojo-rbx/rojo/pull/548
[#549]: https://github.com/rojo-rbx/rojo/pull/549
[#552]: https://github.com/rojo-rbx/rojo/pull/552
[#553]: https://github.com/rojo-rbx/rojo/pull/553
[#556]: https://github.com/rojo-rbx/rojo/pull/556
[#561]: https://github.com/rojo-rbx/rojo/pull/561
[#563]: https://github.com/rojo-rbx/rojo/pull/563
[#564]: https://github.com/rojo-rbx/rojo/pull/564
[7.2.0]: https://github.com/rojo-rbx/rojo/releases/tag/v7.2.0

## [7.1.1] - May 26, 2022
* Fixed sourcemap command not stripping paths correctly ([#544])
* Fixed Studio plugin settings not saving correctly.

[#544]: https://github.com/rojo-rbx/rojo/pull/544
[#545]: https://github.com/rojo-rbx/rojo/pull/545
[7.1.1]: https://github.com/rojo-rbx/rojo/releases/tag/v7.1.1

## [7.1.0] - May 22, 2022
* Added support for specifying an address to be used by default in project files. ([#507])
* Added support for optional paths in project files. ([#472])
* Added support for the new Open Cloud API when uploading. ([#504])
* Added `sourcemap` command for generating sourcemaps to feed into other tools. ([#530])
* Added PluginActions for connecting/disconnecting a session ([#537])
* Added changing toolbar icon to indicate state ([#538])

[#472]: https://github.com/rojo-rbx/rojo/pull/472
[#504]: https://github.com/rojo-rbx/rojo/pull/504
[#507]: https://github.com/rojo-rbx/rojo/pull/507
[#530]: https://github.com/rojo-rbx/rojo/pull/530
[#537]: https://github.com/rojo-rbx/rojo/pull/537
[#538]: https://github.com/rojo-rbx/rojo/pull/538
[7.1.0]: https://github.com/rojo-rbx/rojo/releases/tag/v7.1.0

## [7.0.0] - December 10, 2021
* Fixed Rojo's interactions with properties enabled by FFlags that are not yet enabled. ([#493])
* Improved output in Roblox Studio plugin when bad property data is encountered.
* Reintroduced support for CFrame shorthand syntax in Rojo project and `.meta.json` files, matching Rojo 6. ([#430])
* Connection settings are now remembered when reconnecting in Roblox Studio. ([#500])
* Updated reflection database to Roblox v503.

[#430]: https://github.com/rojo-rbx/rojo/issues/430
[#493]: https://github.com/rojo-rbx/rojo/pull/493
[#500]: https://github.com/rojo-rbx/rojo/pull/500
[7.0.0]: https://github.com/rojo-rbx/rojo/releases/tag/v7.0.0

## [7.0.0-rc.3] - October 19, 2021
This is the last release candidate for Rojo 7. In an effort to get Rojo 7 out the door, we'll be freezing features from here on out, something we should've done a couple months ago.

Expect to see Rojo 7 stable soon!

* Added support for writing `Tags` in project files, model files, and meta files. ([#484])
* Adjusted Studio plugin colors to match Roblox Studio palette. ([#482])
* Improved experimental two-way sync feature by batching changes. ([#478])

[#482]: https://github.com/rojo-rbx/rojo/pull/482
[#484]: https://github.com/rojo-rbx/rojo/pull/484
[#478]: https://github.com/rojo-rbx/rojo/pull/478
[7.0.0-rc.3]: https://github.com/rojo-rbx/rojo/releases/tag/v7.0.0-rc.3

## 7.0.0-rc.2 - October 19, 2021
(Botched release due to Git mishap, oops!)

## [7.0.0-rc.1] - August 23, 2021
In Rojo 6 and previous Rojo 7 alphas, an explicit Vector3 property would be written like this:

```json
{
    "className": "Part",
    "properties": {
        "Position": {
            "Type": "Vector3",
            "Value": [1, 2, 3]
        }
    }
}
```

For Rojo 7, this will need to be changed to:

```json
{
    "className": "Part",
    "properties": {
        "Position": {
            "Vector3": [1, 2, 3]
        }
    }
}
```

The shorthand property format that most users use is not impacted. For reference, it looks like this:

```json
{
    "className": "Part",
    "properties": {
        "Position": [1, 2, 3]
    }
}
```

* Major breaking change: changed property syntax for project files; shorthand syntax is unchanged.
* Added the `fmt-project` subcommand for formatting Rojo project files.
* Improved error output for many subcommands.
* Updated to stable versions of rbx-dom libraries.
* Updated async infrastructure, which should fix a handful of bugs. ([#459])
* Fixed syncing refs in the Roblox Studio plugin ([#462], [#466])
* Added support for long paths on Windows. ([#464])

[#459]: https://github.com/rojo-rbx/rojo/pull/459
[#462]: https://github.com/rojo-rbx/rojo/pull/462
[#464]: https://github.com/rojo-rbx/rojo/pull/464
[#466]: https://github.com/rojo-rbx/rojo/pull/466
[7.0.0-rc.1]: https://github.com/rojo-rbx/rojo/releases/tag/v7.0.0-rc.1

## [7.0.0-alpha.4][7.0.0-alpha.4] (May 5, 2021)
* Added the `gameId` and `placeId` optional properties to project files.
    * When connecting from the Rojo Roblox Studio plugin, Rojo will set the game and place ID of the current place to these values, if set.
    * This is equivalent to running `game:SetUniverseId(...)` and `game:SetPlaceId(...)` from the command bar in Studio.
* Added "EXPERIMENTAL!" label to two-way sync toggle in Rojo's Roblox Studio plugin.
* Fixed `Name` and `Parent` properties being allowed in Rojo projects. ([#413][pr-413])
* Fixed "Open Scripts Externally" feature crashing Studio. ([#369][issue-369])
* Empty `.model.json` files will no longer cause errors. ([#420][pr-420])
* When specifying `$path` on a service, Rojo now keeps the correct class name. ([#331][issue-331])
* Improved error messages for misconfigured projects.

[issue-331]: https://github.com/rojo-rbx/rojo/issues/331
[issue-369]: https://github.com/rojo-rbx/rojo/issues/369
[pr-420]: https://github.com/rojo-rbx/rojo/pull/420
[pr-413]: https://github.com/rojo-rbx/rojo/pull/413
[7.0.0-alpha.4]: https://github.com/rojo-rbx/rojo/releases/tag/v7.0.0-alpha.4

## [7.0.0-alpha.3][7.0.0-alpha.3] (February 19, 2021)
* Updated dependencies, fixing `OptionalCoordinateFrame`-related issues.
* Added `--address` flag to `rojo serve` to allow for external connections. ([#403][pr-403])

[pr-403]: https://github.com/rojo-rbx/rojo/pull/403
[7.0.0-alpha.3]: https://github.com/rojo-rbx/rojo/releases/tag/v7.0.0-alpha.3

## [7.0.0-alpha.2][7.0.0-alpha.2] (February 19, 2021)
* Fixed incorrect protocol version between the client and server.

[7.0.0-alpha.2]: https://github.com/rojo-rbx/rojo/releases/tag/v7.0.0-alpha.2

## [7.0.0-alpha.1][7.0.0-alpha.1] (February 18, 2021)
This release includes a brand new implementation of the Roblox DOM. It brings performance improvements, much better support for `rbxl` and `rbxm` files, and a better internal API.

* Added support for all remaining property types.
* Added support for the entire Roblox binary model format.
* Changed `rojo upload` to upload binary places and models instead of XML.
    * This should make using `rojo upload` much more feasible for large places.
* **Breaking**: Changed format of some types of values in `project.json`, `model.json`, and `meta.json` files.
    * This should impact few projects. See [this file][allValues.json] for new examples of each property type.

Formatting of types will change more before the stable release of Rojo 7. We're hoping to use this opportunity to normalize some of the case inconsistency introduced in Rojo 0.5.

[7.0.0-alpha.1]: https://github.com/rojo-rbx/rojo/releases/tag/v7.0.0-alpha.1
[allValues.json]: https://github.com/rojo-rbx/rojo/blob/f4a790eb50b74e482000bad1dcfe22533992fb20/plugin/rbx_dom_lua/src/allValues.json

## [6.0.2](https://github.com/rojo-rbx/rojo/releases/tag/v6.0.2) (February 9, 2021)
* Fixed `rojo upload` to handle CSRF challenges.

## [6.0.1](https://github.com/rojo-rbx/rojo/releases/tag/v6.0.1) (January 22, 2021)
* Fixed `rojo upload` requests being rejected by Roblox

## [6.0.0](https://github.com/rojo-rbx/rojo/releases/tag/v6.0.0) (January 16, 2021)
* Improved server error messages
    * The server will now keep running in more error cases
* Fixed Rojo being unable to diff ClassName changes

## [6.0.0 Release Candidate 4](https://github.com/rojo-rbx/rojo/releases/tag/v6.0.0-rc.4) (December 14, 2020)
* Added brand new Rojo UI ([#367](https://github.com/rojo-rbx/rojo/pull/367))
* Added `projectName` to `/api/rojo` output.

## [6.0.0 Release Candidate 3](https://github.com/rojo-rbx/rojo/releases/tag/v6.0.0-rc.3) (November 19, 2020)
* Fixed the Rojo plugin attempting to write the non-scriptable properties `Instance.SourceAssetId` and `HttpServer.HttpEnabled`.
* Fixed the Rojo plugin's handling of null referents.

## [6.0.0 Release Candidate 2](https://github.com/rojo-rbx/rojo/releases/tag/v6.0.0-rc.2) (November 19, 2020)
* Fixed crash when malformed CSV files are put into a project. ([#310](https://github.com/rojo-rbx/rojo/issues/310))
* Fixed incorrect string escaping when producing Lua code from JSON files. ([#314](https://github.com/rojo-rbx/rojo/issues/314))
* Fixed performance issues introduced in Rojo 6.0.0-rc.1. ([#317](https://github.com/rojo-rbx/rojo/issues/317))
* Fixed `rojo plugin install` subcommand failing for everyone except Rojo developers. ([#320](https://github.com/rojo-rbx/rojo/issues/320))
* Updated default place template to take advantage of [#210](https://github.com/rojo-rbx/rojo/pull/210).
* Enabled glob ignore patterns by default and removed the `unstable_glob_ignore` feature.
    * `globIgnorePaths` can be set on a project to a list of globs to ignore.
* The Rojo plugin now completes as much as it can from a patch without disconnecting. Warnings are shown in the console.
* Fixed 6.0.0-rc.1 regression causing instances that changed ClassName to instead... not change ClassName.

## [6.0.0 Release Candidate 1](https://github.com/rojo-rbx/rojo/releases/tag/v6.0.0-rc.1) (March 29, 2020)
This release jumped from 0.6.0 to 6.0.0. Rojo has been in use in production for many users for quite a long times, and so 6.0 is a more accurate reflection of Rojo's version than a pre-1.0 version.

* Added basic settings panel to plugin, with two settings:
    * "Open Scripts Externally": When enabled, opening a script in Studio will instead open it in your default text editor.
    * "Two-Way Sync": When enabled, Rojo will attempt to save changes to your place back to the filesystem. **Very early feature, very broken, beware!**
* Added `--color` option to force-enable or force-disable color in Rojo's output.
* Added support for turning `.json` files into `ModuleScript` instances ([#308](https://github.com/rojo-rbx/rojo/pull/308))
* Added `rojo plugin install` and `rojo plugin uninstall` to allow Rojo to manage its Roblox Studio plugin. ([#304](https://github.com/rojo-rbx/rojo/pull/304))
* Class names no longer need to be specified for Roblox services in Rojo projects. ([#210](https://github.com/rojo-rbx/rojo/pull/210))
* The server half of **experimental** two-way sync is now enabled by default.
* Increased default logging verbosity in commands like `rojo build`.
* Rojo now requires a project file again, just like 0.5.4.

## [0.6.0 Alpha 3](https://github.com/rojo-rbx/rojo/releases/tag/v0.6.0-alpha.3) (March 13, 2020)
* Added `--watch` argument to `rojo build`. ([#284](https://github.com/rojo-rbx/rojo/pull/284))
* Added dark theme support to plugin. ([#241](https://github.com/rojo-rbx/rojo/issues/241))
* Added a revamped `rojo init` command, which will now create more complete projects.
* Added the `rojo doc` command, which opens Rojo's documentation in your browser.
* Fixed many crashes from malformed projects and filesystem edge cases in `rojo serve`.
* Simplified filesystem access code dramatically.
* Improved error reporting and logging across the board.
    * Log messages have a less noisy prefix.
    * Any thread panicking now causes Rojo to abort instead of existing as a zombie.
    * Errors now have a list of causes, helping make many errors more clear.

## [0.6.0 Alpha 2](https://github.com/rojo-rbx/rojo/releases/tag/v0.6.0-alpha.2) (March 6, 2020)
* Fixed `rojo upload` command always uploading models.
* Removed `--kind` parameter to `rojo upload`; Rojo now automatically uploads the correct kind of asset based on your project file.

## [0.5.4](https://github.com/rojo-rbx/rojo/releases/tag/v0.5.4) (February 26, 2020)
This is a general maintenance release for the Rojo 0.5.x release series.

* Updated reflection database and other dependencies.
* First stable release with binaries for macOS and Linux.

## [0.6.0 Alpha 1](https://github.com/rojo-rbx/rojo/releases/tag/v0.6.0-alpha.1) (January 22, 2020)

### General
* Added support for nested project files. ([#95](https://github.com/rojo-rbx/rojo/issues/95))
* Added project file hot-reloading. ([#10](https://github.com/rojo-rbx/rojo/issues/10)])
* Fixed Rojo dropping Ref properties ([#142](https://github.com/rojo-rbx/rojo/issues/142))
    * This means that properties like `PrimaryPart` now work!
* Improved live sync protocol to reduce round-trips and improve syncing consistency.
* Improved support for binary model files and places.

### Command Line
* Added `--verbose`/`-v` flag, which can be specified multiple times to increase verbosity.
* Added support for automatically finding Roblox Studio's auth cookie for `rojo upload` on Windows.
* Added support for building, serving and uploading sources that aren't Rojo projects.
* Improved feedback from `rojo serve`.
* Removed support for legacy `roblox-project.json` projects, deprecated in an early Rojo 0.5.0 alpha.
* Rojo no longer traverses directories upwards looking for project files.
    * Though undocumented, Rojo 0.5.x will search for a project file contained in any ancestor folders. This feature was removed to better support other 0.6.x features.

### Roblox Studio Plugin
* Added "connecting" state to improve experience when live syncing.
* Added "error" state to show errors in a place that isn't the output panel.
* Improved diagnostics for when the Rojo plugin cannot create an instance.

## [0.5.3](https://github.com/rojo-rbx/rojo/releases/tag/v0.5.3) (October 15, 2019)
* Fixed an issue where Rojo would throw an error when encountering recently-added instance classes.

## [0.5.2](https://github.com/rojo-rbx/rojo/releases/tag/v0.5.2) (October 14, 2019)
* Fixed an issue where `LocalizationTable` instances would have their column order randomized. ([#173](https://github.com/rojo-rbx/rojo/issues/173))

## [0.5.1](https://github.com/rojo-rbx/rojo/releases/tag/v0.5.1) (October 4, 2019)
* Fixed an issue where Rojo would drop changes if they happened too quickly ([#252](https://github.com/rojo-rbx/rojo/issues/252))
* Improved diagnostics for when the Rojo plugin cannot create an instance.
* Updated dependencies
    * This brings Rojo's reflection database from client release 395 to client release 404.

## [0.5.0](https://github.com/rojo-rbx/rojo/releases/tag/v0.5.0) (August 27, 2019)
* Changed `.model.json` naming, which may require projects to migrate ambiguous cases:
    * The file name now takes precedence over the `Name` field in the model, like Rojo 0.4.x.
    * The `Name` field of the top-level instance is now optional. It's recommended that you remove it from your models.
    * Rojo will emit a warning when `Name` is specified and does not match the name from the file.
* Fixed `Rect` values being set to `0, 0, 0, 0` when synced with the Rojo plugin. ([#201](https://github.com/rojo-rbx/rojo/issues/201))
* Fixed live-syncing of `PhysicalProperties`, `NumberSequence`, and `ColorSequence` values

## [0.5.0 Alpha 13](https://github.com/rojo-rbx/rojo/releases/tag/v0.5.0-alpha.13) (August 2, 2019)
* Bumped minimum Rust version to 1.34.0.
* Fixed default port documentation in `rojo serve --help` ([#219](https://github.com/rojo-rbx/rojo/issues/219))
* Fixed BrickColor support by upgrading Roblox-related dependencies

## [0.5.0 Alpha 12](https://github.com/rojo-rbx/rojo/releases/tag/v0.5.0-alpha.12) (July 2, 2019)
* Added `.meta.json` files
    * `init.meta.json` files replace `init.model.json` files from Rojo 0.4.x ([#183](https://github.com/rojo-rbx/rojo/pull/183))
    * Other `.meta.json` files allow attaching extra data to other files ([#189](https://github.com/rojo-rbx/rojo/pull/189))
* Added support for infinite and NaN values in types like `Vector2` when building models and places.
    * These types aren't supported for live-syncing yet due to limitations around JSON encoding.
* Added support for using `SharedString` values when building XML models and places.
* Added support for live-syncing `CollectionService` tags.
* Added a warning when building binary place files, since they're still experimental and have bugs.
* Added a warning when trying to use Rojo 0.5.x with a Rojo 0.4.x-only project.
* Added a warning when a Rojo project contains keys that start with `$`, which are reserved names. ([#191](https://github.com/rojo-rbx/rojo/issues/191))
* Rojo now throws an error if unknown keys are found most files.
* Added an icon to the plugin's toolbar button
* Changed the plugin to use a docking widget for all UI.
* Changed the plugin to ignore unknown properties when live-syncing.
    * Rojo's approach to this problem might change later, like with a strict model mode ([#190](https://github.com/rojo-rbx/rojo/issues/190)) or another approach.
* Upgraded to reflection database from client release 388.
* Updated Rojo's branding to shift the color palette to make it work better on dark backgrounds

## [0.5.0 Alpha 11](https://github.com/rojo-rbx/rojo/releases/tag/v0.5.0-alpha.11) (May 29, 2019)
* Added support for implicit property values in JSON model files ([#154](https://github.com/rojo-rbx/rojo/pull/154))
* `Content` propertyes can now be specified in projects and model files as regular string literals.
* Added support for `BrickColor` properties.
* Added support for properties added in client release 384, like `Lighting.Technology` being set to `"ShadowMap"`.
* Improved performance when working with XML models and places
* Fixed serializing empty `Content` properties as XML
* Fixed serializing infinite and NaN floating point properties in XML
* Improved compatibility with XML models
* Plugin should now be able to live-sync more properties, and ignore ones it can't, like `Lighting.Technology`.

## 0.5.0 Alpha 10
* This release was a dud due to [issue #176](https://github.com/rojo-rbx/rojo/issues/176) and was rolled back.

## [0.5.0 Alpha 9](https://github.com/rojo-rbx/rojo/releases/tag/v0.5.0-alpha.9) (April 4, 2019)
* Changed `rojo build` to use buffered I/O, which can make it up to 2x faster in some cases.
    * Building [*Road Not Taken*](https://github.com/LPGhatguy/roads) to an `rbxlx` file dropped from 150ms to 70ms on my machine
* Fixed `LocalizationTable` instances being made from `csv` files incorrectly interpreting empty rows and columns. ([#149](https://github.com/rojo-rbx/rojo/pull/149))
* Fixed CSV files with entries that parse as numbers causing Rojo to panic. ([#152](https://github.com/rojo-rbx/rojo/pull/152))
* Improved error messages when malformed CSV files are found in a Rojo project.

## [0.5.0 Alpha 8](https://github.com/rojo-rbx/rojo/releases/tag/v0.5.0-alpha.8) (March 29, 2019)
* Added support for a bunch of new types when dealing with XML model/place files:
    * `ColorSequence`
    * `Float64`
    * `Int64`
    * `NumberRange`
    * `NumberSequence`
    * `PhysicalProperties`
    * `Ray`
    * `Rect`
    * `Ref`
* Improved server instance ordering behavior when files are added during a live session ([#135](https://github.com/rojo-rbx/rojo/pull/135))
* Fixed error being thrown when trying to unload the Rojo plugin.
* Added partial fix for [issue #141](https://github.com/rojo-rbx/rojo/issues/141) for `Lighting.Technology`, which should restore live sync functionality for the default project file.

## [0.5.0 Alpha 6](https://github.com/rojo-rbx/rojo/releases/tag/v0.5.0-alpha.6) (March 19, 2019)
* Fixed `rojo init` giving unexpected results by upgrading to `rbx_dom_weak` 1.1.0
* Fixed live server not responding when the Rojo plugin is connected ([#133](https://github.com/rojo-rbx/rojo/issues/133))
* Updated default place file:
    * Improved default properties to be closer to Studio's built-in 'Baseplate' template
    * Added a baseplate to the project file (Thanks, [@AmaranthineCodices](https://github.com/AmaranthineCodices/)!)
* Added more type support to Rojo plugin
* Fixed some cases where the Rojo plugin would leave around objects that it knows should be deleted
* Updated plugin to correctly listen to `Plugin.Unloading` when installing or uninstalling new plugins

## [0.5.0 Alpha 5](https://github.com/rojo-rbx/rojo/releases/tag/v0.5.0-alpha.5) (March 1, 2019)
* Upgraded core dependencies, which improves compatibility for lots of instance types
    * Upgraded from `rbx_tree` 0.2.0 to `rbx_dom_weak` 1.0.0
    * Upgraded from `rbx_xml` 0.2.0 to `rbx_xml` 0.4.0
    * Upgraded from `rbx_binary` 0.2.0 to `rbx_binary` 0.4.0
* Added support for non-primitive types in the Rojo plugin.
    * Types like `Color3` and `CFrame` can now be updated live!
* Fixed plugin assets flashing in on first load ([#121](https://github.com/rojo-rbx/rojo/issues/121))
* Changed Rojo's HTTP server from Rouille to Hyper, which reduced the release size by around a megabyte.
* Added property type inference to projects, which makes specifying services a lot easier ([#130](https://github.com/rojo-rbx/rojo/pull/130))
* Made error messages from invalid and missing files more user-friendly

## [0.5.0 Alpha 4](https://github.com/rojo-rbx/rojo/releases/tag/v0.5.0-alpha.4) (February 8, 2019)
* Added support for nested partitions ([#102](https://github.com/rojo-rbx/rojo/issues/102))
* Added support for 'transmuting' partitions ([#112](https://github.com/rojo-rbx/rojo/issues/112))
* Added support for aliasing filesystem paths ([#105](https://github.com/rojo-rbx/rojo/issues/105))
* Changed Windows builds to statically link the CRT ([#89](https://github.com/rojo-rbx/rojo/issues/89))

## [0.5.0 Alpha 3](https://github.com/rojo-rbx/rojo/releases/tag/v0.5.0-alpha.3) (February 1, 2019)
* Changed default project file name from `roblox-project.json` to `default.project.json` ([#120](https://github.com/rojo-rbx/rojo/pull/120))
    * The old file name will still be supported until 0.5.0 is fully released.
* Added warning when loading project files that don't end in `.project.json`
    * This new extension enables Rojo to distinguish project files from random JSON files, which is necessary to support nested projects.
* Added new (empty) diagnostic page served from the server
* Added better error messages for when a file is missing that's referenced by a Rojo project
* Added support for visualization endpoints returning GraphViz source when Dot is not available
* Fixed an in-memory filesystem regression introduced recently ([#119](https://github.com/rojo-rbx/rojo/pull/119))

## [0.5.0 Alpha 2](https://github.com/rojo-rbx/rojo/releases/tag/v0.5.0-alpha.2) (January 28, 2019)
* Added support for `.model.json` files, compatible with 0.4.x
* Fixed in-memory filesystem not handling out-of-order filesystem change events
* Fixed long-polling error caused by a promise mixup ([#110](https://github.com/rojo-rbx/rojo/issues/110))

## [0.5.0 Alpha 1](https://github.com/rojo-rbx/rojo/releases/tag/v0.5.0-alpha.1) (January 25, 2019)
* Changed plugin UI to be way prettier
    * Thanks to [Reselim](https://github.com/Reselim) for the design!
* Changed plugin error messages to be a little more useful
* Removed unused 'Config' button in plugin UI
* Fixed bug where bad server responses could cause the plugin to be in a bad state
* Upgraded to rbx\_tree, rbx\_xml, and rbx\_binary 0.2.0, which dramatically expands the kinds of properties that Rojo can handle, especially in XML.

## [0.5.0 Alpha 0](https://github.com/rojo-rbx/rojo/releases/tag/v0.5.0-alpha.0) (January 14, 2019)
* "Epiphany" rewrite, in progress since the beginning of time
* New live sync protocol
    * Uses HTTP long polling to reduce request count and improve responsiveness
* New project format
    * Hierarchical, preventing overlapping partitions
* Added `rojo build` command
    * Generates `rbxm`, `rbxmx`, `rbxl`, or `rbxlx` files out of your project
    * Usage: `rojo build <PROJECT> --output <OUTPUT>.rbxm`
* Added `rojo upload` command
    * Generates and uploads a place or model to roblox.com out of your project
    * Usage: `rojo upload <PROJECT> --cookie "<ROBLOSECURITY>" --asset_id <PLACE_ID>`
* New plugin
    * Only one button now, "Connect"
    * New UI to pick server address and port
    * Better error reporting
* Added support for `.csv` files turning into `LocalizationTable` instances
* Added support for `.txt` files turning into `StringValue` instances
* Added debug visualization code to diagnose problems
    * `/visualize/rbx` and `/visualize/imfs` show instance and file state respectively; they require GraphViz to be installed on your machine.
* Added optional place ID restrictions to project files
    * This helps prevent syncing in content to the wrong place
    * Multiple places can be specified, like when building a multi-place game
* Added support for specifying properties on services in project files

## [0.4.13](https://github.com/rojo-rbx/rojo/releases/tag/v0.4.13) (November 12, 2018)
* When `rojo.json` points to a file or directory that does not exist, Rojo now issues a warning instead of throwing an error and exiting

## [0.4.12](https://github.com/rojo-rbx/rojo/releases/tag/v0.4.12) (June 21, 2018)
* Fixed obscure assertion failure when renaming or deleting files ([#78](https://github.com/rojo-rbx/rojo/issues/78))
* Added a `PluginAction` for the sync in command, which should help with some automation scripts ([#80](https://github.com/rojo-rbx/rojo/pull/80))

## [0.4.11](https://github.com/rojo-rbx/rojo/releases/tag/v0.4.11) (June 10, 2018)
* Defensively insert existing instances into RouteMap; should fix most duplication cases when syncing into existing trees.
* Fixed incorrect synchronization from `Plugin:_pull` that would cause polling to create issues
* Fixed incorrect file routes being assigned to `init.lua` and `init.model.json` files
* Untangled route handling-internals slightly

## [0.4.10](https://github.com/rojo-rbx/rojo/releases/tag/v0.4.10) (June 2, 2018)
* Added support for `init.model.json` files, which enable versioning `Tool` instances (among other things) with Rojo. ([#66](https://github.com/rojo-rbx/rojo/issues/66))
* Fixed obscure error when syncing into an invalid service.
* Fixed multiple sync processes occurring when a server ID mismatch is detected.

## [0.4.9](https://github.com/rojo-rbx/rojo/releases/tag/v0.4.9) (May 26, 2018)
* Fixed warning when renaming or removing files that would sometimes corrupt the instance cache ([#72](https://github.com/rojo-rbx/rojo/pull/72))
* JSON models are no longer as strict -- `Children` and `Properties` are now optional.

## [0.4.8](https://github.com/rojo-rbx/rojo/releases/tag/v0.4.8) (May 26, 2018)
* Hotfix to prevent errors from being thrown when objects managed by Rojo are deleted

## [0.4.7](https://github.com/rojo-rbx/rojo/releases/tag/v0.4.7) (May 25, 2018)
* Added icons to the Rojo plugin, made by [@Vorlias](https://github.com/Vorlias)! ([#70](https://github.com/rojo-rbx/rojo/pull/70))
* Server will now issue a warning if no partitions are specified in `rojo serve` ([#40](https://github.com/rojo-rbx/rojo/issues/40))

## [0.4.6](https://github.com/rojo-rbx/rojo/releases/tag/v0.4.6) (May 21, 2018)
* Rojo handles being restarted by Roblox Studio more gracefully ([#67](https://github.com/rojo-rbx/rojo/issues/67))
* Folders should no longer get collapsed when syncing occurs.
* **Significant** robustness improvements with regards to caching.
    * **This should catch all existing script duplication bugs.**
    * If there are any bugs with script duplication or caching in the future, restarting the Rojo server process will fix them for that session.
* Fixed message in plugin not being prefixed with `Rojo: `.

## [0.4.5](https://github.com/rojo-rbx/rojo/releases/tag/v0.4.5) (May 1, 2018)
* Rojo messages are now prefixed with `Rojo: ` to make them stand out in the output more.
* Fixed server to notice file changes *much* more quickly. (200ms vs 1000ms)
* Server now lists name of project when starting up.
* Rojo now throws an error if no project file is found. ([#63](https://github.com/rojo-rbx/rojo/issues/63))
* Fixed multiple sync operations occuring at the same time. ([#61](https://github.com/rojo-rbx/rojo/issues/61))
* Partitions targeting files directly now work as expected. ([#57](https://github.com/rojo-rbx/rojo/issues/57))

## [0.4.4](https://github.com/rojo-rbx/rojo/releases/tag/v0.4.4) (April 7, 2018)
* Fix small regression introduced in 0.4.3

## [0.4.3](https://github.com/rojo-rbx/rojo/releases/tag/v0.4.3) (April 7, 2018)
* Plugin now automatically selects `HttpService` if it determines that HTTP isn't enabled ([#58](https://github.com/rojo-rbx/rojo/pull/58))
* Plugin now has much more robust handling and will wipe all state when the server changes.
    * This should fix issues that would otherwise be solved by restarting Roblox Studio.

## [0.4.2](https://github.com/rojo-rbx/rojo/releases/tag/v0.4.2) (April 4, 2018)
* Fixed final case of duplicated instance insertion, caused by reconciled instances not being inserted into `RouteMap`.
    * The reconciler is still not a perfect solution, especially if script instances get moved around without being destroyed. I don't think this can be fixed before a big refactor.

## [0.4.1](https://github.com/rojo-rbx/rojo/releases/tag/v0.4.1) (April 1, 2018)
* Merged plugin repository into main Rojo repository for easier tracking.
* Improved `RouteMap` object tracking; this should fix some cases of duplicated instances being synced into the tree.

## [0.4.0](https://github.com/rojo-rbx/rojo/releases/tag/v0.4.0) (March 27, 2018)
* Protocol version 1, which shifts more responsibility onto the server
    * This is a **major breaking** change!
    * The server now has a content of 'filter plugins', which transform data at various stages in the pipeline
    * The server now exposes Roblox instance objects instead of file contents, which lines up with how `rojo pack` will work, and paves the way for more robust syncing.
* Added `*.model.json` files, which let you embed small Roblox objects into your Rojo tree.
* Improved error messages in some cases ([#46](https://github.com/rojo-rbx/rojo/issues/46))

## [0.3.2](https://github.com/rojo-rbx/rojo/releases/tag/v0.3.2) (December 20, 2017)
* Fixed `rojo serve` failing to correctly construct an absolute root path when passed as an argument
* Fixed intense CPU usage when running `rojo serve`

## [0.3.1](https://github.com/rojo-rbx/rojo/releases/tag/v0.3.1) (December 14, 2017)
* Improved error reporting when invalid JSON is found in a `rojo.json` project
    * These messages are passed on from Serde

## [0.3.0](https://github.com/rojo-rbx/rojo/releases/tag/v0.3.0) (December 12, 2017)
* Factored out the plugin into a separate repository
* Fixed server when using a file as a partition
    * Previously, trailing slashes were put on the end of a partition even if the read request was an empty string. This broke file reading on Windows when a partition pointed to a file instead of a directory!
* Started running automatic tests on Travis CI (#9)

## [0.2.3](https://github.com/rojo-rbx/rojo/releases/tag/v0.2.3) (December 4, 2017)
* Plugin only release
* Tightened `init` file rules to only match script files
    * Previously, Rojo would sometimes pick up the wrong file when syncing

## [0.2.2](https://github.com/rojo-rbx/rojo/releases/tag/v0.2.2) (December 1, 2017)
* Plugin only release
* Fixed broken reconciliation behavior with `init` files

## [0.2.1](https://github.com/rojo-rbx/rojo/releases/tag/v0.2.1) (December 1, 2017)
* Plugin only release
* Changes default port to 8000

## [0.2.0](https://github.com/rojo-rbx/rojo/releases/tag/v0.2.0) (December 1, 2017)
* Support for `init.lua` like rbxfs and rbxpacker
* More robust syncing with a new reconciler

## [0.1.0](https://github.com/rojo-rbx/rojo/releases/tag/v0.1.0) (November 29, 2017)
* Initial release, functionally very similar to [rbxfs](https://github.com/LPGhatguy/rbxfs)<|MERGE_RESOLUTION|>--- conflicted
+++ resolved
@@ -1,15 +1,12 @@
 # Rojo Changelog
 
 ## Unreleased Changes
-<<<<<<< HEAD
 * Add `blockedPlaceIds` project config field to allow blocking place ids from being live synced ([#1021])
-=======
 * Adds support for `.plugin.lua(u)` files - this applies the `Plugin` RunContext. ([#1008])
 * Added support for Roblox's `Content` type. This replaces the old `Content` type with `ContentId` to reflect Roblox's change.
  	If you were previously using the fully-qualified syntax for `Content` you will need to switch it to `ContentId`.
 * Added support for `Enum` attributes
 * Significantly improved performance of `.rbxm` parsing
->>>>>>> 73ed5ae6
 * Support for a `$schema` field in all special JSON files (`.project.json`, `.model.json`, and `.meta.json`) ([#974])
 * Projects may now manually link `Ref` properties together using `Attributes`. ([#843])
  	This has two parts: using `id` or `$id` in JSON files or a `Rojo_Target` attribute, an Instance
@@ -101,6 +98,7 @@
 [#987]: https://github.com/rojo-rbx/rojo/pull/987
 [#988]: https://github.com/rojo-rbx/rojo/pull/988
 [#1008]: https://github.com/rojo-rbx/rojo/pull/1008
+[#1021]: https://github.com/rojo-rbx/rojo/pull/1021
 
 ## [7.4.3] - August 6th, 2024
 * Fixed issue with building binary files introduced in 7.4.2
