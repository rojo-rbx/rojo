--- conflicted
+++ resolved
@@ -1,6 +1,5 @@
 # Rojo Changelog
 
-<<<<<<< HEAD
 ## Unreleased Changes
 * A new command `rojo syncback` has been added. It can be used as `rojo syncback [path to project] --input [path to file]`.
  	This command takes a Roblox file and pulls Instances out of it and places them in the correct position in the provided project.
@@ -39,7 +38,6 @@
     - `syncUnscriptable` defaults to `true` instead of `false`
     - `ignoreTrees` doesn't require the root of the project's name in it.
 
-=======
 ## 7.5.1 - April 25th, 2025
 * Fixed output spam related to `Instance.Capabilities` in the plugin
 
@@ -47,7 +45,6 @@
 * Fixed an edge case that caused model pivots to not be built correctly in some cases ([#1027])
 * Add `blockedPlaceIds` project config field to allow blocking place ids from being live synced ([#1021])
 * Adds support for `.plugin.lua(u)` files - this applies the `Plugin` RunContext. ([#1008])
->>>>>>> b2c4f550
 * Added support for Roblox's `Content` type. This replaces the old `Content` type with `ContentId` to reflect Roblox's change.
  	If you were previously using the fully-qualified syntax for `Content` you will need to switch it to `ContentId`.
 * Added support for `Enum` attributes
