# Rojo Changelog

<<<<<<< HEAD
## Unreleased Changes
* A new command `rojo syncback` has been added. It can be used as `rojo syncback [path to project] --input [path to file]`.
 	This command takes a Roblox file and pulls Instances out of it and places them in the correct position in the provided project.
    Syncback is primarily controlled by the project file. Any Instances who are either referenced in the project file or a descendant
    of one that is will be placed in an appropriate location.

    In addition, a new field has been added to project files, `syncbackRules` to control how it behaves:

    ```json
    {
        "syncbackRules": {
            "ignoreTrees": [
                "ServerStorage/ImportantSecrets",
            ],
            "ignorePaths": [
                "src/ServerStorage/Secrets/*"
            ],
            "ignoreProperties": {
                "BasePart": ["Color"]
            },
            "syncCurrentCamera": false,
            "syncUnscriptable": true,
        }
    }
    ```

    A brief explanation of each field:

    - `ignoreTrees` is a list of paths in the **roblox file** that should be ignored
    - `ignorePaths` is a list of paths in the **file system** that should be ignored
    - `ignoreProperties` is a list of properties that won't be synced back
    - `syncCurrentCamera` is a toggle for whether to sync back the Workspace's CurrentCamera. Defaults to `false`.
    - `syncUnscriptable` is a toggle for whether to sync back properties that cannot be set by the Roblox Studio plugin. Defaults to `true`.

 	If you are used to the `UpliftGames` version of this feature, there are a few notable differences:
    - `syncUnscriptable` defaults to `true` instead of `false`
    - `ignoreTrees` doesn't require the root of the project's name in it.
=======
## Unreleased
* Fixed nil -> nil properties showing up as failing to sync in plugin's patch visualizer ([#1081])
* Changed the background of the server's in-browser UI to be gray instead of white ([#1080]) 
* Fixed `Auto Connect Playtest Server` no longer functioning due to Roblox change ([#1066])
* Added an update indicator to the version header when a new version of the plugin is available. ([#1069])

[#1081]: https://github.com/rojo-rbx/rojo/pull/1081
[#1080]: https://github.com/rojo-rbx/rojo/pull/1080
[#1049]: https://github.com/rojo-rbx/rojo/pull/1066
[#1069]: https://github.com/rojo-rbx/rojo/pull/1069
>>>>>>> 7f68d988

## 7.5.1 - April 25th, 2025
* Fixed output spam related to `Instance.Capabilities` in the plugin

## 7.5.0 - April 25th, 2025
* Fixed an edge case that caused model pivots to not be built correctly in some cases ([#1027])
* Add `blockedPlaceIds` project config field to allow blocking place ids from being live synced ([#1021])
* Adds support for `.plugin.lua(u)` files - this applies the `Plugin` RunContext. ([#1008])
* Added support for Roblox's `Content` type. This replaces the old `Content` type with `ContentId` to reflect Roblox's change.
 	If you were previously using the fully-qualified syntax for `Content` you will need to switch it to `ContentId`.
* Added support for `Enum` attributes
* Significantly improved performance of `.rbxm` parsing
* Support for a `$schema` field in all special JSON files (`.project.json`, `.model.json`, and `.meta.json`) ([#974])
* Projects may now manually link `Ref` properties together using `Attributes`. ([#843])
 	This has two parts: using `id` or `$id` in JSON files or a `Rojo_Target` attribute, an Instance
    is given an ID. Then, that ID may be used elsewhere in the project to point to an Instance
    using an attribute named `Rojo_Target_PROP_NAME`, where `PROP_NAME` is the name of a property.

    As an example, here is a `model.json` for an ObjectValue that refers to itself:

    ```json
    {
        "id": "arbitrary string",
        "attributes": {
            "Rojo_Target_Value": "arbitrary string"
        }
    }
    ```

    This is a very rough implementation and the usage will become more ergonomic
    over time.

* Updated Undo/Redo history to be more robust ([#915])
* Added popout diff visualizer for table properties like Attributes and Tags ([#834])
* Updated Theme to use Studio colors ([#838])
* Improved patch visualizer UX ([#883])
* Added update notifications for newer compatible versions in the Studio plugin. ([#832])
* Added experimental setting for Auto Connect in playtests ([#840])
* Improved settings UI ([#886])
* `Open Scripts Externally` option can now be changed while syncing ([#911])
* The sync reminder notification will now tell you what was last synced and when ([#987])
* Fixed notification and tooltip text sometimes getting cut off ([#988])
* Projects may now specify rules for syncing files as if they had a different file extension. ([#813])
 	This is specified via a new field on project files, `syncRules`:

 	```json
 	{
 	 	"syncRules": [
 	 	 	{
 	 	 	 	"pattern": "*.foo",
 	 	 	 	"use": "text",
                "exclude": "*.exclude.foo",
 	 	 	},
 	 	 	{
 	 	 	 	"pattern": "*.bar.baz",
 	 	 	 	"use": "json",
 	 	 	 	"suffix": ".bar.baz",
 	 	 	},
 	 	],
 	 	"name": "SyncRulesAreCool",
 	 	"tree": {
 	 	 	"$path": "src"
 	 	}
 	}
 	```

 	The `pattern` field is a glob used to match the sync rule to files. If present, the `suffix` field allows you to specify parts of a file's name get cut off by Rojo to name the Instance, including the file extension. If it isn't specified, Rojo will only cut off the first part of the file extension, up to the first dot.

    Additionally, the `exclude` field allows files to be excluded from the sync rule if they match a pattern specified by it. If it's not present, all files that match `pattern` will be modified using the sync rule.

 	The `use` field corresponds to one of the potential file type that Rojo will currently include in a project. Files that match the provided pattern will be treated as if they had the file extension for that file type.

 	| `use` value    | file extension  |
 	|:---------------|:----------------|
 	| `serverScript` | `.server.lua`   |
 	| `clientScript` | `.client.lua`   |
 	| `moduleScript` | `.lua`          |
 	| `json`         | `.json`         |
 	| `toml`         | `.toml`         |
 	| `csv`          | `.csv`          |
 	| `text`         | `.txt`          |
 	| `jsonModel`    | `.model.json`   |
 	| `rbxm`         | `.rbxm`         |
 	| `rbxmx`        | `.rbxmx`        |
 	| `project`      | `.project.json` |
 	| `ignore`       | None!           |

	Additionally, there are `use` values for specific script types ([#909]):

	| `use` value              | script type                            |
	|:-------------------------|:---------------------------------------|
	| `legacyServerScript`     | `Script` with `Enum.RunContext.Legacy` |
	| `legacyClientScript`     | `LocalScript`                          |
	| `runContextServerScript` | `Script` with `Enum.RunContext.Server` |
	| `runContextClientScript` | `Script` with `Enum.RunContext.Client` |
    | `pluginScript`           | `Script` with `Enum.RunContext.Plugin` |

    **All** sync rules are reset between project files, so they must be specified in each one when nesting them. This is to ensure that nothing can break other projects by changing how files are synced!

[#813]: https://github.com/rojo-rbx/rojo/pull/813
[#832]: https://github.com/rojo-rbx/rojo/pull/832
[#834]: https://github.com/rojo-rbx/rojo/pull/834
[#838]: https://github.com/rojo-rbx/rojo/pull/838
[#840]: https://github.com/rojo-rbx/rojo/pull/840
[#843]: https://github.com/rojo-rbx/rojo/pull/843
[#883]: https://github.com/rojo-rbx/rojo/pull/883
[#886]: https://github.com/rojo-rbx/rojo/pull/886
[#909]: https://github.com/rojo-rbx/rojo/pull/909
[#911]: https://github.com/rojo-rbx/rojo/pull/911
[#915]: https://github.com/rojo-rbx/rojo/pull/915
[#974]: https://github.com/rojo-rbx/rojo/pull/974
[#987]: https://github.com/rojo-rbx/rojo/pull/987
[#988]: https://github.com/rojo-rbx/rojo/pull/988
[#1008]: https://github.com/rojo-rbx/rojo/pull/1008
[#1021]: https://github.com/rojo-rbx/rojo/pull/1021
[#1027]: https://github.com/rojo-rbx/rojo/pull/1027

## [7.4.4] - August 22nd, 2024
* Fixed issue with reading attributes from `Lighting` in new place files
* `Instance.Archivable` will now default to `true` when building a project into a binary (`rbxm`/`rbxl`) file rather than `false`.

## [7.4.3] - August 6th, 2024
* Fixed issue with building binary files introduced in 7.4.2
* Fixed `value of type nil cannot be converted to number` warning spam in output. [#955]

[#955]: https://github.com/rojo-rbx/rojo/pull/955

## [7.4.2] - July 23, 2024
* Added Never option to Confirmation ([#893])
* Fixed removing trailing newlines ([#903])
* Updated the internal property database, correcting an issue with `SurfaceAppearance.Color` that was reported [here][Surface_Appearance_Color_1] and [here][Surface_Appearance_Color_2] ([#948])

[#893]: https://github.com/rojo-rbx/rojo/pull/893
[#903]: https://github.com/rojo-rbx/rojo/pull/903
[#948]: https://github.com/rojo-rbx/rojo/pull/948
[Surface_Appearance_Color_1]: https://devforum.roblox.com/t/jailbreak-custom-character-turned-shiny-black-no-texture/3075563
[Surface_Appearance_Color_2]: https://devforum.roblox.com/t/surfaceappearance-not-displaying-correctly/3075588

## [7.4.1] - February 20, 2024
* Made the `name` field optional on project files ([#870])

	Files named `default.project.json` inherit the name of the folder they're in and all other projects
    are named as expect (e.g. `foo.project.json` becomes an Instance named `foo`)

    There is no change in behavior if `name` is set.
* Fixed incorrect results when building model pivots ([#865])
* Fixed incorrect results when serving model pivots ([#868])
* Rojo now converts any line endings to LF, preventing spurious diffs when syncing Lua files on Windows ([#854])
* Fixed Rojo plugin failing to connect when project contains certain unreadable properties ([#848])
* Fixed various cases where patch visualizer would not display sync failures ([#845], [#844])
* Fixed http error handling so Rojo can be used in Github Codespaces ([#847])

[#848]: https://github.com/rojo-rbx/rojo/pull/848
[#845]: https://github.com/rojo-rbx/rojo/pull/845
[#844]: https://github.com/rojo-rbx/rojo/pull/844
[#847]: https://github.com/rojo-rbx/rojo/pull/847
[#854]: https://github.com/rojo-rbx/rojo/pull/854
[#865]: https://github.com/rojo-rbx/rojo/pull/865
[#868]: https://github.com/rojo-rbx/rojo/pull/868
[#870]: https://github.com/rojo-rbx/rojo/pull/870

## [7.4.0] - January 16, 2024
* Improved the visualization for array properties like Tags ([#829])
* Significantly improved performance of `rojo serve`, `rojo build --watch`, and `rojo sourcemap --watch` on macOS. ([#830])
* Changed *.lua files that init command generates to *.luau ([#831])
* Does not remind users to sync if the sync lock is claimed already ([#833])

[#829]: https://github.com/rojo-rbx/rojo/pull/829
[#830]: https://github.com/rojo-rbx/rojo/pull/830
[#831]: https://github.com/rojo-rbx/rojo/pull/831
[#833]: https://github.com/rojo-rbx/rojo/pull/833

## [7.4.0-rc3] - October 25, 2023
* Changed `sourcemap --watch` to only generate the sourcemap when it's necessary ([#800])
* Switched script source property getter and setter to `ScriptEditorService` methods ([#801])

 	This ensures that the script editor reflects any changes Rojo makes to a script while it is open in the script editor.

* Fixed issues when handling `SecurityCapabilities` values ([#803], [#807])
* Fixed Rojo plugin erroring out when attempting to sync attributes with invalid names ([#809])

[#800]: https://github.com/rojo-rbx/rojo/pull/800
[#801]: https://github.com/rojo-rbx/rojo/pull/801
[#803]: https://github.com/rojo-rbx/rojo/pull/803
[#807]: https://github.com/rojo-rbx/rojo/pull/807
[#809]: https://github.com/rojo-rbx/rojo/pull/809

## [7.4.0-rc2] - October 3, 2023
* Fixed bug with parsing version for plugin validation ([#797])

[#797]: https://github.com/rojo-rbx/rojo/pull/797

## [7.4.0-rc1] - October 3, 2023
### Additions
#### Project format
* Added support for `.toml` files to `$path` ([#633])
* Added support for `Font` and `CFrame` attributes ([rbx-dom#299], [rbx-dom#296])
* Added the `emitLegacyScripts` field to the project format ([#765]). The behavior is outlined below:

	| `emitLegacyScripts` Value | Action Taken by Rojo                                                                                             |
	|---------------------------|------------------------------------------------------------------------------------------------------------------|
	| false                     | Rojo emits Scripts with the appropriate `RunContext` for `*.client.lua` and `*.server.lua` files in the project. |
	| true   (default)          | Rojo emits LocalScripts and Scripts with legacy `RunContext` (same behavior as previously).                      |


	It can be used like this:
	```json
	{
		"emitLegacyScripts": false,
		"name": "MyCoolRunContextProject",
		"tree": {
			"$path": "src"
		}
	}
	```

* Added `Terrain` classname inference, similar to services ([#771])

	`Terrain` may now be defined in projects without using `$className`:
	```json
	"Workspace": {
		"Terrain": {
			"$path": "path/to/terrain.rbxm"
		}
	}
	```

* Added support for `Terrain.MaterialColors` ([#770])

	`Terrain.MaterialColors` is now represented in projects in a human readable format:
	```json
	"Workspace": {
		"Terrain": {
			"$path": "path/to/terrain.rbxm"
			"$properties": {
				"MaterialColors": {
					"Grass": [10, 20, 30],
					"Asphalt": [40, 50, 60],
					"LeafyGrass": [255, 155, 55]
				}
			}
		}
	}
	```

* Added better support for `Font` properties ([#731])

	`FontFace` properties may now be defined using implicit property syntax:
	```json
	"TextBox": {
		"$className": "TextBox",
		"$properties": {
			"FontFace": {
				"family": "rbxasset://fonts/families/RobotoMono.json",
				"weight": "Thin",
				"style": "Normal"
			}
		}
	}
	```

#### Patch visualizer and notifications
* Added a setting to control patch confirmation behavior ([#774])

	This is a new setting for controlling when the Rojo plugin prompts for confirmation before syncing. It has four options:
    * Initial (default): prompts only once for a project in a given Studio session
    * Always: always prompts for confirmation
    * Large Changes: only prompts when there are more than X changed instances. The number of instances is configurable - an additional setting for the number of instances becomes available when this option is chosen
    * Unlisted PlaceId: only prompts if the place ID is not present in servePlaceIds

* Added the ability to select Instances in patch visualizer ([#709])

	Double-clicking an instance in the patch visualizer sets Roblox Studio's selection to the instance.

* Added a sync reminder notification. ([#689])

	Rojo detects if you have previously synced to a place, and displays a notification reminding you to sync again:

	![Rojo reminds you to sync a place that you've synced previously](https://user-images.githubusercontent.com/40185666/242397435-ccdfddf2-a63f-420c-bc18-a6e3d6455bba.png)

* Added rich Source diffs in patch visualizer ([#748])

	A "View Diff" button for script sources is now present in the patch visualizer. Clicking it displays a side-by-side diff of the script changes:

	![The patch visualizer contains a "view diff" button](https://user-images.githubusercontent.com/40185666/256065992-3f03558f-84b0-45a1-80eb-901f348cf067.png)

	![The "View Diff" button opens a widget that displays a diff](https://user-images.githubusercontent.com/40185666/256066084-1d9d8fe8-7dad-4ee7-a542-b4aee35a5644.png)

* Patch visualizer now indicates what changes failed to apply. ([#717])

	A clickable warning label is displayed when the Rojo plugin is unable to apply changes. Clicking the label displays precise information about which changes failed:

	![Patch visualizer displays a clickable warning label when changes fail to apply](https://user-images.githubusercontent.com/40185666/252063660-f08399ef-1e16-4f1c-bed8-552821f98cef.png)


#### Miscellaneous
* Added `plugin` flag to the `build` command that outputs to the local plugins folder ([#735])

	This is a flag that builds a Rojo project into Roblox Studio's plugins directory. This allows you to build a Rojo project and load it into Studio as a plugin without having to type the full path to the plugins directory. It can be used like this: `rojo build <PATH-TO-PROJECT> --plugin <FILE-NAME>`

* Added new plugin template to the `init` command ([#738])

	This is a new template geared towards plugins. It is similar to the model template, but creates a `Script` instead of a `ModuleScript` in the `src` directory. It can be used like this: `rojo init --kind plugin`

* Added protection against syncing non-place projects as a place. ([#691])
* Add buttons for navigation on the Connected page ([#722])

### Fixes
* Significantly improved performance of `rojo sourcemap` ([#668])
* Fixed the diff visualizer of connected sessions. ([#674])
* Fixed disconnected session activity. ([#675])
* Skip confirming patches that contain only a datamodel name change. ([#688])
* Fix Rojo breaking when users undo/redo in Studio ([#708])
* Improve tooltip behavior ([#723])
* Better settings controls ([#725])
* Rework patch visualizer with many fixes and improvements ([#713], [#726], [#755])

[#668]: https://github.com/rojo-rbx/rojo/pull/668
[#674]: https://github.com/rojo-rbx/rojo/pull/674
[#675]: https://github.com/rojo-rbx/rojo/pull/675
[#688]: https://github.com/rojo-rbx/rojo/pull/688
[#689]: https://github.com/rojo-rbx/rojo/pull/689
[#691]: https://github.com/rojo-rbx/rojo/pull/691
[#709]: https://github.com/rojo-rbx/rojo/pull/709
[#708]: https://github.com/rojo-rbx/rojo/pull/708
[#713]: https://github.com/rojo-rbx/rojo/pull/713
[#717]: https://github.com/rojo-rbx/rojo/pull/717
[#722]: https://github.com/rojo-rbx/rojo/pull/722
[#723]: https://github.com/rojo-rbx/rojo/pull/723
[#725]: https://github.com/rojo-rbx/rojo/pull/725
[#726]: https://github.com/rojo-rbx/rojo/pull/726
[#633]: https://github.com/rojo-rbx/rojo/pull/633
[#735]: https://github.com/rojo-rbx/rojo/pull/735
[#731]: https://github.com/rojo-rbx/rojo/pull/731
[#738]: https://github.com/rojo-rbx/rojo/pull/738
[#748]: https://github.com/rojo-rbx/rojo/pull/748
[#755]: https://github.com/rojo-rbx/rojo/pull/755
[#765]: https://github.com/rojo-rbx/rojo/pull/765
[#770]: https://github.com/rojo-rbx/rojo/pull/770
[#771]: https://github.com/rojo-rbx/rojo/pull/771
[#774]: https://github.com/rojo-rbx/rojo/pull/774
[rbx-dom#299]: https://github.com/rojo-rbx/rbx-dom/pull/299
[rbx-dom#296]: https://github.com/rojo-rbx/rbx-dom/pull/296

## [7.3.0] - April 22, 2023
* Added `$attributes` to project format. ([#574])
* Added `--watch` flag to `rojo sourcemap`. ([#602])
* Added support for `init.csv` files. ([#594])
* Added real-time sync status to the Studio plugin. ([#569])
* Added support for copying error messages to the clipboard. ([#614])
* Added sync locking for Team Create. ([#590])
* Added support for specifying HTTP or HTTPS protocol in plugin. ([#642])
* Added tooltips to buttons in the Studio plugin. ([#637])
* Added visual diffs when connecting from the Studio plugin. ([#603])
* Host and port are now saved in the Studio plugin. ([#613])
* Improved padding on notifications in Studio plugin. ([#589])
* Renamed `Common` to `Shared` in the default Rojo project. ([#611])
* Reduced the minimum size of the Studio plugin widget. ([#606])
* Fixed current directory in `rojo fmt-project`. ([#581])
* Fixed errors after a session has already ended. ([#587])
* Fixed an uncommon security permission error ([#619])

[#569]: https://github.com/rojo-rbx/rojo/pull/569
[#574]: https://github.com/rojo-rbx/rojo/pull/574
[#581]: https://github.com/rojo-rbx/rojo/pull/581
[#587]: https://github.com/rojo-rbx/rojo/pull/587
[#589]: https://github.com/rojo-rbx/rojo/pull/589
[#590]: https://github.com/rojo-rbx/rojo/pull/590
[#594]: https://github.com/rojo-rbx/rojo/pull/594
[#602]: https://github.com/rojo-rbx/rojo/pull/602
[#603]: https://github.com/rojo-rbx/rojo/pull/603
[#606]: https://github.com/rojo-rbx/rojo/pull/606
[#611]: https://github.com/rojo-rbx/rojo/pull/611
[#613]: https://github.com/rojo-rbx/rojo/pull/613
[#614]: https://github.com/rojo-rbx/rojo/pull/614
[#619]: https://github.com/rojo-rbx/rojo/pull/619
[#637]: https://github.com/rojo-rbx/rojo/pull/637
[#642]: https://github.com/rojo-rbx/rojo/pull/642
[7.3.0]: https://github.com/rojo-rbx/rojo/releases/tag/v7.3.0

## [7.2.1] - July 8, 2022
* Fixed notification sound by changing it to a generic sound. ([#566])
* Added setting to turn off sound effects. ([#568])

[#566]: https://github.com/rojo-rbx/rojo/pull/566
[#568]: https://github.com/rojo-rbx/rojo/pull/568
[7.2.1]: https://github.com/rojo-rbx/rojo/releases/tag/v7.2.1

## [7.2.0] - June 29, 2022
* Added support for `.luau` files. ([#552])
* Added support for live syncing Attributes and Tags. ([#553])
* Added notification popups in the Roblox Studio plugin. ([#540])
* Fixed `init.meta.json` when used with `init.lua` and related files. ([#549])
* Fixed incorrect output when serving from a non-default address or port ([#556])
* Fixed Linux binaries not running on systems with older glibc. ([#561])
* Added `camelCase` casing for JSON models, deprecating `PascalCase` names. ([#563])
* Switched from structopt to clap for command line argument parsing.
* Significantly improved performance of building and serving. ([#548])
* Increased minimum supported Rust version to 1.57.0. ([#564])

[#540]: https://github.com/rojo-rbx/rojo/pull/540
[#548]: https://github.com/rojo-rbx/rojo/pull/548
[#549]: https://github.com/rojo-rbx/rojo/pull/549
[#552]: https://github.com/rojo-rbx/rojo/pull/552
[#553]: https://github.com/rojo-rbx/rojo/pull/553
[#556]: https://github.com/rojo-rbx/rojo/pull/556
[#561]: https://github.com/rojo-rbx/rojo/pull/561
[#563]: https://github.com/rojo-rbx/rojo/pull/563
[#564]: https://github.com/rojo-rbx/rojo/pull/564
[7.2.0]: https://github.com/rojo-rbx/rojo/releases/tag/v7.2.0

## [7.1.1] - May 26, 2022
* Fixed sourcemap command not stripping paths correctly ([#544])
* Fixed Studio plugin settings not saving correctly.

[#544]: https://github.com/rojo-rbx/rojo/pull/544
[#545]: https://github.com/rojo-rbx/rojo/pull/545
[7.1.1]: https://github.com/rojo-rbx/rojo/releases/tag/v7.1.1

## [7.1.0] - May 22, 2022
* Added support for specifying an address to be used by default in project files. ([#507])
* Added support for optional paths in project files. ([#472])
* Added support for the new Open Cloud API when uploading. ([#504])
* Added `sourcemap` command for generating sourcemaps to feed into other tools. ([#530])
* Added PluginActions for connecting/disconnecting a session ([#537])
* Added changing toolbar icon to indicate state ([#538])

[#472]: https://github.com/rojo-rbx/rojo/pull/472
[#504]: https://github.com/rojo-rbx/rojo/pull/504
[#507]: https://github.com/rojo-rbx/rojo/pull/507
[#530]: https://github.com/rojo-rbx/rojo/pull/530
[#537]: https://github.com/rojo-rbx/rojo/pull/537
[#538]: https://github.com/rojo-rbx/rojo/pull/538
[7.1.0]: https://github.com/rojo-rbx/rojo/releases/tag/v7.1.0

## [7.0.0] - December 10, 2021
* Fixed Rojo's interactions with properties enabled by FFlags that are not yet enabled. ([#493])
* Improved output in Roblox Studio plugin when bad property data is encountered.
* Reintroduced support for CFrame shorthand syntax in Rojo project and `.meta.json` files, matching Rojo 6. ([#430])
* Connection settings are now remembered when reconnecting in Roblox Studio. ([#500])
* Updated reflection database to Roblox v503.

[#430]: https://github.com/rojo-rbx/rojo/issues/430
[#493]: https://github.com/rojo-rbx/rojo/pull/493
[#500]: https://github.com/rojo-rbx/rojo/pull/500
[7.0.0]: https://github.com/rojo-rbx/rojo/releases/tag/v7.0.0

## [7.0.0-rc.3] - October 19, 2021
This is the last release candidate for Rojo 7. In an effort to get Rojo 7 out the door, we'll be freezing features from here on out, something we should've done a couple months ago.

Expect to see Rojo 7 stable soon!

* Added support for writing `Tags` in project files, model files, and meta files. ([#484])
* Adjusted Studio plugin colors to match Roblox Studio palette. ([#482])
* Improved experimental two-way sync feature by batching changes. ([#478])

[#482]: https://github.com/rojo-rbx/rojo/pull/482
[#484]: https://github.com/rojo-rbx/rojo/pull/484
[#478]: https://github.com/rojo-rbx/rojo/pull/478
[7.0.0-rc.3]: https://github.com/rojo-rbx/rojo/releases/tag/v7.0.0-rc.3

## 7.0.0-rc.2 - October 19, 2021
(Botched release due to Git mishap, oops!)

## [7.0.0-rc.1] - August 23, 2021
In Rojo 6 and previous Rojo 7 alphas, an explicit Vector3 property would be written like this:

```json
{
    "className": "Part",
    "properties": {
        "Position": {
            "Type": "Vector3",
            "Value": [1, 2, 3]
        }
    }
}
```

For Rojo 7, this will need to be changed to:

```json
{
    "className": "Part",
    "properties": {
        "Position": {
            "Vector3": [1, 2, 3]
        }
    }
}
```

The shorthand property format that most users use is not impacted. For reference, it looks like this:

```json
{
    "className": "Part",
    "properties": {
        "Position": [1, 2, 3]
    }
}
```

* Major breaking change: changed property syntax for project files; shorthand syntax is unchanged.
* Added the `fmt-project` subcommand for formatting Rojo project files.
* Improved error output for many subcommands.
* Updated to stable versions of rbx-dom libraries.
* Updated async infrastructure, which should fix a handful of bugs. ([#459])
* Fixed syncing refs in the Roblox Studio plugin ([#462], [#466])
* Added support for long paths on Windows. ([#464])

[#459]: https://github.com/rojo-rbx/rojo/pull/459
[#462]: https://github.com/rojo-rbx/rojo/pull/462
[#464]: https://github.com/rojo-rbx/rojo/pull/464
[#466]: https://github.com/rojo-rbx/rojo/pull/466
[7.0.0-rc.1]: https://github.com/rojo-rbx/rojo/releases/tag/v7.0.0-rc.1

## [7.0.0-alpha.4][7.0.0-alpha.4] (May 5, 2021)
* Added the `gameId` and `placeId` optional properties to project files.
    * When connecting from the Rojo Roblox Studio plugin, Rojo will set the game and place ID of the current place to these values, if set.
    * This is equivalent to running `game:SetUniverseId(...)` and `game:SetPlaceId(...)` from the command bar in Studio.
* Added "EXPERIMENTAL!" label to two-way sync toggle in Rojo's Roblox Studio plugin.
* Fixed `Name` and `Parent` properties being allowed in Rojo projects. ([#413][pr-413])
* Fixed "Open Scripts Externally" feature crashing Studio. ([#369][issue-369])
* Empty `.model.json` files will no longer cause errors. ([#420][pr-420])
* When specifying `$path` on a service, Rojo now keeps the correct class name. ([#331][issue-331])
* Improved error messages for misconfigured projects.

[issue-331]: https://github.com/rojo-rbx/rojo/issues/331
[issue-369]: https://github.com/rojo-rbx/rojo/issues/369
[pr-420]: https://github.com/rojo-rbx/rojo/pull/420
[pr-413]: https://github.com/rojo-rbx/rojo/pull/413
[7.0.0-alpha.4]: https://github.com/rojo-rbx/rojo/releases/tag/v7.0.0-alpha.4

## [7.0.0-alpha.3][7.0.0-alpha.3] (February 19, 2021)
* Updated dependencies, fixing `OptionalCoordinateFrame`-related issues.
* Added `--address` flag to `rojo serve` to allow for external connections. ([#403][pr-403])

[pr-403]: https://github.com/rojo-rbx/rojo/pull/403
[7.0.0-alpha.3]: https://github.com/rojo-rbx/rojo/releases/tag/v7.0.0-alpha.3

## [7.0.0-alpha.2][7.0.0-alpha.2] (February 19, 2021)
* Fixed incorrect protocol version between the client and server.

[7.0.0-alpha.2]: https://github.com/rojo-rbx/rojo/releases/tag/v7.0.0-alpha.2

## [7.0.0-alpha.1][7.0.0-alpha.1] (February 18, 2021)
This release includes a brand new implementation of the Roblox DOM. It brings performance improvements, much better support for `rbxl` and `rbxm` files, and a better internal API.

* Added support for all remaining property types.
* Added support for the entire Roblox binary model format.
* Changed `rojo upload` to upload binary places and models instead of XML.
    * This should make using `rojo upload` much more feasible for large places.
* **Breaking**: Changed format of some types of values in `project.json`, `model.json`, and `meta.json` files.
    * This should impact few projects. See [this file][allValues.json] for new examples of each property type.

Formatting of types will change more before the stable release of Rojo 7. We're hoping to use this opportunity to normalize some of the case inconsistency introduced in Rojo 0.5.

[7.0.0-alpha.1]: https://github.com/rojo-rbx/rojo/releases/tag/v7.0.0-alpha.1
[allValues.json]: https://github.com/rojo-rbx/rojo/blob/f4a790eb50b74e482000bad1dcfe22533992fb20/plugin/rbx_dom_lua/src/allValues.json

## [6.0.2](https://github.com/rojo-rbx/rojo/releases/tag/v6.0.2) (February 9, 2021)
* Fixed `rojo upload` to handle CSRF challenges.

## [6.0.1](https://github.com/rojo-rbx/rojo/releases/tag/v6.0.1) (January 22, 2021)
* Fixed `rojo upload` requests being rejected by Roblox

## [6.0.0](https://github.com/rojo-rbx/rojo/releases/tag/v6.0.0) (January 16, 2021)
* Improved server error messages
    * The server will now keep running in more error cases
* Fixed Rojo being unable to diff ClassName changes

## [6.0.0 Release Candidate 4](https://github.com/rojo-rbx/rojo/releases/tag/v6.0.0-rc.4) (December 14, 2020)
* Added brand new Rojo UI ([#367](https://github.com/rojo-rbx/rojo/pull/367))
* Added `projectName` to `/api/rojo` output.

## [6.0.0 Release Candidate 3](https://github.com/rojo-rbx/rojo/releases/tag/v6.0.0-rc.3) (November 19, 2020)
* Fixed the Rojo plugin attempting to write the non-scriptable properties `Instance.SourceAssetId` and `HttpServer.HttpEnabled`.
* Fixed the Rojo plugin's handling of null referents.

## [6.0.0 Release Candidate 2](https://github.com/rojo-rbx/rojo/releases/tag/v6.0.0-rc.2) (November 19, 2020)
* Fixed crash when malformed CSV files are put into a project. ([#310](https://github.com/rojo-rbx/rojo/issues/310))
* Fixed incorrect string escaping when producing Lua code from JSON files. ([#314](https://github.com/rojo-rbx/rojo/issues/314))
* Fixed performance issues introduced in Rojo 6.0.0-rc.1. ([#317](https://github.com/rojo-rbx/rojo/issues/317))
* Fixed `rojo plugin install` subcommand failing for everyone except Rojo developers. ([#320](https://github.com/rojo-rbx/rojo/issues/320))
* Updated default place template to take advantage of [#210](https://github.com/rojo-rbx/rojo/pull/210).
* Enabled glob ignore patterns by default and removed the `unstable_glob_ignore` feature.
    * `globIgnorePaths` can be set on a project to a list of globs to ignore.
* The Rojo plugin now completes as much as it can from a patch without disconnecting. Warnings are shown in the console.
* Fixed 6.0.0-rc.1 regression causing instances that changed ClassName to instead... not change ClassName.

## [6.0.0 Release Candidate 1](https://github.com/rojo-rbx/rojo/releases/tag/v6.0.0-rc.1) (March 29, 2020)
This release jumped from 0.6.0 to 6.0.0. Rojo has been in use in production for many users for quite a long times, and so 6.0 is a more accurate reflection of Rojo's version than a pre-1.0 version.

* Added basic settings panel to plugin, with two settings:
    * "Open Scripts Externally": When enabled, opening a script in Studio will instead open it in your default text editor.
    * "Two-Way Sync": When enabled, Rojo will attempt to save changes to your place back to the filesystem. **Very early feature, very broken, beware!**
* Added `--color` option to force-enable or force-disable color in Rojo's output.
* Added support for turning `.json` files into `ModuleScript` instances ([#308](https://github.com/rojo-rbx/rojo/pull/308))
* Added `rojo plugin install` and `rojo plugin uninstall` to allow Rojo to manage its Roblox Studio plugin. ([#304](https://github.com/rojo-rbx/rojo/pull/304))
* Class names no longer need to be specified for Roblox services in Rojo projects. ([#210](https://github.com/rojo-rbx/rojo/pull/210))
* The server half of **experimental** two-way sync is now enabled by default.
* Increased default logging verbosity in commands like `rojo build`.
* Rojo now requires a project file again, just like 0.5.4.

## [0.6.0 Alpha 3](https://github.com/rojo-rbx/rojo/releases/tag/v0.6.0-alpha.3) (March 13, 2020)
* Added `--watch` argument to `rojo build`. ([#284](https://github.com/rojo-rbx/rojo/pull/284))
* Added dark theme support to plugin. ([#241](https://github.com/rojo-rbx/rojo/issues/241))
* Added a revamped `rojo init` command, which will now create more complete projects.
* Added the `rojo doc` command, which opens Rojo's documentation in your browser.
* Fixed many crashes from malformed projects and filesystem edge cases in `rojo serve`.
* Simplified filesystem access code dramatically.
* Improved error reporting and logging across the board.
    * Log messages have a less noisy prefix.
    * Any thread panicking now causes Rojo to abort instead of existing as a zombie.
    * Errors now have a list of causes, helping make many errors more clear.

## [0.6.0 Alpha 2](https://github.com/rojo-rbx/rojo/releases/tag/v0.6.0-alpha.2) (March 6, 2020)
* Fixed `rojo upload` command always uploading models.
* Removed `--kind` parameter to `rojo upload`; Rojo now automatically uploads the correct kind of asset based on your project file.

## [0.5.4](https://github.com/rojo-rbx/rojo/releases/tag/v0.5.4) (February 26, 2020)
This is a general maintenance release for the Rojo 0.5.x release series.

* Updated reflection database and other dependencies.
* First stable release with binaries for macOS and Linux.

## [0.6.0 Alpha 1](https://github.com/rojo-rbx/rojo/releases/tag/v0.6.0-alpha.1) (January 22, 2020)

### General
* Added support for nested project files. ([#95](https://github.com/rojo-rbx/rojo/issues/95))
* Added project file hot-reloading. ([#10](https://github.com/rojo-rbx/rojo/issues/10)])
* Fixed Rojo dropping Ref properties ([#142](https://github.com/rojo-rbx/rojo/issues/142))
    * This means that properties like `PrimaryPart` now work!
* Improved live sync protocol to reduce round-trips and improve syncing consistency.
* Improved support for binary model files and places.

### Command Line
* Added `--verbose`/`-v` flag, which can be specified multiple times to increase verbosity.
* Added support for automatically finding Roblox Studio's auth cookie for `rojo upload` on Windows.
* Added support for building, serving and uploading sources that aren't Rojo projects.
* Improved feedback from `rojo serve`.
* Removed support for legacy `roblox-project.json` projects, deprecated in an early Rojo 0.5.0 alpha.
* Rojo no longer traverses directories upwards looking for project files.
    * Though undocumented, Rojo 0.5.x will search for a project file contained in any ancestor folders. This feature was removed to better support other 0.6.x features.

### Roblox Studio Plugin
* Added "connecting" state to improve experience when live syncing.
* Added "error" state to show errors in a place that isn't the output panel.
* Improved diagnostics for when the Rojo plugin cannot create an instance.

## [0.5.3](https://github.com/rojo-rbx/rojo/releases/tag/v0.5.3) (October 15, 2019)
* Fixed an issue where Rojo would throw an error when encountering recently-added instance classes.

## [0.5.2](https://github.com/rojo-rbx/rojo/releases/tag/v0.5.2) (October 14, 2019)
* Fixed an issue where `LocalizationTable` instances would have their column order randomized. ([#173](https://github.com/rojo-rbx/rojo/issues/173))

## [0.5.1](https://github.com/rojo-rbx/rojo/releases/tag/v0.5.1) (October 4, 2019)
* Fixed an issue where Rojo would drop changes if they happened too quickly ([#252](https://github.com/rojo-rbx/rojo/issues/252))
* Improved diagnostics for when the Rojo plugin cannot create an instance.
* Updated dependencies
    * This brings Rojo's reflection database from client release 395 to client release 404.

## [0.5.0](https://github.com/rojo-rbx/rojo/releases/tag/v0.5.0) (August 27, 2019)
* Changed `.model.json` naming, which may require projects to migrate ambiguous cases:
    * The file name now takes precedence over the `Name` field in the model, like Rojo 0.4.x.
    * The `Name` field of the top-level instance is now optional. It's recommended that you remove it from your models.
    * Rojo will emit a warning when `Name` is specified and does not match the name from the file.
* Fixed `Rect` values being set to `0, 0, 0, 0` when synced with the Rojo plugin. ([#201](https://github.com/rojo-rbx/rojo/issues/201))
* Fixed live-syncing of `PhysicalProperties`, `NumberSequence`, and `ColorSequence` values

## [0.5.0 Alpha 13](https://github.com/rojo-rbx/rojo/releases/tag/v0.5.0-alpha.13) (August 2, 2019)
* Bumped minimum Rust version to 1.34.0.
* Fixed default port documentation in `rojo serve --help` ([#219](https://github.com/rojo-rbx/rojo/issues/219))
* Fixed BrickColor support by upgrading Roblox-related dependencies

## [0.5.0 Alpha 12](https://github.com/rojo-rbx/rojo/releases/tag/v0.5.0-alpha.12) (July 2, 2019)
* Added `.meta.json` files
    * `init.meta.json` files replace `init.model.json` files from Rojo 0.4.x ([#183](https://github.com/rojo-rbx/rojo/pull/183))
    * Other `.meta.json` files allow attaching extra data to other files ([#189](https://github.com/rojo-rbx/rojo/pull/189))
* Added support for infinite and NaN values in types like `Vector2` when building models and places.
    * These types aren't supported for live-syncing yet due to limitations around JSON encoding.
* Added support for using `SharedString` values when building XML models and places.
* Added support for live-syncing `CollectionService` tags.
* Added a warning when building binary place files, since they're still experimental and have bugs.
* Added a warning when trying to use Rojo 0.5.x with a Rojo 0.4.x-only project.
* Added a warning when a Rojo project contains keys that start with `$`, which are reserved names. ([#191](https://github.com/rojo-rbx/rojo/issues/191))
* Rojo now throws an error if unknown keys are found most files.
* Added an icon to the plugin's toolbar button
* Changed the plugin to use a docking widget for all UI.
* Changed the plugin to ignore unknown properties when live-syncing.
    * Rojo's approach to this problem might change later, like with a strict model mode ([#190](https://github.com/rojo-rbx/rojo/issues/190)) or another approach.
* Upgraded to reflection database from client release 388.
* Updated Rojo's branding to shift the color palette to make it work better on dark backgrounds

## [0.5.0 Alpha 11](https://github.com/rojo-rbx/rojo/releases/tag/v0.5.0-alpha.11) (May 29, 2019)
* Added support for implicit property values in JSON model files ([#154](https://github.com/rojo-rbx/rojo/pull/154))
* `Content` propertyes can now be specified in projects and model files as regular string literals.
* Added support for `BrickColor` properties.
* Added support for properties added in client release 384, like `Lighting.Technology` being set to `"ShadowMap"`.
* Improved performance when working with XML models and places
* Fixed serializing empty `Content` properties as XML
* Fixed serializing infinite and NaN floating point properties in XML
* Improved compatibility with XML models
* Plugin should now be able to live-sync more properties, and ignore ones it can't, like `Lighting.Technology`.

## 0.5.0 Alpha 10
* This release was a dud due to [issue #176](https://github.com/rojo-rbx/rojo/issues/176) and was rolled back.

## [0.5.0 Alpha 9](https://github.com/rojo-rbx/rojo/releases/tag/v0.5.0-alpha.9) (April 4, 2019)
* Changed `rojo build` to use buffered I/O, which can make it up to 2x faster in some cases.
    * Building [*Road Not Taken*](https://github.com/LPGhatguy/roads) to an `rbxlx` file dropped from 150ms to 70ms on my machine
* Fixed `LocalizationTable` instances being made from `csv` files incorrectly interpreting empty rows and columns. ([#149](https://github.com/rojo-rbx/rojo/pull/149))
* Fixed CSV files with entries that parse as numbers causing Rojo to panic. ([#152](https://github.com/rojo-rbx/rojo/pull/152))
* Improved error messages when malformed CSV files are found in a Rojo project.

## [0.5.0 Alpha 8](https://github.com/rojo-rbx/rojo/releases/tag/v0.5.0-alpha.8) (March 29, 2019)
* Added support for a bunch of new types when dealing with XML model/place files:
    * `ColorSequence`
    * `Float64`
    * `Int64`
    * `NumberRange`
    * `NumberSequence`
    * `PhysicalProperties`
    * `Ray`
    * `Rect`
    * `Ref`
* Improved server instance ordering behavior when files are added during a live session ([#135](https://github.com/rojo-rbx/rojo/pull/135))
* Fixed error being thrown when trying to unload the Rojo plugin.
* Added partial fix for [issue #141](https://github.com/rojo-rbx/rojo/issues/141) for `Lighting.Technology`, which should restore live sync functionality for the default project file.

## [0.5.0 Alpha 6](https://github.com/rojo-rbx/rojo/releases/tag/v0.5.0-alpha.6) (March 19, 2019)
* Fixed `rojo init` giving unexpected results by upgrading to `rbx_dom_weak` 1.1.0
* Fixed live server not responding when the Rojo plugin is connected ([#133](https://github.com/rojo-rbx/rojo/issues/133))
* Updated default place file:
    * Improved default properties to be closer to Studio's built-in 'Baseplate' template
    * Added a baseplate to the project file (Thanks, [@AmaranthineCodices](https://github.com/AmaranthineCodices/)!)
* Added more type support to Rojo plugin
* Fixed some cases where the Rojo plugin would leave around objects that it knows should be deleted
* Updated plugin to correctly listen to `Plugin.Unloading` when installing or uninstalling new plugins

## [0.5.0 Alpha 5](https://github.com/rojo-rbx/rojo/releases/tag/v0.5.0-alpha.5) (March 1, 2019)
* Upgraded core dependencies, which improves compatibility for lots of instance types
    * Upgraded from `rbx_tree` 0.2.0 to `rbx_dom_weak` 1.0.0
    * Upgraded from `rbx_xml` 0.2.0 to `rbx_xml` 0.4.0
    * Upgraded from `rbx_binary` 0.2.0 to `rbx_binary` 0.4.0
* Added support for non-primitive types in the Rojo plugin.
    * Types like `Color3` and `CFrame` can now be updated live!
* Fixed plugin assets flashing in on first load ([#121](https://github.com/rojo-rbx/rojo/issues/121))
* Changed Rojo's HTTP server from Rouille to Hyper, which reduced the release size by around a megabyte.
* Added property type inference to projects, which makes specifying services a lot easier ([#130](https://github.com/rojo-rbx/rojo/pull/130))
* Made error messages from invalid and missing files more user-friendly

## [0.5.0 Alpha 4](https://github.com/rojo-rbx/rojo/releases/tag/v0.5.0-alpha.4) (February 8, 2019)
* Added support for nested partitions ([#102](https://github.com/rojo-rbx/rojo/issues/102))
* Added support for 'transmuting' partitions ([#112](https://github.com/rojo-rbx/rojo/issues/112))
* Added support for aliasing filesystem paths ([#105](https://github.com/rojo-rbx/rojo/issues/105))
* Changed Windows builds to statically link the CRT ([#89](https://github.com/rojo-rbx/rojo/issues/89))

## [0.5.0 Alpha 3](https://github.com/rojo-rbx/rojo/releases/tag/v0.5.0-alpha.3) (February 1, 2019)
* Changed default project file name from `roblox-project.json` to `default.project.json` ([#120](https://github.com/rojo-rbx/rojo/pull/120))
    * The old file name will still be supported until 0.5.0 is fully released.
* Added warning when loading project files that don't end in `.project.json`
    * This new extension enables Rojo to distinguish project files from random JSON files, which is necessary to support nested projects.
* Added new (empty) diagnostic page served from the server
* Added better error messages for when a file is missing that's referenced by a Rojo project
* Added support for visualization endpoints returning GraphViz source when Dot is not available
* Fixed an in-memory filesystem regression introduced recently ([#119](https://github.com/rojo-rbx/rojo/pull/119))

## [0.5.0 Alpha 2](https://github.com/rojo-rbx/rojo/releases/tag/v0.5.0-alpha.2) (January 28, 2019)
* Added support for `.model.json` files, compatible with 0.4.x
* Fixed in-memory filesystem not handling out-of-order filesystem change events
* Fixed long-polling error caused by a promise mixup ([#110](https://github.com/rojo-rbx/rojo/issues/110))

## [0.5.0 Alpha 1](https://github.com/rojo-rbx/rojo/releases/tag/v0.5.0-alpha.1) (January 25, 2019)
* Changed plugin UI to be way prettier
    * Thanks to [Reselim](https://github.com/Reselim) for the design!
* Changed plugin error messages to be a little more useful
* Removed unused 'Config' button in plugin UI
* Fixed bug where bad server responses could cause the plugin to be in a bad state
* Upgraded to rbx\_tree, rbx\_xml, and rbx\_binary 0.2.0, which dramatically expands the kinds of properties that Rojo can handle, especially in XML.

## [0.5.0 Alpha 0](https://github.com/rojo-rbx/rojo/releases/tag/v0.5.0-alpha.0) (January 14, 2019)
* "Epiphany" rewrite, in progress since the beginning of time
* New live sync protocol
    * Uses HTTP long polling to reduce request count and improve responsiveness
* New project format
    * Hierarchical, preventing overlapping partitions
* Added `rojo build` command
    * Generates `rbxm`, `rbxmx`, `rbxl`, or `rbxlx` files out of your project
    * Usage: `rojo build <PROJECT> --output <OUTPUT>.rbxm`
* Added `rojo upload` command
    * Generates and uploads a place or model to roblox.com out of your project
    * Usage: `rojo upload <PROJECT> --cookie "<ROBLOSECURITY>" --asset_id <PLACE_ID>`
* New plugin
    * Only one button now, "Connect"
    * New UI to pick server address and port
    * Better error reporting
* Added support for `.csv` files turning into `LocalizationTable` instances
* Added support for `.txt` files turning into `StringValue` instances
* Added debug visualization code to diagnose problems
    * `/visualize/rbx` and `/visualize/imfs` show instance and file state respectively; they require GraphViz to be installed on your machine.
* Added optional place ID restrictions to project files
    * This helps prevent syncing in content to the wrong place
    * Multiple places can be specified, like when building a multi-place game
* Added support for specifying properties on services in project files

## [0.4.13](https://github.com/rojo-rbx/rojo/releases/tag/v0.4.13) (November 12, 2018)
* When `rojo.json` points to a file or directory that does not exist, Rojo now issues a warning instead of throwing an error and exiting

## [0.4.12](https://github.com/rojo-rbx/rojo/releases/tag/v0.4.12) (June 21, 2018)
* Fixed obscure assertion failure when renaming or deleting files ([#78](https://github.com/rojo-rbx/rojo/issues/78))
* Added a `PluginAction` for the sync in command, which should help with some automation scripts ([#80](https://github.com/rojo-rbx/rojo/pull/80))

## [0.4.11](https://github.com/rojo-rbx/rojo/releases/tag/v0.4.11) (June 10, 2018)
* Defensively insert existing instances into RouteMap; should fix most duplication cases when syncing into existing trees.
* Fixed incorrect synchronization from `Plugin:_pull` that would cause polling to create issues
* Fixed incorrect file routes being assigned to `init.lua` and `init.model.json` files
* Untangled route handling-internals slightly

## [0.4.10](https://github.com/rojo-rbx/rojo/releases/tag/v0.4.10) (June 2, 2018)
* Added support for `init.model.json` files, which enable versioning `Tool` instances (among other things) with Rojo. ([#66](https://github.com/rojo-rbx/rojo/issues/66))
* Fixed obscure error when syncing into an invalid service.
* Fixed multiple sync processes occurring when a server ID mismatch is detected.

## [0.4.9](https://github.com/rojo-rbx/rojo/releases/tag/v0.4.9) (May 26, 2018)
* Fixed warning when renaming or removing files that would sometimes corrupt the instance cache ([#72](https://github.com/rojo-rbx/rojo/pull/72))
* JSON models are no longer as strict -- `Children` and `Properties` are now optional.

## [0.4.8](https://github.com/rojo-rbx/rojo/releases/tag/v0.4.8) (May 26, 2018)
* Hotfix to prevent errors from being thrown when objects managed by Rojo are deleted

## [0.4.7](https://github.com/rojo-rbx/rojo/releases/tag/v0.4.7) (May 25, 2018)
* Added icons to the Rojo plugin, made by [@Vorlias](https://github.com/Vorlias)! ([#70](https://github.com/rojo-rbx/rojo/pull/70))
* Server will now issue a warning if no partitions are specified in `rojo serve` ([#40](https://github.com/rojo-rbx/rojo/issues/40))

## [0.4.6](https://github.com/rojo-rbx/rojo/releases/tag/v0.4.6) (May 21, 2018)
* Rojo handles being restarted by Roblox Studio more gracefully ([#67](https://github.com/rojo-rbx/rojo/issues/67))
* Folders should no longer get collapsed when syncing occurs.
* **Significant** robustness improvements with regards to caching.
    * **This should catch all existing script duplication bugs.**
    * If there are any bugs with script duplication or caching in the future, restarting the Rojo server process will fix them for that session.
* Fixed message in plugin not being prefixed with `Rojo: `.

## [0.4.5](https://github.com/rojo-rbx/rojo/releases/tag/v0.4.5) (May 1, 2018)
* Rojo messages are now prefixed with `Rojo: ` to make them stand out in the output more.
* Fixed server to notice file changes *much* more quickly. (200ms vs 1000ms)
* Server now lists name of project when starting up.
* Rojo now throws an error if no project file is found. ([#63](https://github.com/rojo-rbx/rojo/issues/63))
* Fixed multiple sync operations occuring at the same time. ([#61](https://github.com/rojo-rbx/rojo/issues/61))
* Partitions targeting files directly now work as expected. ([#57](https://github.com/rojo-rbx/rojo/issues/57))

## [0.4.4](https://github.com/rojo-rbx/rojo/releases/tag/v0.4.4) (April 7, 2018)
* Fix small regression introduced in 0.4.3

## [0.4.3](https://github.com/rojo-rbx/rojo/releases/tag/v0.4.3) (April 7, 2018)
* Plugin now automatically selects `HttpService` if it determines that HTTP isn't enabled ([#58](https://github.com/rojo-rbx/rojo/pull/58))
* Plugin now has much more robust handling and will wipe all state when the server changes.
    * This should fix issues that would otherwise be solved by restarting Roblox Studio.

## [0.4.2](https://github.com/rojo-rbx/rojo/releases/tag/v0.4.2) (April 4, 2018)
* Fixed final case of duplicated instance insertion, caused by reconciled instances not being inserted into `RouteMap`.
    * The reconciler is still not a perfect solution, especially if script instances get moved around without being destroyed. I don't think this can be fixed before a big refactor.

## [0.4.1](https://github.com/rojo-rbx/rojo/releases/tag/v0.4.1) (April 1, 2018)
* Merged plugin repository into main Rojo repository for easier tracking.
* Improved `RouteMap` object tracking; this should fix some cases of duplicated instances being synced into the tree.

## [0.4.0](https://github.com/rojo-rbx/rojo/releases/tag/v0.4.0) (March 27, 2018)
* Protocol version 1, which shifts more responsibility onto the server
    * This is a **major breaking** change!
    * The server now has a content of 'filter plugins', which transform data at various stages in the pipeline
    * The server now exposes Roblox instance objects instead of file contents, which lines up with how `rojo pack` will work, and paves the way for more robust syncing.
* Added `*.model.json` files, which let you embed small Roblox objects into your Rojo tree.
* Improved error messages in some cases ([#46](https://github.com/rojo-rbx/rojo/issues/46))

## [0.3.2](https://github.com/rojo-rbx/rojo/releases/tag/v0.3.2) (December 20, 2017)
* Fixed `rojo serve` failing to correctly construct an absolute root path when passed as an argument
* Fixed intense CPU usage when running `rojo serve`

## [0.3.1](https://github.com/rojo-rbx/rojo/releases/tag/v0.3.1) (December 14, 2017)
* Improved error reporting when invalid JSON is found in a `rojo.json` project
    * These messages are passed on from Serde

## [0.3.0](https://github.com/rojo-rbx/rojo/releases/tag/v0.3.0) (December 12, 2017)
* Factored out the plugin into a separate repository
* Fixed server when using a file as a partition
    * Previously, trailing slashes were put on the end of a partition even if the read request was an empty string. This broke file reading on Windows when a partition pointed to a file instead of a directory!
* Started running automatic tests on Travis CI (#9)

## [0.2.3](https://github.com/rojo-rbx/rojo/releases/tag/v0.2.3) (December 4, 2017)
* Plugin only release
* Tightened `init` file rules to only match script files
    * Previously, Rojo would sometimes pick up the wrong file when syncing

## [0.2.2](https://github.com/rojo-rbx/rojo/releases/tag/v0.2.2) (December 1, 2017)
* Plugin only release
* Fixed broken reconciliation behavior with `init` files

## [0.2.1](https://github.com/rojo-rbx/rojo/releases/tag/v0.2.1) (December 1, 2017)
* Plugin only release
* Changes default port to 8000

## [0.2.0](https://github.com/rojo-rbx/rojo/releases/tag/v0.2.0) (December 1, 2017)
* Support for `init.lua` like rbxfs and rbxpacker
* More robust syncing with a new reconciler

## [0.1.0](https://github.com/rojo-rbx/rojo/releases/tag/v0.1.0) (November 29, 2017)
* Initial release, functionally very similar to [rbxfs](https://github.com/LPGhatguy/rbxfs)<|MERGE_RESOLUTION|>--- conflicted
+++ resolved
@@ -1,6 +1,5 @@
 # Rojo Changelog
 
-<<<<<<< HEAD
 ## Unreleased Changes
 * A new command `rojo syncback` has been added. It can be used as `rojo syncback [path to project] --input [path to file]`.
  	This command takes a Roblox file and pulls Instances out of it and places them in the correct position in the provided project.
@@ -38,8 +37,7 @@
  	If you are used to the `UpliftGames` version of this feature, there are a few notable differences:
     - `syncUnscriptable` defaults to `true` instead of `false`
     - `ignoreTrees` doesn't require the root of the project's name in it.
-=======
-## Unreleased
+
 * Fixed nil -> nil properties showing up as failing to sync in plugin's patch visualizer ([#1081])
 * Changed the background of the server's in-browser UI to be gray instead of white ([#1080]) 
 * Fixed `Auto Connect Playtest Server` no longer functioning due to Roblox change ([#1066])
@@ -49,7 +47,6 @@
 [#1080]: https://github.com/rojo-rbx/rojo/pull/1080
 [#1049]: https://github.com/rojo-rbx/rojo/pull/1066
 [#1069]: https://github.com/rojo-rbx/rojo/pull/1069
->>>>>>> 7f68d988
 
 ## 7.5.1 - April 25th, 2025
 * Fixed output spam related to `Instance.Capabilities` in the plugin
