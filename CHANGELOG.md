--- conflicted
+++ resolved
@@ -19,11 +19,8 @@
 * Added support for syncing in `.toml` files ([#633])
 * Add `plugin` flag to the `build` command that outputs to the local plugins folder ([#735])
 * Added better support for `Font` properties ([#731])
-<<<<<<< HEAD
+* Add new plugin template to the `init` command ([#738])
 * Added rich Source diffs in patch visualizer ([#748])
-=======
-* Add new plugin template to the `init` command ([#738])
->>>>>>> f6fc5599
 
 [#668]: https://github.com/rojo-rbx/rojo/pull/668
 [#674]: https://github.com/rojo-rbx/rojo/pull/674
@@ -43,11 +40,8 @@
 [#633]: https://github.com/rojo-rbx/rojo/pull/633
 [#735]: https://github.com/rojo-rbx/rojo/pull/735
 [#731]: https://github.com/rojo-rbx/rojo/pull/731
-<<<<<<< HEAD
+[#738]: https://github.com/rojo-rbx/rojo/pull/738
 [#748]: https://github.com/rojo-rbx/rojo/pull/748
-=======
-[#738]: https://github.com/rojo-rbx/rojo/pull/738
->>>>>>> f6fc5599
 
 ## [7.3.0] - April 22, 2023
 * Added `$attributes` to project format. ([#574])
