--- conflicted
+++ resolved
@@ -1,7 +1,6 @@
 # Rojo Changelog
 
 ## Unreleased Changes
-<<<<<<< HEAD
 * A new command `rojo syncback` has been added. It can be used as `rojo syncback [path to project] --input [path to file]`.
  	This command takes a Roblox file and pulls Instances out of it and places them in the correct position in the provided project.
     Syncback is primarily controlled by the project file. Any Instances who are either referenced in the project file or a descendant
@@ -39,12 +38,10 @@
     - `syncUnscriptable` defaults to `true` instead of `false`
     - `ignoreTrees` doesn't require the root of the project's name in it.
 
-=======
 * Added support for Roblox's `Content` type. This replaces the old `Content` type with `ContentId` to reflect Roblox's change.
  	If you were previously using the fully-qualified syntax for `Content` you will need to switch it to `ContentId`.
 * Added support for `Enum` attributes
 * Significantly improved performance of `.rbxm` parsing
->>>>>>> 833320de
 * Support for a `$schema` field in all special JSON files (`.project.json`, `.model.json`, and `.meta.json`) ([#974])
 * Projects may now manually link `Ref` properties together using `Attributes`. ([#843])
  	This has two parts: using `id` or `$id` in JSON files or a `Rojo_Target` attribute, an Instance
