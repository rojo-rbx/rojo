--- conflicted
+++ resolved
@@ -33,23 +33,17 @@
 
 * Fixed a bug where the last sync timestamp was not updating correctly in the plugin ([#1132])
 * Improved the reliability of sync replacements by adding better error handling and recovery ([#1135])
-<<<<<<< HEAD
 * Rebuilt the internal communication between the server and plugin to use [websockets](https://devforum.roblox.com/t/websockets-support-in-studio-is-now-available/4021932/1) instead of [long polling](https://en.wikipedia.org/wiki/Push_technology#Long_polling) ([#1142])
+* Added support for JSON comments and trailing commas in project, meta, and model json files ([#1144])
+* Added `sourcemap.json` into the default `.gitignore` files ([#1145])
 
 [#1132]: https://github.com/rojo-rbx/rojo/pull/1132
 [#1135]: https://github.com/rojo-rbx/rojo/pull/1135
-[#1142]: https://github.com/rojo-rbx/rojo/pull/1142
-=======
-* Added support for JSON comments and trailing commas in project, meta, and model json files ([#1144])
-* Added `sourcemap.json` into the default `.gitignore` files ([#1145])
-
-[#1132]: https://github.com/rojo-rbx/rojo/pull/1132
-[#1135]: https://github.com/rojo-rbx/rojo/pull/1135
-[#1144]: https://github.com/rojo-rbx/rojo/pull/1144
+[#1144]: https://github.com/rojo-rbx/rojo/pull/1142
+[#1142]: https://github.com/rojo-rbx/rojo/pull/1144
 [#1145]: https://github.com/rojo-rbx/rojo/pull/1145
 
 ## [7.6.0] (October 10th, 2025)
->>>>>>> 4018c97c
 
 * Added flag to `rojo init` to skip initializing a git repository ([#1122])
 * Added fallback method for when an Instance can't be synced through normal means ([#1030])
