--- conflicted
+++ resolved
@@ -2,7 +2,6 @@
 
 ## Unreleased Changes
 
-<<<<<<< HEAD
 * Projects may now specify rules for syncing files as if they had a different file extension. ([#813])
  	This is specified via a new field on project files, `syncRules`:
 
@@ -50,9 +49,8 @@
 
     **All** sync rules are reset between project files, so they must be specified in each one when nesting them. This is to ensure that nothing can break other projects by changing how files are synced!
 
-
 [#813]: https://github.com/rojo-rbx/rojo/pull/813
-=======
+
 ## [7.4.0] - January 16, 2024
 * Improved the visualization for array properties like Tags ([#829])
 * Significantly improved performance of `rojo serve`, `rojo build --watch`, and `rojo sourcemap --watch` on macOS. ([#830])
@@ -63,7 +61,6 @@
 [#830]: https://github.com/rojo-rbx/rojo/pull/830
 [#831]: https://github.com/rojo-rbx/rojo/pull/831
 [#833]: https://github.com/rojo-rbx/rojo/pull/833
->>>>>>> c0a96e38
 
 ## [7.4.0-rc3] - October 25, 2023
 * Changed `sourcemap --watch` to only generate the sourcemap when it's necessary ([#800])
