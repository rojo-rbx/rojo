# Rojo Changelog

## Unreleased Changes
<<<<<<< HEAD
* Added headless API for Studio companion plugins. ([#631])
* Internally for themes, we use `Color3.fromHex` now instead of custom-made solution ([#761]).
* On failing to open a file from Roblox Studio, it is now logged appropriately instead of being ignored ([#745]).
* Significantly improved performance of `rojo sourcemap`. ([#668])
=======

## [7.4.0-rc3] - October 25, 2023
* Changed `sourcemap --watch` to only generate the sourcemap when it's necessary ([#800])
* Switched script source property getter and setter to `ScriptEditorService` methods ([#801])

 	This ensures that the script editor reflects any changes Rojo makes to a script while it is open in the script editor.

* Fixed issues when handling `SecurityCapabilities` values ([#803], [#807])
* Fixed Rojo plugin erroring out when attempting to sync attributes with invalid names ([#809])

[#800]: https://github.com/rojo-rbx/rojo/pull/800
[#801]: https://github.com/rojo-rbx/rojo/pull/801
[#803]: https://github.com/rojo-rbx/rojo/pull/803
[#807]: https://github.com/rojo-rbx/rojo/pull/807
[#809]: https://github.com/rojo-rbx/rojo/pull/809

## [7.4.0-rc2] - October 3, 2023
* Fixed bug with parsing version for plugin validation ([#797])

[#797]: https://github.com/rojo-rbx/rojo/pull/797

## [7.4.0-rc1] - October 3, 2023
### Additions
#### Project format
* Added support for `.toml` files to `$path` ([#633])
* Added support for `Font` and `CFrame` attributes ([rbx-dom#299], [rbx-dom#296])
* Added the `emitLegacyScripts` field to the project format ([#765]). The behavior is outlined below:

	| `emitLegacyScripts` Value | Action Taken by Rojo                                                                                             |
	|---------------------------|------------------------------------------------------------------------------------------------------------------|
	| false                     | Rojo emits Scripts with the appropriate `RunContext` for `*.client.lua` and `*.server.lua` files in the project. |
	| true   (default)          | Rojo emits LocalScripts and Scripts with legacy `RunContext` (same behavior as previously).                      |


	It can be used like this:
	```json
	{
		"emitLegacyScripts": false,
		"name": "MyCoolRunContextProject",
		"tree": {
			"$path": "src"
		}
	}
	```

* Added `Terrain` classname inference, similar to services ([#771])

	`Terrain` may now be defined in projects without using `$className`:
	```json
	"Workspace": {
		"Terrain": {
			"$path": "path/to/terrain.rbxm"
		}
	}
	```

* Added support for `Terrain.MaterialColors` ([#770])

	`Terrain.MaterialColors` is now represented in projects in a human readable format:
	```json
	"Workspace": {
		"Terrain": {
			"$path": "path/to/terrain.rbxm"
			"$properties": {
				"MaterialColors": {
					"Grass": [10, 20, 30],
					"Asphalt": [40, 50, 60],
					"LeafyGrass": [255, 155, 55]
				}
			}
		}
	}
	```

* Added better support for `Font` properties ([#731])

	`FontFace` properties may now be defined using implicit property syntax:
	```json
	"TextBox": {
		"$className": "TextBox",
		"$properties": {
			"FontFace": {
				"family": "rbxasset://fonts/families/RobotoMono.json",
				"weight": "Thin",
				"style": "Normal"
			}
		}
	}
	```

#### Patch visualizer and notifications
* Added a setting to control patch confirmation behavior ([#774])

	This is a new setting for controlling when the Rojo plugin prompts for confirmation before syncing. It has four options:
    * Initial (default): prompts only once for a project in a given Studio session
    * Always: always prompts for confirmation
    * Large Changes: only prompts when there are more than X changed instances. The number of instances is configurable - an additional setting for the number of instances becomes available when this option is chosen
    * Unlisted PlaceId: only prompts if the place ID is not present in servePlaceIds

* Added the ability to select Instances in patch visualizer ([#709])

	Double-clicking an instance in the patch visualizer sets Roblox Studio's selection to the instance.

* Added a sync reminder notification. ([#689])

	Rojo detects if you have previously synced to a place, and displays a notification reminding you to sync again:

	![Rojo reminds you to sync a place that you've synced previously](https://user-images.githubusercontent.com/40185666/242397435-ccdfddf2-a63f-420c-bc18-a6e3d6455bba.png)

* Added rich Source diffs in patch visualizer ([#748])

	A "View Diff" button for script sources is now present in the patch visualizer. Clicking it displays a side-by-side diff of the script changes:

	![The patch visualizer contains a "view diff" button](https://user-images.githubusercontent.com/40185666/256065992-3f03558f-84b0-45a1-80eb-901f348cf067.png)

	![The "View Diff" button opens a widget that displays a diff](https://user-images.githubusercontent.com/40185666/256066084-1d9d8fe8-7dad-4ee7-a542-b4aee35a5644.png)

* Patch visualizer now indicates what changes failed to apply. ([#717])

	A clickable warning label is displayed when the Rojo plugin is unable to apply changes. Clicking the label displays precise information about which changes failed:

	![Patch visualizer displays a clickable warning label when changes fail to apply](https://user-images.githubusercontent.com/40185666/252063660-f08399ef-1e16-4f1c-bed8-552821f98cef.png)


#### Miscellaneous
* Added `plugin` flag to the `build` command that outputs to the local plugins folder ([#735])

	This is a flag that builds a Rojo project into Roblox Studio's plugins directory. This allows you to build a Rojo project and load it into Studio as a plugin without having to type the full path to the plugins directory. It can be used like this: `rojo build <PATH-TO-PROJECT> --plugin <FILE-NAME>`

* Added new plugin template to the `init` command ([#738])

	This is a new template geared towards plugins. It is similar to the model template, but creates a `Script` instead of a `ModuleScript` in the `src` directory. It can be used like this: `rojo init --kind plugin`

* Added protection against syncing non-place projects as a place. ([#691])
* Add buttons for navigation on the Connected page ([#722])

### Fixes
* Significantly improved performance of `rojo serve` and `rojo build` on macOS. [#783]
* Significantly improved performance of `rojo sourcemap` ([#668])
>>>>>>> 41994ec8
* Fixed the diff visualizer of connected sessions. ([#674])
* Fixed disconnected session activity. ([#675])
* Skip confirming patches that contain only a datamodel name change. ([#688])
* Fix Rojo breaking when users undo/redo in Studio ([#708])
* Improve tooltip behavior ([#723])
* Better settings controls ([#725])
* Rework patch visualizer with many fixes and improvements ([#713], [#726], [#755])

<<<<<<< HEAD
[#631]: https://github.com/rojo-rbx/rojo/pull/631
[#761]: https://github.com/rojo-rbx/rojo/pull/761
[#745]: https://github.com/rojo-rbx/rojo/pull/745
=======
>>>>>>> 41994ec8
[#668]: https://github.com/rojo-rbx/rojo/pull/668
[#674]: https://github.com/rojo-rbx/rojo/pull/674
[#675]: https://github.com/rojo-rbx/rojo/pull/675
[#688]: https://github.com/rojo-rbx/rojo/pull/688
[#689]: https://github.com/rojo-rbx/rojo/pull/689
[#691]: https://github.com/rojo-rbx/rojo/pull/691
[#709]: https://github.com/rojo-rbx/rojo/pull/709
[#708]: https://github.com/rojo-rbx/rojo/pull/708
[#713]: https://github.com/rojo-rbx/rojo/pull/713
[#717]: https://github.com/rojo-rbx/rojo/pull/717
[#722]: https://github.com/rojo-rbx/rojo/pull/722
[#723]: https://github.com/rojo-rbx/rojo/pull/723
[#725]: https://github.com/rojo-rbx/rojo/pull/725
[#726]: https://github.com/rojo-rbx/rojo/pull/726
[#633]: https://github.com/rojo-rbx/rojo/pull/633
[#735]: https://github.com/rojo-rbx/rojo/pull/735
[#731]: https://github.com/rojo-rbx/rojo/pull/731
[#738]: https://github.com/rojo-rbx/rojo/pull/738
[#748]: https://github.com/rojo-rbx/rojo/pull/748
[#755]: https://github.com/rojo-rbx/rojo/pull/755
[#765]: https://github.com/rojo-rbx/rojo/pull/765
[#770]: https://github.com/rojo-rbx/rojo/pull/770
[#771]: https://github.com/rojo-rbx/rojo/pull/771
[#774]: https://github.com/rojo-rbx/rojo/pull/774
[#783]: https://github.com/rojo-rbx/rojo/pull/783
[rbx-dom#299]: https://github.com/rojo-rbx/rbx-dom/pull/299
[rbx-dom#296]: https://github.com/rojo-rbx/rbx-dom/pull/296

## [7.3.0] - April 22, 2023
* Added `$attributes` to project format. ([#574])
* Added `--watch` flag to `rojo sourcemap`. ([#602])
* Added support for `init.csv` files. ([#594])
* Added real-time sync status to the Studio plugin. ([#569])
* Added support for copying error messages to the clipboard. ([#614])
* Added sync locking for Team Create. ([#590])
* Added support for specifying HTTP or HTTPS protocol in plugin. ([#642])
* Added tooltips to buttons in the Studio plugin. ([#637])
* Added visual diffs when connecting from the Studio plugin. ([#603])
* Host and port are now saved in the Studio plugin. ([#613])
* Improved padding on notifications in Studio plugin. ([#589])
* Renamed `Common` to `Shared` in the default Rojo project. ([#611])
* Reduced the minimum size of the Studio plugin widget. ([#606])
* Fixed current directory in `rojo fmt-project`. ([#581])
* Fixed errors after a session has already ended. ([#587])
* Fixed an uncommon security permission error ([#619])

[#569]: https://github.com/rojo-rbx/rojo/pull/569
[#574]: https://github.com/rojo-rbx/rojo/pull/574
[#581]: https://github.com/rojo-rbx/rojo/pull/581
[#587]: https://github.com/rojo-rbx/rojo/pull/587
[#589]: https://github.com/rojo-rbx/rojo/pull/589
[#590]: https://github.com/rojo-rbx/rojo/pull/590
[#594]: https://github.com/rojo-rbx/rojo/pull/594
[#602]: https://github.com/rojo-rbx/rojo/pull/602
[#603]: https://github.com/rojo-rbx/rojo/pull/603
[#606]: https://github.com/rojo-rbx/rojo/pull/606
[#611]: https://github.com/rojo-rbx/rojo/pull/611
[#613]: https://github.com/rojo-rbx/rojo/pull/613
[#614]: https://github.com/rojo-rbx/rojo/pull/614
[#619]: https://github.com/rojo-rbx/rojo/pull/619
[#637]: https://github.com/rojo-rbx/rojo/pull/637
[#642]: https://github.com/rojo-rbx/rojo/pull/642
[7.3.0]: https://github.com/rojo-rbx/rojo/releases/tag/v7.3.0

## [7.2.1] - July 8, 2022
* Fixed notification sound by changing it to a generic sound. ([#566])
* Added setting to turn off sound effects. ([#568])

[#566]: https://github.com/rojo-rbx/rojo/pull/566
[#568]: https://github.com/rojo-rbx/rojo/pull/568
[7.2.1]: https://github.com/rojo-rbx/rojo/releases/tag/v7.2.1

## [7.2.0] - June 29, 2022
* Added support for `.luau` files. ([#552])
* Added support for live syncing Attributes and Tags. ([#553])
* Added notification popups in the Roblox Studio plugin. ([#540])
* Fixed `init.meta.json` when used with `init.lua` and related files. ([#549])
* Fixed incorrect output when serving from a non-default address or port ([#556])
* Fixed Linux binaries not running on systems with older glibc. ([#561])
* Added `camelCase` casing for JSON models, deprecating `PascalCase` names. ([#563])
* Switched from structopt to clap for command line argument parsing.
* Significantly improved performance of building and serving. ([#548])
* Increased minimum supported Rust version to 1.57.0. ([#564])

[#540]: https://github.com/rojo-rbx/rojo/pull/540
[#548]: https://github.com/rojo-rbx/rojo/pull/548
[#549]: https://github.com/rojo-rbx/rojo/pull/549
[#552]: https://github.com/rojo-rbx/rojo/pull/552
[#553]: https://github.com/rojo-rbx/rojo/pull/553
[#556]: https://github.com/rojo-rbx/rojo/pull/556
[#561]: https://github.com/rojo-rbx/rojo/pull/561
[#563]: https://github.com/rojo-rbx/rojo/pull/563
[#564]: https://github.com/rojo-rbx/rojo/pull/564
[7.2.0]: https://github.com/rojo-rbx/rojo/releases/tag/v7.2.0

## [7.1.1] - May 26, 2022
* Fixed sourcemap command not stripping paths correctly ([#544])
* Fixed Studio plugin settings not saving correctly.

[#544]: https://github.com/rojo-rbx/rojo/pull/544
[#545]: https://github.com/rojo-rbx/rojo/pull/545
[7.1.1]: https://github.com/rojo-rbx/rojo/releases/tag/v7.1.1

## [7.1.0] - May 22, 2022
* Added support for specifying an address to be used by default in project files. ([#507])
* Added support for optional paths in project files. ([#472])
* Added support for the new Open Cloud API when uploading. ([#504])
* Added `sourcemap` command for generating sourcemaps to feed into other tools. ([#530])
* Added PluginActions for connecting/disconnecting a session ([#537])
* Added changing toolbar icon to indicate state ([#538])

[#472]: https://github.com/rojo-rbx/rojo/pull/472
[#504]: https://github.com/rojo-rbx/rojo/pull/504
[#507]: https://github.com/rojo-rbx/rojo/pull/507
[#530]: https://github.com/rojo-rbx/rojo/pull/530
[#537]: https://github.com/rojo-rbx/rojo/pull/537
[#538]: https://github.com/rojo-rbx/rojo/pull/538
[7.1.0]: https://github.com/rojo-rbx/rojo/releases/tag/v7.1.0

## [7.0.0] - December 10, 2021
* Fixed Rojo's interactions with properties enabled by FFlags that are not yet enabled. ([#493])
* Improved output in Roblox Studio plugin when bad property data is encountered.
* Reintroduced support for CFrame shorthand syntax in Rojo project and `.meta.json` files, matching Rojo 6. ([#430])
* Connection settings are now remembered when reconnecting in Roblox Studio. ([#500])
* Updated reflection database to Roblox v503.

[#430]: https://github.com/rojo-rbx/rojo/issues/430
[#493]: https://github.com/rojo-rbx/rojo/pull/493
[#500]: https://github.com/rojo-rbx/rojo/pull/500
[7.0.0]: https://github.com/rojo-rbx/rojo/releases/tag/v7.0.0

## [7.0.0-rc.3] - October 19, 2021
This is the last release candidate for Rojo 7. In an effort to get Rojo 7 out the door, we'll be freezing features from here on out, something we should've done a couple months ago.

Expect to see Rojo 7 stable soon!

* Added support for writing `Tags` in project files, model files, and meta files. ([#484])
* Adjusted Studio plugin colors to match Roblox Studio palette. ([#482])
* Improved experimental two-way sync feature by batching changes. ([#478])

[#482]: https://github.com/rojo-rbx/rojo/pull/482
[#484]: https://github.com/rojo-rbx/rojo/pull/484
[#478]: https://github.com/rojo-rbx/rojo/pull/478
[7.0.0-rc.3]: https://github.com/rojo-rbx/rojo/releases/tag/v7.0.0-rc.3

## 7.0.0-rc.2 - October 19, 2021
(Botched release due to Git mishap, oops!)

## [7.0.0-rc.1] - August 23, 2021
In Rojo 6 and previous Rojo 7 alphas, an explicit Vector3 property would be written like this:

```json
{
    "className": "Part",
    "properties": {
        "Position": {
            "Type": "Vector3",
            "Value": [1, 2, 3]
        }
    }
}
```

For Rojo 7, this will need to be changed to:

```json
{
    "className": "Part",
    "properties": {
        "Position": {
            "Vector3": [1, 2, 3]
        }
    }
}
```

The shorthand property format that most users use is not impacted. For reference, it looks like this:

```json
{
    "className": "Part",
    "properties": {
        "Position": [1, 2, 3]
    }
}
```

* Major breaking change: changed property syntax for project files; shorthand syntax is unchanged.
* Added the `fmt-project` subcommand for formatting Rojo project files.
* Improved error output for many subcommands.
* Updated to stable versions of rbx-dom libraries.
* Updated async infrastructure, which should fix a handful of bugs. ([#459])
* Fixed syncing refs in the Roblox Studio plugin ([#462], [#466])
* Added support for long paths on Windows. ([#464])

[#459]: https://github.com/rojo-rbx/rojo/pull/459
[#462]: https://github.com/rojo-rbx/rojo/pull/462
[#464]: https://github.com/rojo-rbx/rojo/pull/464
[#466]: https://github.com/rojo-rbx/rojo/pull/466
[7.0.0-rc.1]: https://github.com/rojo-rbx/rojo/releases/tag/v7.0.0-rc.1

## [7.0.0-alpha.4][7.0.0-alpha.4] (May 5, 2021)
* Added the `gameId` and `placeId` optional properties to project files.
    * When connecting from the Rojo Roblox Studio plugin, Rojo will set the game and place ID of the current place to these values, if set.
    * This is equivalent to running `game:SetUniverseId(...)` and `game:SetPlaceId(...)` from the command bar in Studio.
* Added "EXPERIMENTAL!" label to two-way sync toggle in Rojo's Roblox Studio plugin.
* Fixed `Name` and `Parent` properties being allowed in Rojo projects. ([#413][pr-413])
* Fixed "Open Scripts Externally" feature crashing Studio. ([#369][issue-369])
* Empty `.model.json` files will no longer cause errors. ([#420][pr-420])
* When specifying `$path` on a service, Rojo now keeps the correct class name. ([#331][issue-331])
* Improved error messages for misconfigured projects.

[issue-331]: https://github.com/rojo-rbx/rojo/issues/331
[issue-369]: https://github.com/rojo-rbx/rojo/issues/369
[pr-420]: https://github.com/rojo-rbx/rojo/pull/420
[pr-413]: https://github.com/rojo-rbx/rojo/pull/413
[7.0.0-alpha.4]: https://github.com/rojo-rbx/rojo/releases/tag/v7.0.0-alpha.4

## [7.0.0-alpha.3][7.0.0-alpha.3] (February 19, 2021)
* Updated dependencies, fixing `OptionalCoordinateFrame`-related issues.
* Added `--address` flag to `rojo serve` to allow for external connections. ([#403][pr-403])

[pr-403]: https://github.com/rojo-rbx/rojo/pull/403
[7.0.0-alpha.3]: https://github.com/rojo-rbx/rojo/releases/tag/v7.0.0-alpha.3

## [7.0.0-alpha.2][7.0.0-alpha.2] (February 19, 2021)
* Fixed incorrect protocol version between the client and server.

[7.0.0-alpha.2]: https://github.com/rojo-rbx/rojo/releases/tag/v7.0.0-alpha.2

## [7.0.0-alpha.1][7.0.0-alpha.1] (February 18, 2021)
This release includes a brand new implementation of the Roblox DOM. It brings performance improvements, much better support for `rbxl` and `rbxm` files, and a better internal API.

* Added support for all remaining property types.
* Added support for the entire Roblox binary model format.
* Changed `rojo upload` to upload binary places and models instead of XML.
    * This should make using `rojo upload` much more feasible for large places.
* **Breaking**: Changed format of some types of values in `project.json`, `model.json`, and `meta.json` files.
    * This should impact few projects. See [this file][allValues.json] for new examples of each property type.

Formatting of types will change more before the stable release of Rojo 7. We're hoping to use this opportunity to normalize some of the case inconsistency introduced in Rojo 0.5.

[7.0.0-alpha.1]: https://github.com/rojo-rbx/rojo/releases/tag/v7.0.0-alpha.1
[allValues.json]: https://github.com/rojo-rbx/rojo/blob/f4a790eb50b74e482000bad1dcfe22533992fb20/plugin/rbx_dom_lua/src/allValues.json

## [6.0.2](https://github.com/rojo-rbx/rojo/releases/tag/v6.0.2) (February 9, 2021)
* Fixed `rojo upload` to handle CSRF challenges.

## [6.0.1](https://github.com/rojo-rbx/rojo/releases/tag/v6.0.1) (January 22, 2021)
* Fixed `rojo upload` requests being rejected by Roblox

## [6.0.0](https://github.com/rojo-rbx/rojo/releases/tag/v6.0.0) (January 16, 2021)
* Improved server error messages
    * The server will now keep running in more error cases
* Fixed Rojo being unable to diff ClassName changes

## [6.0.0 Release Candidate 4](https://github.com/rojo-rbx/rojo/releases/tag/v6.0.0-rc.4) (December 14, 2020)
* Added brand new Rojo UI ([#367](https://github.com/rojo-rbx/rojo/pull/367))
* Added `projectName` to `/api/rojo` output.

## [6.0.0 Release Candidate 3](https://github.com/rojo-rbx/rojo/releases/tag/v6.0.0-rc.3) (November 19, 2020)
* Fixed the Rojo plugin attempting to write the non-scriptable properties `Instance.SourceAssetId` and `HttpServer.HttpEnabled`.
* Fixed the Rojo plugin's handling of null referents.

## [6.0.0 Release Candidate 2](https://github.com/rojo-rbx/rojo/releases/tag/v6.0.0-rc.2) (November 19, 2020)
* Fixed crash when malformed CSV files are put into a project. ([#310](https://github.com/rojo-rbx/rojo/issues/310))
* Fixed incorrect string escaping when producing Lua code from JSON files. ([#314](https://github.com/rojo-rbx/rojo/issues/314))
* Fixed performance issues introduced in Rojo 6.0.0-rc.1. ([#317](https://github.com/rojo-rbx/rojo/issues/317))
* Fixed `rojo plugin install` subcommand failing for everyone except Rojo developers. ([#320](https://github.com/rojo-rbx/rojo/issues/320))
* Updated default place template to take advantage of [#210](https://github.com/rojo-rbx/rojo/pull/210).
* Enabled glob ignore patterns by default and removed the `unstable_glob_ignore` feature.
    * `globIgnorePaths` can be set on a project to a list of globs to ignore.
* The Rojo plugin now completes as much as it can from a patch without disconnecting. Warnings are shown in the console.
* Fixed 6.0.0-rc.1 regression causing instances that changed ClassName to instead... not change ClassName.

## [6.0.0 Release Candidate 1](https://github.com/rojo-rbx/rojo/releases/tag/v6.0.0-rc.1) (March 29, 2020)
This release jumped from 0.6.0 to 6.0.0. Rojo has been in use in production for many users for quite a long times, and so 6.0 is a more accurate reflection of Rojo's version than a pre-1.0 version.

* Added basic settings panel to plugin, with two settings:
    * "Open Scripts Externally": When enabled, opening a script in Studio will instead open it in your default text editor.
    * "Two-Way Sync": When enabled, Rojo will attempt to save changes to your place back to the filesystem. **Very early feature, very broken, beware!**
* Added `--color` option to force-enable or force-disable color in Rojo's output.
* Added support for turning `.json` files into `ModuleScript` instances ([#308](https://github.com/rojo-rbx/rojo/pull/308))
* Added `rojo plugin install` and `rojo plugin uninstall` to allow Rojo to manage its Roblox Studio plugin. ([#304](https://github.com/rojo-rbx/rojo/pull/304))
* Class names no longer need to be specified for Roblox services in Rojo projects. ([#210](https://github.com/rojo-rbx/rojo/pull/210))
* The server half of **experimental** two-way sync is now enabled by default.
* Increased default logging verbosity in commands like `rojo build`.
* Rojo now requires a project file again, just like 0.5.4.

## [0.6.0 Alpha 3](https://github.com/rojo-rbx/rojo/releases/tag/v0.6.0-alpha.3) (March 13, 2020)
* Added `--watch` argument to `rojo build`. ([#284](https://github.com/rojo-rbx/rojo/pull/284))
* Added dark theme support to plugin. ([#241](https://github.com/rojo-rbx/rojo/issues/241))
* Added a revamped `rojo init` command, which will now create more complete projects.
* Added the `rojo doc` command, which opens Rojo's documentation in your browser.
* Fixed many crashes from malformed projects and filesystem edge cases in `rojo serve`.
* Simplified filesystem access code dramatically.
* Improved error reporting and logging across the board.
    * Log messages have a less noisy prefix.
    * Any thread panicking now causes Rojo to abort instead of existing as a zombie.
    * Errors now have a list of causes, helping make many errors more clear.

## [0.6.0 Alpha 2](https://github.com/rojo-rbx/rojo/releases/tag/v0.6.0-alpha.2) (March 6, 2020)
* Fixed `rojo upload` command always uploading models.
* Removed `--kind` parameter to `rojo upload`; Rojo now automatically uploads the correct kind of asset based on your project file.

## [0.5.4](https://github.com/rojo-rbx/rojo/releases/tag/v0.5.4) (February 26, 2020)
This is a general maintenance release for the Rojo 0.5.x release series.

* Updated reflection database and other dependencies.
* First stable release with binaries for macOS and Linux.

## [0.6.0 Alpha 1](https://github.com/rojo-rbx/rojo/releases/tag/v0.6.0-alpha.1) (January 22, 2020)

### General
* Added support for nested project files. ([#95](https://github.com/rojo-rbx/rojo/issues/95))
* Added project file hot-reloading. ([#10](https://github.com/rojo-rbx/rojo/issues/10)])
* Fixed Rojo dropping Ref properties ([#142](https://github.com/rojo-rbx/rojo/issues/142))
    * This means that properties like `PrimaryPart` now work!
* Improved live sync protocol to reduce round-trips and improve syncing consistency.
* Improved support for binary model files and places.

### Command Line
* Added `--verbose`/`-v` flag, which can be specified multiple times to increase verbosity.
* Added support for automatically finding Roblox Studio's auth cookie for `rojo upload` on Windows.
* Added support for building, serving and uploading sources that aren't Rojo projects.
* Improved feedback from `rojo serve`.
* Removed support for legacy `roblox-project.json` projects, deprecated in an early Rojo 0.5.0 alpha.
* Rojo no longer traverses directories upwards looking for project files.
    * Though undocumented, Rojo 0.5.x will search for a project file contained in any ancestor folders. This feature was removed to better support other 0.6.x features.

### Roblox Studio Plugin
* Added "connecting" state to improve experience when live syncing.
* Added "error" state to show errors in a place that isn't the output panel.
* Improved diagnostics for when the Rojo plugin cannot create an instance.

## [0.5.3](https://github.com/rojo-rbx/rojo/releases/tag/v0.5.3) (October 15, 2019)
* Fixed an issue where Rojo would throw an error when encountering recently-added instance classes.

## [0.5.2](https://github.com/rojo-rbx/rojo/releases/tag/v0.5.2) (October 14, 2019)
* Fixed an issue where `LocalizationTable` instances would have their column order randomized. ([#173](https://github.com/rojo-rbx/rojo/issues/173))

## [0.5.1](https://github.com/rojo-rbx/rojo/releases/tag/v0.5.1) (October 4, 2019)
* Fixed an issue where Rojo would drop changes if they happened too quickly ([#252](https://github.com/rojo-rbx/rojo/issues/252))
* Improved diagnostics for when the Rojo plugin cannot create an instance.
* Updated dependencies
    * This brings Rojo's reflection database from client release 395 to client release 404.

## [0.5.0](https://github.com/rojo-rbx/rojo/releases/tag/v0.5.0) (August 27, 2019)
* Changed `.model.json` naming, which may require projects to migrate ambiguous cases:
    * The file name now takes precedence over the `Name` field in the model, like Rojo 0.4.x.
    * The `Name` field of the top-level instance is now optional. It's recommended that you remove it from your models.
    * Rojo will emit a warning when `Name` is specified and does not match the name from the file.
* Fixed `Rect` values being set to `0, 0, 0, 0` when synced with the Rojo plugin. ([#201](https://github.com/rojo-rbx/rojo/issues/201))
* Fixed live-syncing of `PhysicalProperties`, `NumberSequence`, and `ColorSequence` values

## [0.5.0 Alpha 13](https://github.com/rojo-rbx/rojo/releases/tag/v0.5.0-alpha.13) (August 2, 2019)
* Bumped minimum Rust version to 1.34.0.
* Fixed default port documentation in `rojo serve --help` ([#219](https://github.com/rojo-rbx/rojo/issues/219))
* Fixed BrickColor support by upgrading Roblox-related dependencies

## [0.5.0 Alpha 12](https://github.com/rojo-rbx/rojo/releases/tag/v0.5.0-alpha.12) (July 2, 2019)
* Added `.meta.json` files
    * `init.meta.json` files replace `init.model.json` files from Rojo 0.4.x ([#183](https://github.com/rojo-rbx/rojo/pull/183))
    * Other `.meta.json` files allow attaching extra data to other files ([#189](https://github.com/rojo-rbx/rojo/pull/189))
* Added support for infinite and NaN values in types like `Vector2` when building models and places.
    * These types aren't supported for live-syncing yet due to limitations around JSON encoding.
* Added support for using `SharedString` values when building XML models and places.
* Added support for live-syncing `CollectionService` tags.
* Added a warning when building binary place files, since they're still experimental and have bugs.
* Added a warning when trying to use Rojo 0.5.x with a Rojo 0.4.x-only project.
* Added a warning when a Rojo project contains keys that start with `$`, which are reserved names. ([#191](https://github.com/rojo-rbx/rojo/issues/191))
* Rojo now throws an error if unknown keys are found most files.
* Added an icon to the plugin's toolbar button
* Changed the plugin to use a docking widget for all UI.
* Changed the plugin to ignore unknown properties when live-syncing.
    * Rojo's approach to this problem might change later, like with a strict model mode ([#190](https://github.com/rojo-rbx/rojo/issues/190)) or another approach.
* Upgraded to reflection database from client release 388.
* Updated Rojo's branding to shift the color palette to make it work better on dark backgrounds

## [0.5.0 Alpha 11](https://github.com/rojo-rbx/rojo/releases/tag/v0.5.0-alpha.11) (May 29, 2019)
* Added support for implicit property values in JSON model files ([#154](https://github.com/rojo-rbx/rojo/pull/154))
* `Content` propertyes can now be specified in projects and model files as regular string literals.
* Added support for `BrickColor` properties.
* Added support for properties added in client release 384, like `Lighting.Technology` being set to `"ShadowMap"`.
* Improved performance when working with XML models and places
* Fixed serializing empty `Content` properties as XML
* Fixed serializing infinite and NaN floating point properties in XML
* Improved compatibility with XML models
* Plugin should now be able to live-sync more properties, and ignore ones it can't, like `Lighting.Technology`.

## 0.5.0 Alpha 10
* This release was a dud due to [issue #176](https://github.com/rojo-rbx/rojo/issues/176) and was rolled back.

## [0.5.0 Alpha 9](https://github.com/rojo-rbx/rojo/releases/tag/v0.5.0-alpha.9) (April 4, 2019)
* Changed `rojo build` to use buffered I/O, which can make it up to 2x faster in some cases.
    * Building [*Road Not Taken*](https://github.com/LPGhatguy/roads) to an `rbxlx` file dropped from 150ms to 70ms on my machine
* Fixed `LocalizationTable` instances being made from `csv` files incorrectly interpreting empty rows and columns. ([#149](https://github.com/rojo-rbx/rojo/pull/149))
* Fixed CSV files with entries that parse as numbers causing Rojo to panic. ([#152](https://github.com/rojo-rbx/rojo/pull/152))
* Improved error messages when malformed CSV files are found in a Rojo project.

## [0.5.0 Alpha 8](https://github.com/rojo-rbx/rojo/releases/tag/v0.5.0-alpha.8) (March 29, 2019)
* Added support for a bunch of new types when dealing with XML model/place files:
    * `ColorSequence`
    * `Float64`
    * `Int64`
    * `NumberRange`
    * `NumberSequence`
    * `PhysicalProperties`
    * `Ray`
    * `Rect`
    * `Ref`
* Improved server instance ordering behavior when files are added during a live session ([#135](https://github.com/rojo-rbx/rojo/pull/135))
* Fixed error being thrown when trying to unload the Rojo plugin.
* Added partial fix for [issue #141](https://github.com/rojo-rbx/rojo/issues/141) for `Lighting.Technology`, which should restore live sync functionality for the default project file.

## [0.5.0 Alpha 6](https://github.com/rojo-rbx/rojo/releases/tag/v0.5.0-alpha.6) (March 19, 2019)
* Fixed `rojo init` giving unexpected results by upgrading to `rbx_dom_weak` 1.1.0
* Fixed live server not responding when the Rojo plugin is connected ([#133](https://github.com/rojo-rbx/rojo/issues/133))
* Updated default place file:
    * Improved default properties to be closer to Studio's built-in 'Baseplate' template
    * Added a baseplate to the project file (Thanks, [@AmaranthineCodices](https://github.com/AmaranthineCodices/)!)
* Added more type support to Rojo plugin
* Fixed some cases where the Rojo plugin would leave around objects that it knows should be deleted
* Updated plugin to correctly listen to `Plugin.Unloading` when installing or uninstalling new plugins

## [0.5.0 Alpha 5](https://github.com/rojo-rbx/rojo/releases/tag/v0.5.0-alpha.5) (March 1, 2019)
* Upgraded core dependencies, which improves compatibility for lots of instance types
    * Upgraded from `rbx_tree` 0.2.0 to `rbx_dom_weak` 1.0.0
    * Upgraded from `rbx_xml` 0.2.0 to `rbx_xml` 0.4.0
    * Upgraded from `rbx_binary` 0.2.0 to `rbx_binary` 0.4.0
* Added support for non-primitive types in the Rojo plugin.
    * Types like `Color3` and `CFrame` can now be updated live!
* Fixed plugin assets flashing in on first load ([#121](https://github.com/rojo-rbx/rojo/issues/121))
* Changed Rojo's HTTP server from Rouille to Hyper, which reduced the release size by around a megabyte.
* Added property type inference to projects, which makes specifying services a lot easier ([#130](https://github.com/rojo-rbx/rojo/pull/130))
* Made error messages from invalid and missing files more user-friendly

## [0.5.0 Alpha 4](https://github.com/rojo-rbx/rojo/releases/tag/v0.5.0-alpha.4) (February 8, 2019)
* Added support for nested partitions ([#102](https://github.com/rojo-rbx/rojo/issues/102))
* Added support for 'transmuting' partitions ([#112](https://github.com/rojo-rbx/rojo/issues/112))
* Added support for aliasing filesystem paths ([#105](https://github.com/rojo-rbx/rojo/issues/105))
* Changed Windows builds to statically link the CRT ([#89](https://github.com/rojo-rbx/rojo/issues/89))

## [0.5.0 Alpha 3](https://github.com/rojo-rbx/rojo/releases/tag/v0.5.0-alpha.3) (February 1, 2019)
* Changed default project file name from `roblox-project.json` to `default.project.json` ([#120](https://github.com/rojo-rbx/rojo/pull/120))
    * The old file name will still be supported until 0.5.0 is fully released.
* Added warning when loading project files that don't end in `.project.json`
    * This new extension enables Rojo to distinguish project files from random JSON files, which is necessary to support nested projects.
* Added new (empty) diagnostic page served from the server
* Added better error messages for when a file is missing that's referenced by a Rojo project
* Added support for visualization endpoints returning GraphViz source when Dot is not available
* Fixed an in-memory filesystem regression introduced recently ([#119](https://github.com/rojo-rbx/rojo/pull/119))

## [0.5.0 Alpha 2](https://github.com/rojo-rbx/rojo/releases/tag/v0.5.0-alpha.2) (January 28, 2019)
* Added support for `.model.json` files, compatible with 0.4.x
* Fixed in-memory filesystem not handling out-of-order filesystem change events
* Fixed long-polling error caused by a promise mixup ([#110](https://github.com/rojo-rbx/rojo/issues/110))

## [0.5.0 Alpha 1](https://github.com/rojo-rbx/rojo/releases/tag/v0.5.0-alpha.1) (January 25, 2019)
* Changed plugin UI to be way prettier
    * Thanks to [Reselim](https://github.com/Reselim) for the design!
* Changed plugin error messages to be a little more useful
* Removed unused 'Config' button in plugin UI
* Fixed bug where bad server responses could cause the plugin to be in a bad state
* Upgraded to rbx\_tree, rbx\_xml, and rbx\_binary 0.2.0, which dramatically expands the kinds of properties that Rojo can handle, especially in XML.

## [0.5.0 Alpha 0](https://github.com/rojo-rbx/rojo/releases/tag/v0.5.0-alpha.0) (January 14, 2019)
* "Epiphany" rewrite, in progress since the beginning of time
* New live sync protocol
    * Uses HTTP long polling to reduce request count and improve responsiveness
* New project format
    * Hierarchical, preventing overlapping partitions
* Added `rojo build` command
    * Generates `rbxm`, `rbxmx`, `rbxl`, or `rbxlx` files out of your project
    * Usage: `rojo build <PROJECT> --output <OUTPUT>.rbxm`
* Added `rojo upload` command
    * Generates and uploads a place or model to roblox.com out of your project
    * Usage: `rojo upload <PROJECT> --cookie "<ROBLOSECURITY>" --asset_id <PLACE_ID>`
* New plugin
    * Only one button now, "Connect"
    * New UI to pick server address and port
    * Better error reporting
* Added support for `.csv` files turning into `LocalizationTable` instances
* Added support for `.txt` files turning into `StringValue` instances
* Added debug visualization code to diagnose problems
    * `/visualize/rbx` and `/visualize/imfs` show instance and file state respectively; they require GraphViz to be installed on your machine.
* Added optional place ID restrictions to project files
    * This helps prevent syncing in content to the wrong place
    * Multiple places can be specified, like when building a multi-place game
* Added support for specifying properties on services in project files

## [0.4.13](https://github.com/rojo-rbx/rojo/releases/tag/v0.4.13) (November 12, 2018)
* When `rojo.json` points to a file or directory that does not exist, Rojo now issues a warning instead of throwing an error and exiting

## [0.4.12](https://github.com/rojo-rbx/rojo/releases/tag/v0.4.12) (June 21, 2018)
* Fixed obscure assertion failure when renaming or deleting files ([#78](https://github.com/rojo-rbx/rojo/issues/78))
* Added a `PluginAction` for the sync in command, which should help with some automation scripts ([#80](https://github.com/rojo-rbx/rojo/pull/80))

## [0.4.11](https://github.com/rojo-rbx/rojo/releases/tag/v0.4.11) (June 10, 2018)
* Defensively insert existing instances into RouteMap; should fix most duplication cases when syncing into existing trees.
* Fixed incorrect synchronization from `Plugin:_pull` that would cause polling to create issues
* Fixed incorrect file routes being assigned to `init.lua` and `init.model.json` files
* Untangled route handling-internals slightly

## [0.4.10](https://github.com/rojo-rbx/rojo/releases/tag/v0.4.10) (June 2, 2018)
* Added support for `init.model.json` files, which enable versioning `Tool` instances (among other things) with Rojo. ([#66](https://github.com/rojo-rbx/rojo/issues/66))
* Fixed obscure error when syncing into an invalid service.
* Fixed multiple sync processes occurring when a server ID mismatch is detected.

## [0.4.9](https://github.com/rojo-rbx/rojo/releases/tag/v0.4.9) (May 26, 2018)
* Fixed warning when renaming or removing files that would sometimes corrupt the instance cache ([#72](https://github.com/rojo-rbx/rojo/pull/72))
* JSON models are no longer as strict -- `Children` and `Properties` are now optional.

## [0.4.8](https://github.com/rojo-rbx/rojo/releases/tag/v0.4.8) (May 26, 2018)
* Hotfix to prevent errors from being thrown when objects managed by Rojo are deleted

## [0.4.7](https://github.com/rojo-rbx/rojo/releases/tag/v0.4.7) (May 25, 2018)
* Added icons to the Rojo plugin, made by [@Vorlias](https://github.com/Vorlias)! ([#70](https://github.com/rojo-rbx/rojo/pull/70))
* Server will now issue a warning if no partitions are specified in `rojo serve` ([#40](https://github.com/rojo-rbx/rojo/issues/40))

## [0.4.6](https://github.com/rojo-rbx/rojo/releases/tag/v0.4.6) (May 21, 2018)
* Rojo handles being restarted by Roblox Studio more gracefully ([#67](https://github.com/rojo-rbx/rojo/issues/67))
* Folders should no longer get collapsed when syncing occurs.
* **Significant** robustness improvements with regards to caching.
    * **This should catch all existing script duplication bugs.**
    * If there are any bugs with script duplication or caching in the future, restarting the Rojo server process will fix them for that session.
* Fixed message in plugin not being prefixed with `Rojo: `.

## [0.4.5](https://github.com/rojo-rbx/rojo/releases/tag/v0.4.5) (May 1, 2018)
* Rojo messages are now prefixed with `Rojo: ` to make them stand out in the output more.
* Fixed server to notice file changes *much* more quickly. (200ms vs 1000ms)
* Server now lists name of project when starting up.
* Rojo now throws an error if no project file is found. ([#63](https://github.com/rojo-rbx/rojo/issues/63))
* Fixed multiple sync operations occuring at the same time. ([#61](https://github.com/rojo-rbx/rojo/issues/61))
* Partitions targeting files directly now work as expected. ([#57](https://github.com/rojo-rbx/rojo/issues/57))

## [0.4.4](https://github.com/rojo-rbx/rojo/releases/tag/v0.4.4) (April 7, 2018)
* Fix small regression introduced in 0.4.3

## [0.4.3](https://github.com/rojo-rbx/rojo/releases/tag/v0.4.3) (April 7, 2018)
* Plugin now automatically selects `HttpService` if it determines that HTTP isn't enabled ([#58](https://github.com/rojo-rbx/rojo/pull/58))
* Plugin now has much more robust handling and will wipe all state when the server changes.
    * This should fix issues that would otherwise be solved by restarting Roblox Studio.

## [0.4.2](https://github.com/rojo-rbx/rojo/releases/tag/v0.4.2) (April 4, 2018)
* Fixed final case of duplicated instance insertion, caused by reconciled instances not being inserted into `RouteMap`.
    * The reconciler is still not a perfect solution, especially if script instances get moved around without being destroyed. I don't think this can be fixed before a big refactor.

## [0.4.1](https://github.com/rojo-rbx/rojo/releases/tag/v0.4.1) (April 1, 2018)
* Merged plugin repository into main Rojo repository for easier tracking.
* Improved `RouteMap` object tracking; this should fix some cases of duplicated instances being synced into the tree.

## [0.4.0](https://github.com/rojo-rbx/rojo/releases/tag/v0.4.0) (March 27, 2018)
* Protocol version 1, which shifts more responsibility onto the server
    * This is a **major breaking** change!
    * The server now has a content of 'filter plugins', which transform data at various stages in the pipeline
    * The server now exposes Roblox instance objects instead of file contents, which lines up with how `rojo pack` will work, and paves the way for more robust syncing.
* Added `*.model.json` files, which let you embed small Roblox objects into your Rojo tree.
* Improved error messages in some cases ([#46](https://github.com/rojo-rbx/rojo/issues/46))

## [0.3.2](https://github.com/rojo-rbx/rojo/releases/tag/v0.3.2) (December 20, 2017)
* Fixed `rojo serve` failing to correctly construct an absolute root path when passed as an argument
* Fixed intense CPU usage when running `rojo serve`

## [0.3.1](https://github.com/rojo-rbx/rojo/releases/tag/v0.3.1) (December 14, 2017)
* Improved error reporting when invalid JSON is found in a `rojo.json` project
    * These messages are passed on from Serde

## [0.3.0](https://github.com/rojo-rbx/rojo/releases/tag/v0.3.0) (December 12, 2017)
* Factored out the plugin into a separate repository
* Fixed server when using a file as a partition
    * Previously, trailing slashes were put on the end of a partition even if the read request was an empty string. This broke file reading on Windows when a partition pointed to a file instead of a directory!
* Started running automatic tests on Travis CI (#9)

## [0.2.3](https://github.com/rojo-rbx/rojo/releases/tag/v0.2.3) (December 4, 2017)
* Plugin only release
* Tightened `init` file rules to only match script files
    * Previously, Rojo would sometimes pick up the wrong file when syncing

## [0.2.2](https://github.com/rojo-rbx/rojo/releases/tag/v0.2.2) (December 1, 2017)
* Plugin only release
* Fixed broken reconciliation behavior with `init` files

## [0.2.1](https://github.com/rojo-rbx/rojo/releases/tag/v0.2.1) (December 1, 2017)
* Plugin only release
* Changes default port to 8000

## [0.2.0](https://github.com/rojo-rbx/rojo/releases/tag/v0.2.0) (December 1, 2017)
* Support for `init.lua` like rbxfs and rbxpacker
* More robust syncing with a new reconciler

## [0.1.0](https://github.com/rojo-rbx/rojo/releases/tag/v0.1.0) (November 29, 2017)
* Initial release, functionally very similar to [rbxfs](https://github.com/LPGhatguy/rbxfs)<|MERGE_RESOLUTION|>--- conflicted
+++ resolved
@@ -1,12 +1,9 @@
 # Rojo Changelog
 
 ## Unreleased Changes
-<<<<<<< HEAD
 * Added headless API for Studio companion plugins. ([#631])
-* Internally for themes, we use `Color3.fromHex` now instead of custom-made solution ([#761]).
-* On failing to open a file from Roblox Studio, it is now logged appropriately instead of being ignored ([#745]).
-* Significantly improved performance of `rojo sourcemap`. ([#668])
-=======
+
+[#631]: https://github.com/rojo-rbx/rojo/pull/631
 
 ## [7.4.0-rc3] - October 25, 2023
 * Changed `sourcemap --watch` to only generate the sourcemap when it's necessary ([#800])
@@ -146,7 +143,6 @@
 ### Fixes
 * Significantly improved performance of `rojo serve` and `rojo build` on macOS. [#783]
 * Significantly improved performance of `rojo sourcemap` ([#668])
->>>>>>> 41994ec8
 * Fixed the diff visualizer of connected sessions. ([#674])
 * Fixed disconnected session activity. ([#675])
 * Skip confirming patches that contain only a datamodel name change. ([#688])
@@ -155,12 +151,6 @@
 * Better settings controls ([#725])
 * Rework patch visualizer with many fixes and improvements ([#713], [#726], [#755])
 
-<<<<<<< HEAD
-[#631]: https://github.com/rojo-rbx/rojo/pull/631
-[#761]: https://github.com/rojo-rbx/rojo/pull/761
-[#745]: https://github.com/rojo-rbx/rojo/pull/745
-=======
->>>>>>> 41994ec8
 [#668]: https://github.com/rojo-rbx/rojo/pull/668
 [#674]: https://github.com/rojo-rbx/rojo/pull/674
 [#675]: https://github.com/rojo-rbx/rojo/pull/675
