--- conflicted
+++ resolved
@@ -5,20 +5,14 @@
 * Added `sourcemap.json` into the defualt `.gitignore` files ([#1145])
 * Fixed a bug where the last sync timestamp was not updating correctly in the plugin ([#1132])
 * Improved the reliability of sync replacements by adding better error handling and recovery ([#1135])
-<<<<<<< HEAD
 * Small improvements to stability when syncing massive projects ([#1140])
-=======
 * Added support for JSON comments and trailing commas in project, meta, and model json files ([#1144])
->>>>>>> d0b029f9
 
 [#1145]: https://github.com/rojo-rbx/rojo/pull/1145
 [#1132]: https://github.com/rojo-rbx/rojo/pull/1132
 [#1135]: https://github.com/rojo-rbx/rojo/pull/1135
-<<<<<<< HEAD
 [#1140]: https://github.com/rojo-rbx/rojo/pull/1140
-=======
 [#1144]: https://github.com/rojo-rbx/rojo/pull/1144
->>>>>>> d0b029f9
 
 ## 7.6.0 - October 10th, 2025
 * Added flag to `rojo init` to skip initializing a git repository ([#1122])
