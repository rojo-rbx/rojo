--- conflicted
+++ resolved
@@ -1,11 +1,8 @@
 # Rojo Changelog
 
 ## Unreleased Changes
-<<<<<<< HEAD
+
 * Added headless API for Studio companion plugins. ([#639])
-* Rojo now converts any line endings to LF, preventing spurious diffs when syncing Lua files on Windows ([#854])
-* Fixed Rojo plugin failing to connect when project contains certain unreadable properties ([#848])
-=======
 * Support for a `$schema` field in all special JSON files (`.project.json`, `.model.json`, and `.meta.json`) ([#974])
 * Projects may now manually link `Ref` properties together using `Attributes`. ([#843])
  	This has two parts: using `id` or `$id` in JSON files or a `Rojo_Target` attribute, an Instance
@@ -27,7 +24,6 @@
     over time.
 
 * Updated Undo/Redo history to be more robust ([#915])
->>>>>>> 4a7bddbc
 * Added popout diff visualizer for table properties like Attributes and Tags ([#834])
 * Updated Theme to use Studio colors ([#838])
 * Improved patch visualizer UX ([#883])
