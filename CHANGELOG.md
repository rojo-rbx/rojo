# Rojo Changelog

## Unreleased Changes
* Added support for specifying an address to be used by default in project files. ([#507])
* Added support for optional paths in project files. ([#472])
* Added support for the new Open Cloud API when uploading. ([#504])
* Added `sourcemap` command for generating sourcemaps to feed into other tools. ([#530])
<<<<<<< HEAD
* Added PluginActions for connecting/disconnecting a session ([#537])
=======
* Added changing toolbar icon to indicate state ([#538])
>>>>>>> 10abc225

[#472]: https://github.com/rojo-rbx/rojo/pull/472
[#504]: https://github.com/rojo-rbx/rojo/pull/504
[#507]: https://github.com/rojo-rbx/rojo/pull/507
[#530]: https://github.com/rojo-rbx/rojo/pull/530
<<<<<<< HEAD
[#537]: https://github.com/rojo-rbx/rojo/pull/537
=======
[#538]: https://github.com/rojo-rbx/rojo/pull/538
>>>>>>> 10abc225

## [7.0.0] - December 10, 2021
* Fixed Rojo's interactions with properties enabled by FFlags that are not yet enabled. ([#493])
* Improved output in Roblox Studio plugin when bad property data is encountered.
* Reintroduced support for CFrame shorthand syntax in Rojo project and `.meta.json` files, matching Rojo 6. ([#430])
* Connection settings are now remembered when reconnecting in Roblox Studio. ([#500])
* Updated reflection database to Roblox v503.

[#430]: https://github.com/rojo-rbx/rojo/issues/430
[#493]: https://github.com/rojo-rbx/rojo/pull/493
[#500]: https://github.com/rojo-rbx/rojo/pull/500
[7.0.0]: https://github.com/rojo-rbx/rojo/releases/tag/v7.0.0

## [7.0.0-rc.3] - October 19, 2021
This is the last release candidate for Rojo 7. In an effort to get Rojo 7 out the door, we'll be freezing features from here on out, something we should've done a couple months ago.

Expect to see Rojo 7 stable soon!

* Added support for writing `Tags` in project files, model files, and meta files. ([#484])
* Adjusted Studio plugin colors to match Roblox Studio palette. ([#482])
* Improved experimental two-way sync feature by batching changes. ([#478])

[#482]: https://github.com/rojo-rbx/rojo/pull/482
[#484]: https://github.com/rojo-rbx/rojo/pull/484
[#478]: https://github.com/rojo-rbx/rojo/pull/478
[7.0.0-rc.3]: https://github.com/rojo-rbx/rojo/releases/tag/v7.0.0-rc.3

## 7.0.0-rc.2 - October 19, 2021
(Botched release due to Git mishap, oops!)

## [7.0.0-rc.1] - August 23, 2021
In Rojo 6 and previous Rojo 7 alphas, an explicit Vector3 property would be written like this:

```json
{
    "className": "Part",
    "properties": {
        "Position": {
            "Type": "Vector3",
            "Value": [1, 2, 3]
        }
    }
}
```

For Rojo 7, this will need to be changed to:

```json
{
    "className": "Part",
    "properties": {
        "Position": {
            "Vector3": [1, 2, 3]
        }
    }
}
```

The shorthand property format that most users use is not impacted. For reference, it looks like this:

```json
{
    "className": "Part",
    "properties": {
        "Position": [1, 2, 3]
    }
}
```

* Major breaking change: changed property syntax for project files; shorthand syntax is unchanged.
* Added the `fmt-project` subcommand for formatting Rojo project files.
* Improved error output for many subcommands.
* Updated to stable versions of rbx-dom libraries.
* Updated async infrastructure, which should fix a handful of bugs. ([#459])
* Fixed syncing refs in the Roblox Studio plugin ([#462], [#466])
* Added support for long paths on Windows. ([#464])

[#459]: https://github.com/rojo-rbx/rojo/pull/459
[#462]: https://github.com/rojo-rbx/rojo/pull/462
[#464]: https://github.com/rojo-rbx/rojo/pull/464
[#466]: https://github.com/rojo-rbx/rojo/pull/466
[7.0.0-rc.1]: https://github.com/rojo-rbx/rojo/releases/tag/v7.0.0-rc.1

## [7.0.0-alpha.4][7.0.0-alpha.4] (May 5, 2021)
* Added the `gameId` and `placeId` optional properties to project files.
    * When connecting from the Rojo Roblox Studio plugin, Rojo will set the game and place ID of the current place to these values, if set.
    * This is equivalent to running `game:SetUniverseId(...)` and `game:SetPlaceId(...)` from the command bar in Studio.
* Added "EXPERIMENTAL!" label to two-way sync toggle in Rojo's Roblox Studio plugin.
* Fixed `Name` and `Parent` properties being allowed in Rojo projects. ([#413][pr-413])
* Fixed "Open Scripts Externally" feature crashing Studio. ([#369][issue-369])
* Empty `.model.json` files will no longer cause errors. ([#420][pr-420])
* When specifying `$path` on a service, Rojo now keeps the correct class name. ([#331][issue-331])
* Improved error messages for misconfigured projects.

[issue-331]: https://github.com/rojo-rbx/rojo/issues/331
[issue-369]: https://github.com/rojo-rbx/rojo/issues/369
[pr-420]: https://github.com/rojo-rbx/rojo/pull/420
[pr-413]: https://github.com/rojo-rbx/rojo/pull/413
[7.0.0-alpha.4]: https://github.com/rojo-rbx/rojo/releases/tag/v7.0.0-alpha.4

## [7.0.0-alpha.3][7.0.0-alpha.3] (February 19, 2021)
* Updated dependencies, fixing `OptionalCoordinateFrame`-related issues.
* Added `--address` flag to `rojo serve` to allow for external connections. ([#403][pr-403])

[pr-403]: https://github.com/rojo-rbx/rojo/pull/403
[7.0.0-alpha.3]: https://github.com/rojo-rbx/rojo/releases/tag/v7.0.0-alpha.3

## [7.0.0-alpha.2][7.0.0-alpha.2] (February 19, 2021)
* Fixed incorrect protocol version between the client and server.

[7.0.0-alpha.2]: https://github.com/rojo-rbx/rojo/releases/tag/v7.0.0-alpha.2

## [7.0.0-alpha.1][7.0.0-alpha.1] (February 18, 2021)
This release includes a brand new implementation of the Roblox DOM. It brings performance improvements, much better support for `rbxl` and `rbxm` files, and a better internal API.

* Added support for all remaining property types.
* Added support for the entire Roblox binary model format.
* Changed `rojo upload` to upload binary places and models instead of XML.
    * This should make using `rojo upload` much more feasible for large places.
* **Breaking**: Changed format of some types of values in `project.json`, `model.json`, and `meta.json` files.
    * This should impact few projects. See [this file][allValues.json] for new examples of each property type.

Formatting of types will change more before the stable release of Rojo 7. We're hoping to use this opportunity to normalize some of the case inconsistency introduced in Rojo 0.5.

[7.0.0-alpha.1]: https://github.com/rojo-rbx/rojo/releases/tag/v7.0.0-alpha.1
[allValues.json]: https://github.com/rojo-rbx/rojo/blob/f4a790eb50b74e482000bad1dcfe22533992fb20/plugin/rbx_dom_lua/src/allValues.json

## [6.0.2](https://github.com/rojo-rbx/rojo/releases/tag/v6.0.2) (February 9, 2021)
* Fixed `rojo upload` to handle CSRF challenges.

## [6.0.1](https://github.com/rojo-rbx/rojo/releases/tag/v6.0.1) (January 22, 2021)
* Fixed `rojo upload` requests being rejected by Roblox

## [6.0.0](https://github.com/rojo-rbx/rojo/releases/tag/v6.0.0) (January 16, 2021)
* Improved server error messages
    * The server will now keep running in more error cases
* Fixed Rojo being unable to diff ClassName changes

## [6.0.0 Release Candidate 4](https://github.com/rojo-rbx/rojo/releases/tag/v6.0.0-rc.4) (December 14, 2020)
* Added brand new Rojo UI ([#367](https://github.com/rojo-rbx/rojo/pull/367))
* Added `projectName` to `/api/rojo` output.

## [6.0.0 Release Candidate 3](https://github.com/rojo-rbx/rojo/releases/tag/v6.0.0-rc.3) (November 19, 2020)
* Fixed the Rojo plugin attempting to write the non-scriptable properties `Instance.SourceAssetId` and `HttpServer.HttpEnabled`.
* Fixed the Rojo plugin's handling of null referents.

## [6.0.0 Release Candidate 2](https://github.com/rojo-rbx/rojo/releases/tag/v6.0.0-rc.2) (November 19, 2020)
* Fixed crash when malformed CSV files are put into a project. ([#310](https://github.com/rojo-rbx/rojo/issues/310))
* Fixed incorrect string escaping when producing Lua code from JSON files. ([#314](https://github.com/rojo-rbx/rojo/issues/314))
* Fixed performance issues introduced in Rojo 6.0.0-rc.1. ([#317](https://github.com/rojo-rbx/rojo/issues/317))
* Fixed `rojo plugin install` subcommand failing for everyone except Rojo developers. ([#320](https://github.com/rojo-rbx/rojo/issues/320))
* Updated default place template to take advantage of [#210](https://github.com/rojo-rbx/rojo/pull/210).
* Enabled glob ignore patterns by default and removed the `unstable_glob_ignore` feature.
    * `globIgnorePaths` can be set on a project to a list of globs to ignore.
* The Rojo plugin now completes as much as it can from a patch without disconnecting. Warnings are shown in the console.
* Fixed 6.0.0-rc.1 regression causing instances that changed ClassName to instead... not change ClassName.

## [6.0.0 Release Candidate 1](https://github.com/rojo-rbx/rojo/releases/tag/v6.0.0-rc.1) (March 29, 2020)
This release jumped from 0.6.0 to 6.0.0. Rojo has been in use in production for many users for quite a long times, and so 6.0 is a more accurate reflection of Rojo's version than a pre-1.0 version.

* Added basic settings panel to plugin, with two settings:
    * "Open Scripts Externally": When enabled, opening a script in Studio will instead open it in your default text editor.
    * "Two-Way Sync": When enabled, Rojo will attempt to save changes to your place back to the filesystem. **Very early feature, very broken, beware!**
* Added `--color` option to force-enable or force-disable color in Rojo's output.
* Added support for turning `.json` files into `ModuleScript` instances ([#308](https://github.com/rojo-rbx/rojo/pull/308))
* Added `rojo plugin install` and `rojo plugin uninstall` to allow Rojo to manage its Roblox Studio plugin. ([#304](https://github.com/rojo-rbx/rojo/pull/304))
* Class names no longer need to be specified for Roblox services in Rojo projects. ([#210](https://github.com/rojo-rbx/rojo/pull/210))
* The server half of **experimental** two-way sync is now enabled by default.
* Increased default logging verbosity in commands like `rojo build`.
* Rojo now requires a project file again, just like 0.5.4.

## [0.6.0 Alpha 3](https://github.com/rojo-rbx/rojo/releases/tag/v0.6.0-alpha.3) (March 13, 2020)
* Added `--watch` argument to `rojo build`. ([#284](https://github.com/rojo-rbx/rojo/pull/284))
* Added dark theme support to plugin. ([#241](https://github.com/rojo-rbx/rojo/issues/241))
* Added a revamped `rojo init` command, which will now create more complete projects.
* Added the `rojo doc` command, which opens Rojo's documentation in your browser.
* Fixed many crashes from malformed projects and filesystem edge cases in `rojo serve`.
* Simplified filesystem access code dramatically.
* Improved error reporting and logging across the board.
    * Log messages have a less noisy prefix.
    * Any thread panicking now causes Rojo to abort instead of existing as a zombie.
    * Errors now have a list of causes, helping make many errors more clear.

## [0.6.0 Alpha 2](https://github.com/rojo-rbx/rojo/releases/tag/v0.6.0-alpha.2) (March 6, 2020)
* Fixed `rojo upload` command always uploading models.
* Removed `--kind` parameter to `rojo upload`; Rojo now automatically uploads the correct kind of asset based on your project file.

## [0.5.4](https://github.com/rojo-rbx/rojo/releases/tag/v0.5.4) (February 26, 2020)
This is a general maintenance release for the Rojo 0.5.x release series.

* Updated reflection database and other dependencies.
* First stable release with binaries for macOS and Linux.

## [0.6.0 Alpha 1](https://github.com/rojo-rbx/rojo/releases/tag/v0.6.0-alpha.1) (January 22, 2020)

### General
* Added support for nested project files. ([#95](https://github.com/rojo-rbx/rojo/issues/95))
* Added project file hot-reloading. ([#10](https://github.com/rojo-rbx/rojo/issues/10)])
* Fixed Rojo dropping Ref properties ([#142](https://github.com/rojo-rbx/rojo/issues/142))
    * This means that properties like `PrimaryPart` now work!
* Improved live sync protocol to reduce round-trips and improve syncing consistency.
* Improved support for binary model files and places.

### Command Line
* Added `--verbose`/`-v` flag, which can be specified multiple times to increase verbosity.
* Added support for automatically finding Roblox Studio's auth cookie for `rojo upload` on Windows.
* Added support for building, serving and uploading sources that aren't Rojo projects.
* Improved feedback from `rojo serve`.
* Removed support for legacy `roblox-project.json` projects, deprecated in an early Rojo 0.5.0 alpha.
* Rojo no longer traverses directories upwards looking for project files.
    * Though undocumented, Rojo 0.5.x will search for a project file contained in any ancestor folders. This feature was removed to better support other 0.6.x features.

### Roblox Studio Plugin
* Added "connecting" state to improve experience when live syncing.
* Added "error" state to show errors in a place that isn't the output panel.
* Improved diagnostics for when the Rojo plugin cannot create an instance.

## [0.5.3](https://github.com/rojo-rbx/rojo/releases/tag/v0.5.3) (October 15, 2019)
* Fixed an issue where Rojo would throw an error when encountering recently-added instance classes.

## [0.5.2](https://github.com/rojo-rbx/rojo/releases/tag/v0.5.2) (October 14, 2019)
* Fixed an issue where `LocalizationTable` instances would have their column order randomized. ([#173](https://github.com/rojo-rbx/rojo/issues/173))

## [0.5.1](https://github.com/rojo-rbx/rojo/releases/tag/v0.5.1) (October 4, 2019)
* Fixed an issue where Rojo would drop changes if they happened too quickly ([#252](https://github.com/rojo-rbx/rojo/issues/252))
* Improved diagnostics for when the Rojo plugin cannot create an instance.
* Updated dependencies
    * This brings Rojo's reflection database from client release 395 to client release 404.

## [0.5.0](https://github.com/rojo-rbx/rojo/releases/tag/v0.5.0) (August 27, 2019)
* Changed `.model.json` naming, which may require projects to migrate ambiguous cases:
    * The file name now takes precedence over the `Name` field in the model, like Rojo 0.4.x.
    * The `Name` field of the top-level instance is now optional. It's recommended that you remove it from your models.
    * Rojo will emit a warning when `Name` is specified and does not match the name from the file.
* Fixed `Rect` values being set to `0, 0, 0, 0` when synced with the Rojo plugin. ([#201](https://github.com/rojo-rbx/rojo/issues/201))
* Fixed live-syncing of `PhysicalProperties`, `NumberSequence`, and `ColorSequence` values

## [0.5.0 Alpha 13](https://github.com/rojo-rbx/rojo/releases/tag/v0.5.0-alpha.13) (August 2, 2019)
* Bumped minimum Rust version to 1.34.0.
* Fixed default port documentation in `rojo serve --help` ([#219](https://github.com/rojo-rbx/rojo/issues/219))
* Fixed BrickColor support by upgrading Roblox-related dependencies

## [0.5.0 Alpha 12](https://github.com/rojo-rbx/rojo/releases/tag/v0.5.0-alpha.12) (July 2, 2019)
* Added `.meta.json` files
    * `init.meta.json` files replace `init.model.json` files from Rojo 0.4.x ([#183](https://github.com/rojo-rbx/rojo/pull/183))
    * Other `.meta.json` files allow attaching extra data to other files ([#189](https://github.com/rojo-rbx/rojo/pull/189))
* Added support for infinite and NaN values in types like `Vector2` when building models and places.
    * These types aren't supported for live-syncing yet due to limitations around JSON encoding.
* Added support for using `SharedString` values when building XML models and places.
* Added support for live-syncing `CollectionService` tags.
* Added a warning when building binary place files, since they're still experimental and have bugs.
* Added a warning when trying to use Rojo 0.5.x with a Rojo 0.4.x-only project.
* Added a warning when a Rojo project contains keys that start with `$`, which are reserved names. ([#191](https://github.com/rojo-rbx/rojo/issues/191))
* Rojo now throws an error if unknown keys are found most files.
* Added an icon to the plugin's toolbar button
* Changed the plugin to use a docking widget for all UI.
* Changed the plugin to ignore unknown properties when live-syncing.
    * Rojo's approach to this problem might change later, like with a strict model mode ([#190](https://github.com/rojo-rbx/rojo/issues/190)) or another approach.
* Upgraded to reflection database from client release 388.
* Updated Rojo's branding to shift the color palette to make it work better on dark backgrounds

## [0.5.0 Alpha 11](https://github.com/rojo-rbx/rojo/releases/tag/v0.5.0-alpha.11) (May 29, 2019)
* Added support for implicit property values in JSON model files ([#154](https://github.com/rojo-rbx/rojo/pull/154))
* `Content` propertyes can now be specified in projects and model files as regular string literals.
* Added support for `BrickColor` properties.
* Added support for properties added in client release 384, like `Lighting.Technology` being set to `"ShadowMap"`.
* Improved performance when working with XML models and places
* Fixed serializing empty `Content` properties as XML
* Fixed serializing infinite and NaN floating point properties in XML
* Improved compatibility with XML models
* Plugin should now be able to live-sync more properties, and ignore ones it can't, like `Lighting.Technology`.

## 0.5.0 Alpha 10
* This release was a dud due to [issue #176](https://github.com/rojo-rbx/rojo/issues/176) and was rolled back.

## [0.5.0 Alpha 9](https://github.com/rojo-rbx/rojo/releases/tag/v0.5.0-alpha.9) (April 4, 2019)
* Changed `rojo build` to use buffered I/O, which can make it up to 2x faster in some cases.
    * Building [*Road Not Taken*](https://github.com/LPGhatguy/roads) to an `rbxlx` file dropped from 150ms to 70ms on my machine
* Fixed `LocalizationTable` instances being made from `csv` files incorrectly interpreting empty rows and columns. ([#149](https://github.com/rojo-rbx/rojo/pull/149))
* Fixed CSV files with entries that parse as numbers causing Rojo to panic. ([#152](https://github.com/rojo-rbx/rojo/pull/152))
* Improved error messages when malformed CSV files are found in a Rojo project.

## [0.5.0 Alpha 8](https://github.com/rojo-rbx/rojo/releases/tag/v0.5.0-alpha.8) (March 29, 2019)
* Added support for a bunch of new types when dealing with XML model/place files:
    * `ColorSequence`
    * `Float64`
    * `Int64`
    * `NumberRange`
    * `NumberSequence`
    * `PhysicalProperties`
    * `Ray`
    * `Rect`
    * `Ref`
* Improved server instance ordering behavior when files are added during a live session ([#135](https://github.com/rojo-rbx/rojo/pull/135))
* Fixed error being thrown when trying to unload the Rojo plugin.
* Added partial fix for [issue #141](https://github.com/rojo-rbx/rojo/issues/141) for `Lighting.Technology`, which should restore live sync functionality for the default project file.

## [0.5.0 Alpha 6](https://github.com/rojo-rbx/rojo/releases/tag/v0.5.0-alpha.6) (March 19, 2019)
* Fixed `rojo init` giving unexpected results by upgrading to `rbx_dom_weak` 1.1.0
* Fixed live server not responding when the Rojo plugin is connected ([#133](https://github.com/rojo-rbx/rojo/issues/133))
* Updated default place file:
    * Improved default properties to be closer to Studio's built-in 'Baseplate' template
    * Added a baseplate to the project file (Thanks, [@AmaranthineCodices](https://github.com/AmaranthineCodices/)!)
* Added more type support to Rojo plugin
* Fixed some cases where the Rojo plugin would leave around objects that it knows should be deleted
* Updated plugin to correctly listen to `Plugin.Unloading` when installing or uninstalling new plugins

## [0.5.0 Alpha 5](https://github.com/rojo-rbx/rojo/releases/tag/v0.5.0-alpha.5) (March 1, 2019)
* Upgraded core dependencies, which improves compatibility for lots of instance types
    * Upgraded from `rbx_tree` 0.2.0 to `rbx_dom_weak` 1.0.0
    * Upgraded from `rbx_xml` 0.2.0 to `rbx_xml` 0.4.0
    * Upgraded from `rbx_binary` 0.2.0 to `rbx_binary` 0.4.0
* Added support for non-primitive types in the Rojo plugin.
    * Types like `Color3` and `CFrame` can now be updated live!
* Fixed plugin assets flashing in on first load ([#121](https://github.com/rojo-rbx/rojo/issues/121))
* Changed Rojo's HTTP server from Rouille to Hyper, which reduced the release size by around a megabyte.
* Added property type inference to projects, which makes specifying services a lot easier ([#130](https://github.com/rojo-rbx/rojo/pull/130))
* Made error messages from invalid and missing files more user-friendly

## [0.5.0 Alpha 4](https://github.com/rojo-rbx/rojo/releases/tag/v0.5.0-alpha.4) (February 8, 2019)
* Added support for nested partitions ([#102](https://github.com/rojo-rbx/rojo/issues/102))
* Added support for 'transmuting' partitions ([#112](https://github.com/rojo-rbx/rojo/issues/112))
* Added support for aliasing filesystem paths ([#105](https://github.com/rojo-rbx/rojo/issues/105))
* Changed Windows builds to statically link the CRT ([#89](https://github.com/rojo-rbx/rojo/issues/89))

## [0.5.0 Alpha 3](https://github.com/rojo-rbx/rojo/releases/tag/v0.5.0-alpha.3) (February 1, 2019)
* Changed default project file name from `roblox-project.json` to `default.project.json` ([#120](https://github.com/rojo-rbx/rojo/pull/120))
    * The old file name will still be supported until 0.5.0 is fully released.
* Added warning when loading project files that don't end in `.project.json`
    * This new extension enables Rojo to distinguish project files from random JSON files, which is necessary to support nested projects.
* Added new (empty) diagnostic page served from the server
* Added better error messages for when a file is missing that's referenced by a Rojo project
* Added support for visualization endpoints returning GraphViz source when Dot is not available
* Fixed an in-memory filesystem regression introduced recently ([#119](https://github.com/rojo-rbx/rojo/pull/119))

## [0.5.0 Alpha 2](https://github.com/rojo-rbx/rojo/releases/tag/v0.5.0-alpha.2) (January 28, 2019)
* Added support for `.model.json` files, compatible with 0.4.x
* Fixed in-memory filesystem not handling out-of-order filesystem change events
* Fixed long-polling error caused by a promise mixup ([#110](https://github.com/rojo-rbx/rojo/issues/110))

## [0.5.0 Alpha 1](https://github.com/rojo-rbx/rojo/releases/tag/v0.5.0-alpha.1) (January 25, 2019)
* Changed plugin UI to be way prettier
    * Thanks to [Reselim](https://github.com/Reselim) for the design!
* Changed plugin error messages to be a little more useful
* Removed unused 'Config' button in plugin UI
* Fixed bug where bad server responses could cause the plugin to be in a bad state
* Upgraded to rbx\_tree, rbx\_xml, and rbx\_binary 0.2.0, which dramatically expands the kinds of properties that Rojo can handle, especially in XML.

## [0.5.0 Alpha 0](https://github.com/rojo-rbx/rojo/releases/tag/v0.5.0-alpha.0) (January 14, 2019)
* "Epiphany" rewrite, in progress since the beginning of time
* New live sync protocol
    * Uses HTTP long polling to reduce request count and improve responsiveness
* New project format
    * Hierarchical, preventing overlapping partitions
* Added `rojo build` command
    * Generates `rbxm`, `rbxmx`, `rbxl`, or `rbxlx` files out of your project
    * Usage: `rojo build <PROJECT> --output <OUTPUT>.rbxm`
* Added `rojo upload` command
    * Generates and uploads a place or model to roblox.com out of your project
    * Usage: `rojo upload <PROJECT> --cookie "<ROBLOSECURITY>" --asset_id <PLACE_ID>`
* New plugin
    * Only one button now, "Connect"
    * New UI to pick server address and port
    * Better error reporting
* Added support for `.csv` files turning into `LocalizationTable` instances
* Added support for `.txt` files turning into `StringValue` instances
* Added debug visualization code to diagnose problems
    * `/visualize/rbx` and `/visualize/imfs` show instance and file state respectively; they require GraphViz to be installed on your machine.
* Added optional place ID restrictions to project files
    * This helps prevent syncing in content to the wrong place
    * Multiple places can be specified, like when building a multi-place game
* Added support for specifying properties on services in project files

## [0.4.13](https://github.com/rojo-rbx/rojo/releases/tag/v0.4.13) (November 12, 2018)
* When `rojo.json` points to a file or directory that does not exist, Rojo now issues a warning instead of throwing an error and exiting

## [0.4.12](https://github.com/rojo-rbx/rojo/releases/tag/v0.4.12) (June 21, 2018)
* Fixed obscure assertion failure when renaming or deleting files ([#78](https://github.com/rojo-rbx/rojo/issues/78))
* Added a `PluginAction` for the sync in command, which should help with some automation scripts ([#80](https://github.com/rojo-rbx/rojo/pull/80))

## [0.4.11](https://github.com/rojo-rbx/rojo/releases/tag/v0.4.11) (June 10, 2018)
* Defensively insert existing instances into RouteMap; should fix most duplication cases when syncing into existing trees.
* Fixed incorrect synchronization from `Plugin:_pull` that would cause polling to create issues
* Fixed incorrect file routes being assigned to `init.lua` and `init.model.json` files
* Untangled route handling-internals slightly

## [0.4.10](https://github.com/rojo-rbx/rojo/releases/tag/v0.4.10) (June 2, 2018)
* Added support for `init.model.json` files, which enable versioning `Tool` instances (among other things) with Rojo. ([#66](https://github.com/rojo-rbx/rojo/issues/66))
* Fixed obscure error when syncing into an invalid service.
* Fixed multiple sync processes occurring when a server ID mismatch is detected.

## [0.4.9](https://github.com/rojo-rbx/rojo/releases/tag/v0.4.9) (May 26, 2018)
* Fixed warning when renaming or removing files that would sometimes corrupt the instance cache ([#72](https://github.com/rojo-rbx/rojo/pull/72))
* JSON models are no longer as strict -- `Children` and `Properties` are now optional.

## [0.4.8](https://github.com/rojo-rbx/rojo/releases/tag/v0.4.8) (May 26, 2018)
* Hotfix to prevent errors from being thrown when objects managed by Rojo are deleted

## [0.4.7](https://github.com/rojo-rbx/rojo/releases/tag/v0.4.7) (May 25, 2018)
* Added icons to the Rojo plugin, made by [@Vorlias](https://github.com/Vorlias)! ([#70](https://github.com/rojo-rbx/rojo/pull/70))
* Server will now issue a warning if no partitions are specified in `rojo serve` ([#40](https://github.com/rojo-rbx/rojo/issues/40))

## [0.4.6](https://github.com/rojo-rbx/rojo/releases/tag/v0.4.6) (May 21, 2018)
* Rojo handles being restarted by Roblox Studio more gracefully ([#67](https://github.com/rojo-rbx/rojo/issues/67))
* Folders should no longer get collapsed when syncing occurs.
* **Significant** robustness improvements with regards to caching.
    * **This should catch all existing script duplication bugs.**
    * If there are any bugs with script duplication or caching in the future, restarting the Rojo server process will fix them for that session.
* Fixed message in plugin not being prefixed with `Rojo: `.

## [0.4.5](https://github.com/rojo-rbx/rojo/releases/tag/v0.4.5) (May 1, 2018)
* Rojo messages are now prefixed with `Rojo: ` to make them stand out in the output more.
* Fixed server to notice file changes *much* more quickly. (200ms vs 1000ms)
* Server now lists name of project when starting up.
* Rojo now throws an error if no project file is found. ([#63](https://github.com/rojo-rbx/rojo/issues/63))
* Fixed multiple sync operations occuring at the same time. ([#61](https://github.com/rojo-rbx/rojo/issues/61))
* Partitions targeting files directly now work as expected. ([#57](https://github.com/rojo-rbx/rojo/issues/57))

## [0.4.4](https://github.com/rojo-rbx/rojo/releases/tag/v0.4.4) (April 7, 2018)
* Fix small regression introduced in 0.4.3

## [0.4.3](https://github.com/rojo-rbx/rojo/releases/tag/v0.4.3) (April 7, 2018)
* Plugin now automatically selects `HttpService` if it determines that HTTP isn't enabled ([#58](https://github.com/rojo-rbx/rojo/pull/58))
* Plugin now has much more robust handling and will wipe all state when the server changes.
    * This should fix issues that would otherwise be solved by restarting Roblox Studio.

## [0.4.2](https://github.com/rojo-rbx/rojo/releases/tag/v0.4.2) (April 4, 2018)
* Fixed final case of duplicated instance insertion, caused by reconciled instances not being inserted into `RouteMap`.
    * The reconciler is still not a perfect solution, especially if script instances get moved around without being destroyed. I don't think this can be fixed before a big refactor.

## [0.4.1](https://github.com/rojo-rbx/rojo/releases/tag/v0.4.1) (April 1, 2018)
* Merged plugin repository into main Rojo repository for easier tracking.
* Improved `RouteMap` object tracking; this should fix some cases of duplicated instances being synced into the tree.

## [0.4.0](https://github.com/rojo-rbx/rojo/releases/tag/v0.4.0) (March 27, 2018)
* Protocol version 1, which shifts more responsibility onto the server
    * This is a **major breaking** change!
    * The server now has a content of 'filter plugins', which transform data at various stages in the pipeline
    * The server now exposes Roblox instance objects instead of file contents, which lines up with how `rojo pack` will work, and paves the way for more robust syncing.
* Added `*.model.json` files, which let you embed small Roblox objects into your Rojo tree.
* Improved error messages in some cases ([#46](https://github.com/rojo-rbx/rojo/issues/46))

## [0.3.2](https://github.com/rojo-rbx/rojo/releases/tag/v0.3.2) (December 20, 2017)
* Fixed `rojo serve` failing to correctly construct an absolute root path when passed as an argument
* Fixed intense CPU usage when running `rojo serve`

## [0.3.1](https://github.com/rojo-rbx/rojo/releases/tag/v0.3.1) (December 14, 2017)
* Improved error reporting when invalid JSON is found in a `rojo.json` project
    * These messages are passed on from Serde

## [0.3.0](https://github.com/rojo-rbx/rojo/releases/tag/v0.3.0) (December 12, 2017)
* Factored out the plugin into a separate repository
* Fixed server when using a file as a partition
    * Previously, trailing slashes were put on the end of a partition even if the read request was an empty string. This broke file reading on Windows when a partition pointed to a file instead of a directory!
* Started running automatic tests on Travis CI (#9)

## [0.2.3](https://github.com/rojo-rbx/rojo/releases/tag/v0.2.3) (December 4, 2017)
* Plugin only release
* Tightened `init` file rules to only match script files
    * Previously, Rojo would sometimes pick up the wrong file when syncing

## [0.2.2](https://github.com/rojo-rbx/rojo/releases/tag/v0.2.2) (December 1, 2017)
* Plugin only release
* Fixed broken reconciliation behavior with `init` files

## [0.2.1](https://github.com/rojo-rbx/rojo/releases/tag/v0.2.1) (December 1, 2017)
* Plugin only release
* Changes default port to 8000

## [0.2.0](https://github.com/rojo-rbx/rojo/releases/tag/v0.2.0) (December 1, 2017)
* Support for `init.lua` like rbxfs and rbxpacker
* More robust syncing with a new reconciler

## [0.1.0](https://github.com/rojo-rbx/rojo/releases/tag/v0.1.0) (November 29, 2017)
* Initial release, functionally very similar to [rbxfs](https://github.com/LPGhatguy/rbxfs)<|MERGE_RESOLUTION|>--- conflicted
+++ resolved
@@ -5,21 +5,15 @@
 * Added support for optional paths in project files. ([#472])
 * Added support for the new Open Cloud API when uploading. ([#504])
 * Added `sourcemap` command for generating sourcemaps to feed into other tools. ([#530])
-<<<<<<< HEAD
 * Added PluginActions for connecting/disconnecting a session ([#537])
-=======
 * Added changing toolbar icon to indicate state ([#538])
->>>>>>> 10abc225
 
 [#472]: https://github.com/rojo-rbx/rojo/pull/472
 [#504]: https://github.com/rojo-rbx/rojo/pull/504
 [#507]: https://github.com/rojo-rbx/rojo/pull/507
 [#530]: https://github.com/rojo-rbx/rojo/pull/530
-<<<<<<< HEAD
 [#537]: https://github.com/rojo-rbx/rojo/pull/537
-=======
 [#538]: https://github.com/rojo-rbx/rojo/pull/538
->>>>>>> 10abc225
 
 ## [7.0.0] - December 10, 2021
 * Fixed Rojo's interactions with properties enabled by FFlags that are not yet enabled. ([#493])
