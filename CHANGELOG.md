--- conflicted
+++ resolved
@@ -15,11 +15,8 @@
 * Add buttons for navigation on the Connected page ([#722])
 * Improve tooltip behavior ([#723])
 * Better settings controls ([#725])
-<<<<<<< HEAD
+* Rework patch visualizer with many fixes and improvements ([#726])
 * Added better support for `Font` properties ([#731])
-=======
-* Rework patch visualizer with many fixes and improvements ([#726])
->>>>>>> 6e409931
 
 [#668]: https://github.com/rojo-rbx/rojo/pull/668
 [#674]: https://github.com/rojo-rbx/rojo/pull/674
@@ -35,11 +32,8 @@
 [#722]: https://github.com/rojo-rbx/rojo/pull/722
 [#723]: https://github.com/rojo-rbx/rojo/pull/723
 [#725]: https://github.com/rojo-rbx/rojo/pull/725
-<<<<<<< HEAD
+[#726]: https://github.com/rojo-rbx/rojo/pull/726
 [#731]: https://github.com/rojo-rbx/rojo/pull/731
-=======
-[#726]: https://github.com/rojo-rbx/rojo/pull/726
->>>>>>> 6e409931
 
 ## [7.3.0] - April 22, 2023
 * Added `$attributes` to project format. ([#574])
