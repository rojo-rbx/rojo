--- conflicted
+++ resolved
@@ -12,11 +12,8 @@
 * Improved sync info text on Connected page. ([#692])
 * Fix patch visualizer breaking when instances are removed during sync ([#713])
 * Patch visualizer now indicates what changes failed to apply. ([#717])
-<<<<<<< HEAD
+* Add buttons for navigation on the Connected page ([#722])
 * Improve tooltip behavior ([#723])
-=======
-* Add buttons for navigation on the Connected page ([#722])
->>>>>>> 7154113c
 
 [#668]: https://github.com/rojo-rbx/rojo/pull/668
 [#674]: https://github.com/rojo-rbx/rojo/pull/674
@@ -29,12 +26,8 @@
 [#692]: https://github.com/rojo-rbx/rojo/pull/692
 [#713]: https://github.com/rojo-rbx/rojo/pull/713
 [#717]: https://github.com/rojo-rbx/rojo/pull/717
-<<<<<<< HEAD
+[#722]: https://github.com/rojo-rbx/rojo/pull/722
 [#723]: https://github.com/rojo-rbx/rojo/pull/723
-
-=======
-[#722]: https://github.com/rojo-rbx/rojo/pull/722
->>>>>>> 7154113c
 
 ## [7.3.0] - April 22, 2023
 * Added `$attributes` to project format. ([#574])
