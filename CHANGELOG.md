--- conflicted
+++ resolved
@@ -1,13 +1,8 @@
 # Rojo Changelog
 
 ## Unreleased Changes
-<<<<<<< HEAD
+### Additions
 * Added headless API for Studio companion plugins. ([#631])
-* Internally for themes, we use `Color3.fromHex` now instead of custom-made solution ([#761]).
-* On failing to open a file from Roblox Studio, it is now logged appropriately instead of being ignored ([#745]).
-* Significantly improved performance of `rojo sourcemap`. ([#668])
-=======
-### Additions
 #### Project format
 * Added support for `.toml` files to `$path` ([#633])
 * Added support for `Font` and `CFrame` attributes ([rbx-dom#299], [rbx-dom#296])
@@ -124,7 +119,6 @@
 ### Fixes
 * Significantly improved performance of `rojo serve` and `rojo build` on macOS. [#783]
 * Significantly improved performance of `rojo sourcemap` ([#668])
->>>>>>> 010e50a2
 * Fixed the diff visualizer of connected sessions. ([#674])
 * Fixed disconnected session activity. ([#675])
 * Skip confirming patches that contain only a datamodel name change. ([#688])
@@ -133,12 +127,7 @@
 * Better settings controls ([#725])
 * Rework patch visualizer with many fixes and improvements ([#713], [#726], [#755])
 
-<<<<<<< HEAD
 [#631]: https://github.com/rojo-rbx/rojo/pull/631
-[#761]: https://github.com/rojo-rbx/rojo/pull/761
-[#745]: https://github.com/rojo-rbx/rojo/pull/745
-=======
->>>>>>> 010e50a2
 [#668]: https://github.com/rojo-rbx/rojo/pull/668
 [#674]: https://github.com/rojo-rbx/rojo/pull/674
 [#675]: https://github.com/rojo-rbx/rojo/pull/675
