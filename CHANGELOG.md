# Rojo Changelog

## Unreleased Changes
### Additions
#### Project format
* Added support for `.toml` files to `$path` ([#633])
* Added support for `Font` and `CFrame` attributes ([rbx-dom#299], [rbx-dom#296])
* Added `Terrain` classname inference, similar to services ([#771])

	`Terrain` may now be defined in projects without using `$className`:
	```json
	"Workspace": {
		"Terrain": {
			"$path": "path/to/terrain.rbxm"
		}
	}
	```

* Added support for `Terrain.MaterialColors` ([#770])

	`Terrain.MaterialColors` is now represented in projects in a human readable format:
	```json
	"Workspace": {
		"Terrain": {
			"$path": "path/to/terrain.rbxm"
			"$properties": {
				"MaterialColors": {
					"Grass": [10, 20, 30],
					"Asphalt": [40, 50, 60],
					"LeafyGrass": [255, 155, 55]
				}
			}
		}
	}
	```

* Added better support for `Font` properties ([#731])

	`FontFace` properties may now be defined using implicit property syntax:
	```json
	"TextBox": {
		"$className": "TextBox",
		"$properties": {
			"FontFace": {
				"family": "rbxasset://fonts/families/RobotoMono.json",
				"weight": "Thin",
				"style": "Normal"
			}
		}
	}
	```

#### Patch visualizer and notifications
* Added a setting to control patch confirmation behavior ([#774])

	This is a new setting for controlling when the Rojo plugin prompts for confirmation before syncing. It has four options:
    * Initial (default): prompts only once for a project in a given Studio session
    * Always: always prompts for confirmation
    * Large Changes: only prompts when there are more than X changed instances. The number of instances is configurable - an additional setting for the number of instances becomes available when this option is chosen
    * Unlisted PlaceId: only prompts if the place ID is not present in servePlaceIds

* Added the ability to select Instances in patch visualizer ([#709])

	Double-clicking an instance in the patch visualizer sets Roblox Studio's selection to the instance.

* Added a sync reminder notification. ([#689])

	Rojo detects if you have previously synced to a place, and displays a notification reminding you to sync again:

	![Rojo reminds you to sync a place that you've synced previously](https://user-images.githubusercontent.com/40185666/242397435-ccdfddf2-a63f-420c-bc18-a6e3d6455bba.png)

* Added rich Source diffs in patch visualizer ([#748])

	A "View Diff" button for script sources is now present in the patch visualizer. Clicking it displays a side-by-side diff of the script changes:

	![The patch visualizer contains a "view diff" button](https://user-images.githubusercontent.com/40185666/256065992-3f03558f-84b0-45a1-80eb-901f348cf067.png)

	![The "View Diff" button opens a widget that displays a diff](https://user-images.githubusercontent.com/40185666/256066084-1d9d8fe8-7dad-4ee7-a542-b4aee35a5644.png)

* Patch visualizer now indicates what changes failed to apply. ([#717])

	A clickable warning label is displayed when the Rojo plugin is unable to apply changes. Clicking the label displays precise information about which changes failed:

	![Patch visualizer displays a clickable warning label when changes fail to apply](https://user-images.githubusercontent.com/40185666/252063660-f08399ef-1e16-4f1c-bed8-552821f98cef.png)


#### Miscellaneous
* Added `plugin` flag to the `build` command that outputs to the local plugins folder ([#735])

	This is a flag that builds a Rojo project into Roblox Studio's plugins directory. This allows you to build a Rojo project and load it into Studio as a plugin without having to type the full path to the plugins directory. It can be used like this: `rojo build <PATH-TO-PROJECT> --plugin <FILE-NAME>`

* Added new plugin template to the `init` command ([#738])

	This is a new template geared towards plugins. It is similar to the model template, but creates a `Script` instead of a `ModuleScript` in the `src` directory. It can be used like this: `rojo init --kind plugin`

* Added protection against syncing non-place projects as a place. ([#691])
* Add buttons for navigation on the Connected page ([#722])

### Fixes
* Significantly improved performance of `rojo sourcemap` ([#668])
* Fixed the diff visualizer of connected sessions. ([#674])
* Fixed disconnected session activity. ([#675])
* Skip confirming patches that contain only a datamodel name change. ([#688])
* Fix Rojo breaking when users undo/redo in Studio ([#708])
* Improve tooltip behavior ([#723])
* Better settings controls ([#725])
<<<<<<< HEAD
* Rework patch visualizer with many fixes and improvements ([#713], [#726], [#755])
=======
* Rework patch visualizer with many fixes and improvements ([#726])
* Added support for syncing in `.toml` files ([#633])
* Add `plugin` flag to the `build` command that outputs to the local plugins folder ([#735])
* Added better support for `Font` properties ([#731])
* Add new plugin template to the `init` command ([#738])
* Added rich Source diffs in patch visualizer ([#748])
* Fix PatchTree performance issues ([#755])
* Don't override the initial enabled state for source diffing ([#760])
* Added support for `Terrain.MaterialColors` ([#770])
* Allow `Terrain` to be specified without a classname ([#771])
* Add Confirmation Behavior setting ([#774])
* Added the `emitLegacyScripts` field to the project format ([#765]). The behavior is outlined below:

| `emitLegacyScripts` Value  | Action Taken by Rojo                                                                                               |
|----------------------------|--------------------------------------------------------------------------------------------------------------------|
| false                      | Rojo emits Scripts with the appropriate `RunContext` for `*.client.lua` and `*.server.lua` files in the project.   |
| true   (default)           | Rojo emits LocalScripts and Scripts with legacy `RunContext` (same behavior as previously).                        |
>>>>>>> bb8dd140

[#668]: https://github.com/rojo-rbx/rojo/pull/668
[#674]: https://github.com/rojo-rbx/rojo/pull/674
[#675]: https://github.com/rojo-rbx/rojo/pull/675
[#688]: https://github.com/rojo-rbx/rojo/pull/688
[#689]: https://github.com/rojo-rbx/rojo/pull/689
[#691]: https://github.com/rojo-rbx/rojo/pull/691
[#709]: https://github.com/rojo-rbx/rojo/pull/709
[#708]: https://github.com/rojo-rbx/rojo/pull/708
[#713]: https://github.com/rojo-rbx/rojo/pull/713
[#717]: https://github.com/rojo-rbx/rojo/pull/717
[#722]: https://github.com/rojo-rbx/rojo/pull/722
[#723]: https://github.com/rojo-rbx/rojo/pull/723
[#725]: https://github.com/rojo-rbx/rojo/pull/725
[#726]: https://github.com/rojo-rbx/rojo/pull/726
[#633]: https://github.com/rojo-rbx/rojo/pull/633
[#735]: https://github.com/rojo-rbx/rojo/pull/735
[#731]: https://github.com/rojo-rbx/rojo/pull/731
[#738]: https://github.com/rojo-rbx/rojo/pull/738
[#748]: https://github.com/rojo-rbx/rojo/pull/748
[#755]: https://github.com/rojo-rbx/rojo/pull/755
<<<<<<< HEAD
=======
[#760]: https://github.com/rojo-rbx/rojo/pull/760
[#765]: https://github.com/rojo-rbx/rojo/pull/765
>>>>>>> bb8dd140
[#770]: https://github.com/rojo-rbx/rojo/pull/770
[#771]: https://github.com/rojo-rbx/rojo/pull/771
[#774]: https://github.com/rojo-rbx/rojo/pull/774
[rbx-dom#299]: https://github.com/rojo-rbx/rbx-dom/pull/299
[rbx-dom#296]: https://github.com/rojo-rbx/rbx-dom/pull/296

## [7.3.0] - April 22, 2023
* Added `$attributes` to project format. ([#574])
* Added `--watch` flag to `rojo sourcemap`. ([#602])
* Added support for `init.csv` files. ([#594])
* Added real-time sync status to the Studio plugin. ([#569])
* Added support for copying error messages to the clipboard. ([#614])
* Added sync locking for Team Create. ([#590])
* Added support for specifying HTTP or HTTPS protocol in plugin. ([#642])
* Added tooltips to buttons in the Studio plugin. ([#637])
* Added visual diffs when connecting from the Studio plugin. ([#603])
* Host and port are now saved in the Studio plugin. ([#613])
* Improved padding on notifications in Studio plugin. ([#589])
* Renamed `Common` to `Shared` in the default Rojo project. ([#611])
* Reduced the minimum size of the Studio plugin widget. ([#606])
* Fixed current directory in `rojo fmt-project`. ([#581])
* Fixed errors after a session has already ended. ([#587])
* Fixed an uncommon security permission error ([#619])

[#569]: https://github.com/rojo-rbx/rojo/pull/569
[#574]: https://github.com/rojo-rbx/rojo/pull/574
[#581]: https://github.com/rojo-rbx/rojo/pull/581
[#587]: https://github.com/rojo-rbx/rojo/pull/587
[#589]: https://github.com/rojo-rbx/rojo/pull/589
[#590]: https://github.com/rojo-rbx/rojo/pull/590
[#594]: https://github.com/rojo-rbx/rojo/pull/594
[#602]: https://github.com/rojo-rbx/rojo/pull/602
[#603]: https://github.com/rojo-rbx/rojo/pull/603
[#606]: https://github.com/rojo-rbx/rojo/pull/606
[#611]: https://github.com/rojo-rbx/rojo/pull/611
[#613]: https://github.com/rojo-rbx/rojo/pull/613
[#614]: https://github.com/rojo-rbx/rojo/pull/614
[#619]: https://github.com/rojo-rbx/rojo/pull/619
[#637]: https://github.com/rojo-rbx/rojo/pull/637
[#642]: https://github.com/rojo-rbx/rojo/pull/642
[7.3.0]: https://github.com/rojo-rbx/rojo/releases/tag/v7.3.0

## [7.2.1] - July 8, 2022
* Fixed notification sound by changing it to a generic sound. ([#566])
* Added setting to turn off sound effects. ([#568])

[#566]: https://github.com/rojo-rbx/rojo/pull/566
[#568]: https://github.com/rojo-rbx/rojo/pull/568
[7.2.1]: https://github.com/rojo-rbx/rojo/releases/tag/v7.2.1

## [7.2.0] - June 29, 2022
* Added support for `.luau` files. ([#552])
* Added support for live syncing Attributes and Tags. ([#553])
* Added notification popups in the Roblox Studio plugin. ([#540])
* Fixed `init.meta.json` when used with `init.lua` and related files. ([#549])
* Fixed incorrect output when serving from a non-default address or port ([#556])
* Fixed Linux binaries not running on systems with older glibc. ([#561])
* Added `camelCase` casing for JSON models, deprecating `PascalCase` names. ([#563])
* Switched from structopt to clap for command line argument parsing.
* Significantly improved performance of building and serving. ([#548])
* Increased minimum supported Rust version to 1.57.0. ([#564])

[#540]: https://github.com/rojo-rbx/rojo/pull/540
[#548]: https://github.com/rojo-rbx/rojo/pull/548
[#549]: https://github.com/rojo-rbx/rojo/pull/549
[#552]: https://github.com/rojo-rbx/rojo/pull/552
[#553]: https://github.com/rojo-rbx/rojo/pull/553
[#556]: https://github.com/rojo-rbx/rojo/pull/556
[#561]: https://github.com/rojo-rbx/rojo/pull/561
[#563]: https://github.com/rojo-rbx/rojo/pull/563
[#564]: https://github.com/rojo-rbx/rojo/pull/564
[7.2.0]: https://github.com/rojo-rbx/rojo/releases/tag/v7.2.0

## [7.1.1] - May 26, 2022
* Fixed sourcemap command not stripping paths correctly ([#544])
* Fixed Studio plugin settings not saving correctly.

[#544]: https://github.com/rojo-rbx/rojo/pull/544
[#545]: https://github.com/rojo-rbx/rojo/pull/545
[7.1.1]: https://github.com/rojo-rbx/rojo/releases/tag/v7.1.1

## [7.1.0] - May 22, 2022
* Added support for specifying an address to be used by default in project files. ([#507])
* Added support for optional paths in project files. ([#472])
* Added support for the new Open Cloud API when uploading. ([#504])
* Added `sourcemap` command for generating sourcemaps to feed into other tools. ([#530])
* Added PluginActions for connecting/disconnecting a session ([#537])
* Added changing toolbar icon to indicate state ([#538])

[#472]: https://github.com/rojo-rbx/rojo/pull/472
[#504]: https://github.com/rojo-rbx/rojo/pull/504
[#507]: https://github.com/rojo-rbx/rojo/pull/507
[#530]: https://github.com/rojo-rbx/rojo/pull/530
[#537]: https://github.com/rojo-rbx/rojo/pull/537
[#538]: https://github.com/rojo-rbx/rojo/pull/538
[7.1.0]: https://github.com/rojo-rbx/rojo/releases/tag/v7.1.0

## [7.0.0] - December 10, 2021
* Fixed Rojo's interactions with properties enabled by FFlags that are not yet enabled. ([#493])
* Improved output in Roblox Studio plugin when bad property data is encountered.
* Reintroduced support for CFrame shorthand syntax in Rojo project and `.meta.json` files, matching Rojo 6. ([#430])
* Connection settings are now remembered when reconnecting in Roblox Studio. ([#500])
* Updated reflection database to Roblox v503.

[#430]: https://github.com/rojo-rbx/rojo/issues/430
[#493]: https://github.com/rojo-rbx/rojo/pull/493
[#500]: https://github.com/rojo-rbx/rojo/pull/500
[7.0.0]: https://github.com/rojo-rbx/rojo/releases/tag/v7.0.0

## [7.0.0-rc.3] - October 19, 2021
This is the last release candidate for Rojo 7. In an effort to get Rojo 7 out the door, we'll be freezing features from here on out, something we should've done a couple months ago.

Expect to see Rojo 7 stable soon!

* Added support for writing `Tags` in project files, model files, and meta files. ([#484])
* Adjusted Studio plugin colors to match Roblox Studio palette. ([#482])
* Improved experimental two-way sync feature by batching changes. ([#478])

[#482]: https://github.com/rojo-rbx/rojo/pull/482
[#484]: https://github.com/rojo-rbx/rojo/pull/484
[#478]: https://github.com/rojo-rbx/rojo/pull/478
[7.0.0-rc.3]: https://github.com/rojo-rbx/rojo/releases/tag/v7.0.0-rc.3

## 7.0.0-rc.2 - October 19, 2021
(Botched release due to Git mishap, oops!)

## [7.0.0-rc.1] - August 23, 2021
In Rojo 6 and previous Rojo 7 alphas, an explicit Vector3 property would be written like this:

```json
{
    "className": "Part",
    "properties": {
        "Position": {
            "Type": "Vector3",
            "Value": [1, 2, 3]
        }
    }
}
```

For Rojo 7, this will need to be changed to:

```json
{
    "className": "Part",
    "properties": {
        "Position": {
            "Vector3": [1, 2, 3]
        }
    }
}
```

The shorthand property format that most users use is not impacted. For reference, it looks like this:

```json
{
    "className": "Part",
    "properties": {
        "Position": [1, 2, 3]
    }
}
```

* Major breaking change: changed property syntax for project files; shorthand syntax is unchanged.
* Added the `fmt-project` subcommand for formatting Rojo project files.
* Improved error output for many subcommands.
* Updated to stable versions of rbx-dom libraries.
* Updated async infrastructure, which should fix a handful of bugs. ([#459])
* Fixed syncing refs in the Roblox Studio plugin ([#462], [#466])
* Added support for long paths on Windows. ([#464])

[#459]: https://github.com/rojo-rbx/rojo/pull/459
[#462]: https://github.com/rojo-rbx/rojo/pull/462
[#464]: https://github.com/rojo-rbx/rojo/pull/464
[#466]: https://github.com/rojo-rbx/rojo/pull/466
[7.0.0-rc.1]: https://github.com/rojo-rbx/rojo/releases/tag/v7.0.0-rc.1

## [7.0.0-alpha.4][7.0.0-alpha.4] (May 5, 2021)
* Added the `gameId` and `placeId` optional properties to project files.
    * When connecting from the Rojo Roblox Studio plugin, Rojo will set the game and place ID of the current place to these values, if set.
    * This is equivalent to running `game:SetUniverseId(...)` and `game:SetPlaceId(...)` from the command bar in Studio.
* Added "EXPERIMENTAL!" label to two-way sync toggle in Rojo's Roblox Studio plugin.
* Fixed `Name` and `Parent` properties being allowed in Rojo projects. ([#413][pr-413])
* Fixed "Open Scripts Externally" feature crashing Studio. ([#369][issue-369])
* Empty `.model.json` files will no longer cause errors. ([#420][pr-420])
* When specifying `$path` on a service, Rojo now keeps the correct class name. ([#331][issue-331])
* Improved error messages for misconfigured projects.

[issue-331]: https://github.com/rojo-rbx/rojo/issues/331
[issue-369]: https://github.com/rojo-rbx/rojo/issues/369
[pr-420]: https://github.com/rojo-rbx/rojo/pull/420
[pr-413]: https://github.com/rojo-rbx/rojo/pull/413
[7.0.0-alpha.4]: https://github.com/rojo-rbx/rojo/releases/tag/v7.0.0-alpha.4

## [7.0.0-alpha.3][7.0.0-alpha.3] (February 19, 2021)
* Updated dependencies, fixing `OptionalCoordinateFrame`-related issues.
* Added `--address` flag to `rojo serve` to allow for external connections. ([#403][pr-403])

[pr-403]: https://github.com/rojo-rbx/rojo/pull/403
[7.0.0-alpha.3]: https://github.com/rojo-rbx/rojo/releases/tag/v7.0.0-alpha.3

## [7.0.0-alpha.2][7.0.0-alpha.2] (February 19, 2021)
* Fixed incorrect protocol version between the client and server.

[7.0.0-alpha.2]: https://github.com/rojo-rbx/rojo/releases/tag/v7.0.0-alpha.2

## [7.0.0-alpha.1][7.0.0-alpha.1] (February 18, 2021)
This release includes a brand new implementation of the Roblox DOM. It brings performance improvements, much better support for `rbxl` and `rbxm` files, and a better internal API.

* Added support for all remaining property types.
* Added support for the entire Roblox binary model format.
* Changed `rojo upload` to upload binary places and models instead of XML.
    * This should make using `rojo upload` much more feasible for large places.
* **Breaking**: Changed format of some types of values in `project.json`, `model.json`, and `meta.json` files.
    * This should impact few projects. See [this file][allValues.json] for new examples of each property type.

Formatting of types will change more before the stable release of Rojo 7. We're hoping to use this opportunity to normalize some of the case inconsistency introduced in Rojo 0.5.

[7.0.0-alpha.1]: https://github.com/rojo-rbx/rojo/releases/tag/v7.0.0-alpha.1
[allValues.json]: https://github.com/rojo-rbx/rojo/blob/f4a790eb50b74e482000bad1dcfe22533992fb20/plugin/rbx_dom_lua/src/allValues.json

## [6.0.2](https://github.com/rojo-rbx/rojo/releases/tag/v6.0.2) (February 9, 2021)
* Fixed `rojo upload` to handle CSRF challenges.

## [6.0.1](https://github.com/rojo-rbx/rojo/releases/tag/v6.0.1) (January 22, 2021)
* Fixed `rojo upload` requests being rejected by Roblox

## [6.0.0](https://github.com/rojo-rbx/rojo/releases/tag/v6.0.0) (January 16, 2021)
* Improved server error messages
    * The server will now keep running in more error cases
* Fixed Rojo being unable to diff ClassName changes

## [6.0.0 Release Candidate 4](https://github.com/rojo-rbx/rojo/releases/tag/v6.0.0-rc.4) (December 14, 2020)
* Added brand new Rojo UI ([#367](https://github.com/rojo-rbx/rojo/pull/367))
* Added `projectName` to `/api/rojo` output.

## [6.0.0 Release Candidate 3](https://github.com/rojo-rbx/rojo/releases/tag/v6.0.0-rc.3) (November 19, 2020)
* Fixed the Rojo plugin attempting to write the non-scriptable properties `Instance.SourceAssetId` and `HttpServer.HttpEnabled`.
* Fixed the Rojo plugin's handling of null referents.

## [6.0.0 Release Candidate 2](https://github.com/rojo-rbx/rojo/releases/tag/v6.0.0-rc.2) (November 19, 2020)
* Fixed crash when malformed CSV files are put into a project. ([#310](https://github.com/rojo-rbx/rojo/issues/310))
* Fixed incorrect string escaping when producing Lua code from JSON files. ([#314](https://github.com/rojo-rbx/rojo/issues/314))
* Fixed performance issues introduced in Rojo 6.0.0-rc.1. ([#317](https://github.com/rojo-rbx/rojo/issues/317))
* Fixed `rojo plugin install` subcommand failing for everyone except Rojo developers. ([#320](https://github.com/rojo-rbx/rojo/issues/320))
* Updated default place template to take advantage of [#210](https://github.com/rojo-rbx/rojo/pull/210).
* Enabled glob ignore patterns by default and removed the `unstable_glob_ignore` feature.
    * `globIgnorePaths` can be set on a project to a list of globs to ignore.
* The Rojo plugin now completes as much as it can from a patch without disconnecting. Warnings are shown in the console.
* Fixed 6.0.0-rc.1 regression causing instances that changed ClassName to instead... not change ClassName.

## [6.0.0 Release Candidate 1](https://github.com/rojo-rbx/rojo/releases/tag/v6.0.0-rc.1) (March 29, 2020)
This release jumped from 0.6.0 to 6.0.0. Rojo has been in use in production for many users for quite a long times, and so 6.0 is a more accurate reflection of Rojo's version than a pre-1.0 version.

* Added basic settings panel to plugin, with two settings:
    * "Open Scripts Externally": When enabled, opening a script in Studio will instead open it in your default text editor.
    * "Two-Way Sync": When enabled, Rojo will attempt to save changes to your place back to the filesystem. **Very early feature, very broken, beware!**
* Added `--color` option to force-enable or force-disable color in Rojo's output.
* Added support for turning `.json` files into `ModuleScript` instances ([#308](https://github.com/rojo-rbx/rojo/pull/308))
* Added `rojo plugin install` and `rojo plugin uninstall` to allow Rojo to manage its Roblox Studio plugin. ([#304](https://github.com/rojo-rbx/rojo/pull/304))
* Class names no longer need to be specified for Roblox services in Rojo projects. ([#210](https://github.com/rojo-rbx/rojo/pull/210))
* The server half of **experimental** two-way sync is now enabled by default.
* Increased default logging verbosity in commands like `rojo build`.
* Rojo now requires a project file again, just like 0.5.4.

## [0.6.0 Alpha 3](https://github.com/rojo-rbx/rojo/releases/tag/v0.6.0-alpha.3) (March 13, 2020)
* Added `--watch` argument to `rojo build`. ([#284](https://github.com/rojo-rbx/rojo/pull/284))
* Added dark theme support to plugin. ([#241](https://github.com/rojo-rbx/rojo/issues/241))
* Added a revamped `rojo init` command, which will now create more complete projects.
* Added the `rojo doc` command, which opens Rojo's documentation in your browser.
* Fixed many crashes from malformed projects and filesystem edge cases in `rojo serve`.
* Simplified filesystem access code dramatically.
* Improved error reporting and logging across the board.
    * Log messages have a less noisy prefix.
    * Any thread panicking now causes Rojo to abort instead of existing as a zombie.
    * Errors now have a list of causes, helping make many errors more clear.

## [0.6.0 Alpha 2](https://github.com/rojo-rbx/rojo/releases/tag/v0.6.0-alpha.2) (March 6, 2020)
* Fixed `rojo upload` command always uploading models.
* Removed `--kind` parameter to `rojo upload`; Rojo now automatically uploads the correct kind of asset based on your project file.

## [0.5.4](https://github.com/rojo-rbx/rojo/releases/tag/v0.5.4) (February 26, 2020)
This is a general maintenance release for the Rojo 0.5.x release series.

* Updated reflection database and other dependencies.
* First stable release with binaries for macOS and Linux.

## [0.6.0 Alpha 1](https://github.com/rojo-rbx/rojo/releases/tag/v0.6.0-alpha.1) (January 22, 2020)

### General
* Added support for nested project files. ([#95](https://github.com/rojo-rbx/rojo/issues/95))
* Added project file hot-reloading. ([#10](https://github.com/rojo-rbx/rojo/issues/10)])
* Fixed Rojo dropping Ref properties ([#142](https://github.com/rojo-rbx/rojo/issues/142))
    * This means that properties like `PrimaryPart` now work!
* Improved live sync protocol to reduce round-trips and improve syncing consistency.
* Improved support for binary model files and places.

### Command Line
* Added `--verbose`/`-v` flag, which can be specified multiple times to increase verbosity.
* Added support for automatically finding Roblox Studio's auth cookie for `rojo upload` on Windows.
* Added support for building, serving and uploading sources that aren't Rojo projects.
* Improved feedback from `rojo serve`.
* Removed support for legacy `roblox-project.json` projects, deprecated in an early Rojo 0.5.0 alpha.
* Rojo no longer traverses directories upwards looking for project files.
    * Though undocumented, Rojo 0.5.x will search for a project file contained in any ancestor folders. This feature was removed to better support other 0.6.x features.

### Roblox Studio Plugin
* Added "connecting" state to improve experience when live syncing.
* Added "error" state to show errors in a place that isn't the output panel.
* Improved diagnostics for when the Rojo plugin cannot create an instance.

## [0.5.3](https://github.com/rojo-rbx/rojo/releases/tag/v0.5.3) (October 15, 2019)
* Fixed an issue where Rojo would throw an error when encountering recently-added instance classes.

## [0.5.2](https://github.com/rojo-rbx/rojo/releases/tag/v0.5.2) (October 14, 2019)
* Fixed an issue where `LocalizationTable` instances would have their column order randomized. ([#173](https://github.com/rojo-rbx/rojo/issues/173))

## [0.5.1](https://github.com/rojo-rbx/rojo/releases/tag/v0.5.1) (October 4, 2019)
* Fixed an issue where Rojo would drop changes if they happened too quickly ([#252](https://github.com/rojo-rbx/rojo/issues/252))
* Improved diagnostics for when the Rojo plugin cannot create an instance.
* Updated dependencies
    * This brings Rojo's reflection database from client release 395 to client release 404.

## [0.5.0](https://github.com/rojo-rbx/rojo/releases/tag/v0.5.0) (August 27, 2019)
* Changed `.model.json` naming, which may require projects to migrate ambiguous cases:
    * The file name now takes precedence over the `Name` field in the model, like Rojo 0.4.x.
    * The `Name` field of the top-level instance is now optional. It's recommended that you remove it from your models.
    * Rojo will emit a warning when `Name` is specified and does not match the name from the file.
* Fixed `Rect` values being set to `0, 0, 0, 0` when synced with the Rojo plugin. ([#201](https://github.com/rojo-rbx/rojo/issues/201))
* Fixed live-syncing of `PhysicalProperties`, `NumberSequence`, and `ColorSequence` values

## [0.5.0 Alpha 13](https://github.com/rojo-rbx/rojo/releases/tag/v0.5.0-alpha.13) (August 2, 2019)
* Bumped minimum Rust version to 1.34.0.
* Fixed default port documentation in `rojo serve --help` ([#219](https://github.com/rojo-rbx/rojo/issues/219))
* Fixed BrickColor support by upgrading Roblox-related dependencies

## [0.5.0 Alpha 12](https://github.com/rojo-rbx/rojo/releases/tag/v0.5.0-alpha.12) (July 2, 2019)
* Added `.meta.json` files
    * `init.meta.json` files replace `init.model.json` files from Rojo 0.4.x ([#183](https://github.com/rojo-rbx/rojo/pull/183))
    * Other `.meta.json` files allow attaching extra data to other files ([#189](https://github.com/rojo-rbx/rojo/pull/189))
* Added support for infinite and NaN values in types like `Vector2` when building models and places.
    * These types aren't supported for live-syncing yet due to limitations around JSON encoding.
* Added support for using `SharedString` values when building XML models and places.
* Added support for live-syncing `CollectionService` tags.
* Added a warning when building binary place files, since they're still experimental and have bugs.
* Added a warning when trying to use Rojo 0.5.x with a Rojo 0.4.x-only project.
* Added a warning when a Rojo project contains keys that start with `$`, which are reserved names. ([#191](https://github.com/rojo-rbx/rojo/issues/191))
* Rojo now throws an error if unknown keys are found most files.
* Added an icon to the plugin's toolbar button
* Changed the plugin to use a docking widget for all UI.
* Changed the plugin to ignore unknown properties when live-syncing.
    * Rojo's approach to this problem might change later, like with a strict model mode ([#190](https://github.com/rojo-rbx/rojo/issues/190)) or another approach.
* Upgraded to reflection database from client release 388.
* Updated Rojo's branding to shift the color palette to make it work better on dark backgrounds

## [0.5.0 Alpha 11](https://github.com/rojo-rbx/rojo/releases/tag/v0.5.0-alpha.11) (May 29, 2019)
* Added support for implicit property values in JSON model files ([#154](https://github.com/rojo-rbx/rojo/pull/154))
* `Content` propertyes can now be specified in projects and model files as regular string literals.
* Added support for `BrickColor` properties.
* Added support for properties added in client release 384, like `Lighting.Technology` being set to `"ShadowMap"`.
* Improved performance when working with XML models and places
* Fixed serializing empty `Content` properties as XML
* Fixed serializing infinite and NaN floating point properties in XML
* Improved compatibility with XML models
* Plugin should now be able to live-sync more properties, and ignore ones it can't, like `Lighting.Technology`.

## 0.5.0 Alpha 10
* This release was a dud due to [issue #176](https://github.com/rojo-rbx/rojo/issues/176) and was rolled back.

## [0.5.0 Alpha 9](https://github.com/rojo-rbx/rojo/releases/tag/v0.5.0-alpha.9) (April 4, 2019)
* Changed `rojo build` to use buffered I/O, which can make it up to 2x faster in some cases.
    * Building [*Road Not Taken*](https://github.com/LPGhatguy/roads) to an `rbxlx` file dropped from 150ms to 70ms on my machine
* Fixed `LocalizationTable` instances being made from `csv` files incorrectly interpreting empty rows and columns. ([#149](https://github.com/rojo-rbx/rojo/pull/149))
* Fixed CSV files with entries that parse as numbers causing Rojo to panic. ([#152](https://github.com/rojo-rbx/rojo/pull/152))
* Improved error messages when malformed CSV files are found in a Rojo project.

## [0.5.0 Alpha 8](https://github.com/rojo-rbx/rojo/releases/tag/v0.5.0-alpha.8) (March 29, 2019)
* Added support for a bunch of new types when dealing with XML model/place files:
    * `ColorSequence`
    * `Float64`
    * `Int64`
    * `NumberRange`
    * `NumberSequence`
    * `PhysicalProperties`
    * `Ray`
    * `Rect`
    * `Ref`
* Improved server instance ordering behavior when files are added during a live session ([#135](https://github.com/rojo-rbx/rojo/pull/135))
* Fixed error being thrown when trying to unload the Rojo plugin.
* Added partial fix for [issue #141](https://github.com/rojo-rbx/rojo/issues/141) for `Lighting.Technology`, which should restore live sync functionality for the default project file.

## [0.5.0 Alpha 6](https://github.com/rojo-rbx/rojo/releases/tag/v0.5.0-alpha.6) (March 19, 2019)
* Fixed `rojo init` giving unexpected results by upgrading to `rbx_dom_weak` 1.1.0
* Fixed live server not responding when the Rojo plugin is connected ([#133](https://github.com/rojo-rbx/rojo/issues/133))
* Updated default place file:
    * Improved default properties to be closer to Studio's built-in 'Baseplate' template
    * Added a baseplate to the project file (Thanks, [@AmaranthineCodices](https://github.com/AmaranthineCodices/)!)
* Added more type support to Rojo plugin
* Fixed some cases where the Rojo plugin would leave around objects that it knows should be deleted
* Updated plugin to correctly listen to `Plugin.Unloading` when installing or uninstalling new plugins

## [0.5.0 Alpha 5](https://github.com/rojo-rbx/rojo/releases/tag/v0.5.0-alpha.5) (March 1, 2019)
* Upgraded core dependencies, which improves compatibility for lots of instance types
    * Upgraded from `rbx_tree` 0.2.0 to `rbx_dom_weak` 1.0.0
    * Upgraded from `rbx_xml` 0.2.0 to `rbx_xml` 0.4.0
    * Upgraded from `rbx_binary` 0.2.0 to `rbx_binary` 0.4.0
* Added support for non-primitive types in the Rojo plugin.
    * Types like `Color3` and `CFrame` can now be updated live!
* Fixed plugin assets flashing in on first load ([#121](https://github.com/rojo-rbx/rojo/issues/121))
* Changed Rojo's HTTP server from Rouille to Hyper, which reduced the release size by around a megabyte.
* Added property type inference to projects, which makes specifying services a lot easier ([#130](https://github.com/rojo-rbx/rojo/pull/130))
* Made error messages from invalid and missing files more user-friendly

## [0.5.0 Alpha 4](https://github.com/rojo-rbx/rojo/releases/tag/v0.5.0-alpha.4) (February 8, 2019)
* Added support for nested partitions ([#102](https://github.com/rojo-rbx/rojo/issues/102))
* Added support for 'transmuting' partitions ([#112](https://github.com/rojo-rbx/rojo/issues/112))
* Added support for aliasing filesystem paths ([#105](https://github.com/rojo-rbx/rojo/issues/105))
* Changed Windows builds to statically link the CRT ([#89](https://github.com/rojo-rbx/rojo/issues/89))

## [0.5.0 Alpha 3](https://github.com/rojo-rbx/rojo/releases/tag/v0.5.0-alpha.3) (February 1, 2019)
* Changed default project file name from `roblox-project.json` to `default.project.json` ([#120](https://github.com/rojo-rbx/rojo/pull/120))
    * The old file name will still be supported until 0.5.0 is fully released.
* Added warning when loading project files that don't end in `.project.json`
    * This new extension enables Rojo to distinguish project files from random JSON files, which is necessary to support nested projects.
* Added new (empty) diagnostic page served from the server
* Added better error messages for when a file is missing that's referenced by a Rojo project
* Added support for visualization endpoints returning GraphViz source when Dot is not available
* Fixed an in-memory filesystem regression introduced recently ([#119](https://github.com/rojo-rbx/rojo/pull/119))

## [0.5.0 Alpha 2](https://github.com/rojo-rbx/rojo/releases/tag/v0.5.0-alpha.2) (January 28, 2019)
* Added support for `.model.json` files, compatible with 0.4.x
* Fixed in-memory filesystem not handling out-of-order filesystem change events
* Fixed long-polling error caused by a promise mixup ([#110](https://github.com/rojo-rbx/rojo/issues/110))

## [0.5.0 Alpha 1](https://github.com/rojo-rbx/rojo/releases/tag/v0.5.0-alpha.1) (January 25, 2019)
* Changed plugin UI to be way prettier
    * Thanks to [Reselim](https://github.com/Reselim) for the design!
* Changed plugin error messages to be a little more useful
* Removed unused 'Config' button in plugin UI
* Fixed bug where bad server responses could cause the plugin to be in a bad state
* Upgraded to rbx\_tree, rbx\_xml, and rbx\_binary 0.2.0, which dramatically expands the kinds of properties that Rojo can handle, especially in XML.

## [0.5.0 Alpha 0](https://github.com/rojo-rbx/rojo/releases/tag/v0.5.0-alpha.0) (January 14, 2019)
* "Epiphany" rewrite, in progress since the beginning of time
* New live sync protocol
    * Uses HTTP long polling to reduce request count and improve responsiveness
* New project format
    * Hierarchical, preventing overlapping partitions
* Added `rojo build` command
    * Generates `rbxm`, `rbxmx`, `rbxl`, or `rbxlx` files out of your project
    * Usage: `rojo build <PROJECT> --output <OUTPUT>.rbxm`
* Added `rojo upload` command
    * Generates and uploads a place or model to roblox.com out of your project
    * Usage: `rojo upload <PROJECT> --cookie "<ROBLOSECURITY>" --asset_id <PLACE_ID>`
* New plugin
    * Only one button now, "Connect"
    * New UI to pick server address and port
    * Better error reporting
* Added support for `.csv` files turning into `LocalizationTable` instances
* Added support for `.txt` files turning into `StringValue` instances
* Added debug visualization code to diagnose problems
    * `/visualize/rbx` and `/visualize/imfs` show instance and file state respectively; they require GraphViz to be installed on your machine.
* Added optional place ID restrictions to project files
    * This helps prevent syncing in content to the wrong place
    * Multiple places can be specified, like when building a multi-place game
* Added support for specifying properties on services in project files

## [0.4.13](https://github.com/rojo-rbx/rojo/releases/tag/v0.4.13) (November 12, 2018)
* When `rojo.json` points to a file or directory that does not exist, Rojo now issues a warning instead of throwing an error and exiting

## [0.4.12](https://github.com/rojo-rbx/rojo/releases/tag/v0.4.12) (June 21, 2018)
* Fixed obscure assertion failure when renaming or deleting files ([#78](https://github.com/rojo-rbx/rojo/issues/78))
* Added a `PluginAction` for the sync in command, which should help with some automation scripts ([#80](https://github.com/rojo-rbx/rojo/pull/80))

## [0.4.11](https://github.com/rojo-rbx/rojo/releases/tag/v0.4.11) (June 10, 2018)
* Defensively insert existing instances into RouteMap; should fix most duplication cases when syncing into existing trees.
* Fixed incorrect synchronization from `Plugin:_pull` that would cause polling to create issues
* Fixed incorrect file routes being assigned to `init.lua` and `init.model.json` files
* Untangled route handling-internals slightly

## [0.4.10](https://github.com/rojo-rbx/rojo/releases/tag/v0.4.10) (June 2, 2018)
* Added support for `init.model.json` files, which enable versioning `Tool` instances (among other things) with Rojo. ([#66](https://github.com/rojo-rbx/rojo/issues/66))
* Fixed obscure error when syncing into an invalid service.
* Fixed multiple sync processes occurring when a server ID mismatch is detected.

## [0.4.9](https://github.com/rojo-rbx/rojo/releases/tag/v0.4.9) (May 26, 2018)
* Fixed warning when renaming or removing files that would sometimes corrupt the instance cache ([#72](https://github.com/rojo-rbx/rojo/pull/72))
* JSON models are no longer as strict -- `Children` and `Properties` are now optional.

## [0.4.8](https://github.com/rojo-rbx/rojo/releases/tag/v0.4.8) (May 26, 2018)
* Hotfix to prevent errors from being thrown when objects managed by Rojo are deleted

## [0.4.7](https://github.com/rojo-rbx/rojo/releases/tag/v0.4.7) (May 25, 2018)
* Added icons to the Rojo plugin, made by [@Vorlias](https://github.com/Vorlias)! ([#70](https://github.com/rojo-rbx/rojo/pull/70))
* Server will now issue a warning if no partitions are specified in `rojo serve` ([#40](https://github.com/rojo-rbx/rojo/issues/40))

## [0.4.6](https://github.com/rojo-rbx/rojo/releases/tag/v0.4.6) (May 21, 2018)
* Rojo handles being restarted by Roblox Studio more gracefully ([#67](https://github.com/rojo-rbx/rojo/issues/67))
* Folders should no longer get collapsed when syncing occurs.
* **Significant** robustness improvements with regards to caching.
    * **This should catch all existing script duplication bugs.**
    * If there are any bugs with script duplication or caching in the future, restarting the Rojo server process will fix them for that session.
* Fixed message in plugin not being prefixed with `Rojo: `.

## [0.4.5](https://github.com/rojo-rbx/rojo/releases/tag/v0.4.5) (May 1, 2018)
* Rojo messages are now prefixed with `Rojo: ` to make them stand out in the output more.
* Fixed server to notice file changes *much* more quickly. (200ms vs 1000ms)
* Server now lists name of project when starting up.
* Rojo now throws an error if no project file is found. ([#63](https://github.com/rojo-rbx/rojo/issues/63))
* Fixed multiple sync operations occuring at the same time. ([#61](https://github.com/rojo-rbx/rojo/issues/61))
* Partitions targeting files directly now work as expected. ([#57](https://github.com/rojo-rbx/rojo/issues/57))

## [0.4.4](https://github.com/rojo-rbx/rojo/releases/tag/v0.4.4) (April 7, 2018)
* Fix small regression introduced in 0.4.3

## [0.4.3](https://github.com/rojo-rbx/rojo/releases/tag/v0.4.3) (April 7, 2018)
* Plugin now automatically selects `HttpService` if it determines that HTTP isn't enabled ([#58](https://github.com/rojo-rbx/rojo/pull/58))
* Plugin now has much more robust handling and will wipe all state when the server changes.
    * This should fix issues that would otherwise be solved by restarting Roblox Studio.

## [0.4.2](https://github.com/rojo-rbx/rojo/releases/tag/v0.4.2) (April 4, 2018)
* Fixed final case of duplicated instance insertion, caused by reconciled instances not being inserted into `RouteMap`.
    * The reconciler is still not a perfect solution, especially if script instances get moved around without being destroyed. I don't think this can be fixed before a big refactor.

## [0.4.1](https://github.com/rojo-rbx/rojo/releases/tag/v0.4.1) (April 1, 2018)
* Merged plugin repository into main Rojo repository for easier tracking.
* Improved `RouteMap` object tracking; this should fix some cases of duplicated instances being synced into the tree.

## [0.4.0](https://github.com/rojo-rbx/rojo/releases/tag/v0.4.0) (March 27, 2018)
* Protocol version 1, which shifts more responsibility onto the server
    * This is a **major breaking** change!
    * The server now has a content of 'filter plugins', which transform data at various stages in the pipeline
    * The server now exposes Roblox instance objects instead of file contents, which lines up with how `rojo pack` will work, and paves the way for more robust syncing.
* Added `*.model.json` files, which let you embed small Roblox objects into your Rojo tree.
* Improved error messages in some cases ([#46](https://github.com/rojo-rbx/rojo/issues/46))

## [0.3.2](https://github.com/rojo-rbx/rojo/releases/tag/v0.3.2) (December 20, 2017)
* Fixed `rojo serve` failing to correctly construct an absolute root path when passed as an argument
* Fixed intense CPU usage when running `rojo serve`

## [0.3.1](https://github.com/rojo-rbx/rojo/releases/tag/v0.3.1) (December 14, 2017)
* Improved error reporting when invalid JSON is found in a `rojo.json` project
    * These messages are passed on from Serde

## [0.3.0](https://github.com/rojo-rbx/rojo/releases/tag/v0.3.0) (December 12, 2017)
* Factored out the plugin into a separate repository
* Fixed server when using a file as a partition
    * Previously, trailing slashes were put on the end of a partition even if the read request was an empty string. This broke file reading on Windows when a partition pointed to a file instead of a directory!
* Started running automatic tests on Travis CI (#9)

## [0.2.3](https://github.com/rojo-rbx/rojo/releases/tag/v0.2.3) (December 4, 2017)
* Plugin only release
* Tightened `init` file rules to only match script files
    * Previously, Rojo would sometimes pick up the wrong file when syncing

## [0.2.2](https://github.com/rojo-rbx/rojo/releases/tag/v0.2.2) (December 1, 2017)
* Plugin only release
* Fixed broken reconciliation behavior with `init` files

## [0.2.1](https://github.com/rojo-rbx/rojo/releases/tag/v0.2.1) (December 1, 2017)
* Plugin only release
* Changes default port to 8000

## [0.2.0](https://github.com/rojo-rbx/rojo/releases/tag/v0.2.0) (December 1, 2017)
* Support for `init.lua` like rbxfs and rbxpacker
* More robust syncing with a new reconciler

## [0.1.0](https://github.com/rojo-rbx/rojo/releases/tag/v0.1.0) (November 29, 2017)
* Initial release, functionally very similar to [rbxfs](https://github.com/LPGhatguy/rbxfs)<|MERGE_RESOLUTION|>--- conflicted
+++ resolved
@@ -5,6 +5,13 @@
 #### Project format
 * Added support for `.toml` files to `$path` ([#633])
 * Added support for `Font` and `CFrame` attributes ([rbx-dom#299], [rbx-dom#296])
+* Added the `emitLegacyScripts` field to the project format ([#765]). The behavior is outlined below:
+
+| `emitLegacyScripts` Value | Action Taken by Rojo                                                                                             |
+|---------------------------|------------------------------------------------------------------------------------------------------------------|
+| false                     | Rojo emits Scripts with the appropriate `RunContext` for `*.client.lua` and `*.server.lua` files in the project. |
+| true   (default)          | Rojo emits LocalScripts and Scripts with legacy `RunContext` (same behavior as previously).                      |
+
 * Added `Terrain` classname inference, similar to services ([#771])
 
 	`Terrain` may now be defined in projects without using `$className`:
@@ -104,27 +111,7 @@
 * Fix Rojo breaking when users undo/redo in Studio ([#708])
 * Improve tooltip behavior ([#723])
 * Better settings controls ([#725])
-<<<<<<< HEAD
 * Rework patch visualizer with many fixes and improvements ([#713], [#726], [#755])
-=======
-* Rework patch visualizer with many fixes and improvements ([#726])
-* Added support for syncing in `.toml` files ([#633])
-* Add `plugin` flag to the `build` command that outputs to the local plugins folder ([#735])
-* Added better support for `Font` properties ([#731])
-* Add new plugin template to the `init` command ([#738])
-* Added rich Source diffs in patch visualizer ([#748])
-* Fix PatchTree performance issues ([#755])
-* Don't override the initial enabled state for source diffing ([#760])
-* Added support for `Terrain.MaterialColors` ([#770])
-* Allow `Terrain` to be specified without a classname ([#771])
-* Add Confirmation Behavior setting ([#774])
-* Added the `emitLegacyScripts` field to the project format ([#765]). The behavior is outlined below:
-
-| `emitLegacyScripts` Value  | Action Taken by Rojo                                                                                               |
-|----------------------------|--------------------------------------------------------------------------------------------------------------------|
-| false                      | Rojo emits Scripts with the appropriate `RunContext` for `*.client.lua` and `*.server.lua` files in the project.   |
-| true   (default)           | Rojo emits LocalScripts and Scripts with legacy `RunContext` (same behavior as previously).                        |
->>>>>>> bb8dd140
 
 [#668]: https://github.com/rojo-rbx/rojo/pull/668
 [#674]: https://github.com/rojo-rbx/rojo/pull/674
@@ -146,11 +133,7 @@
 [#738]: https://github.com/rojo-rbx/rojo/pull/738
 [#748]: https://github.com/rojo-rbx/rojo/pull/748
 [#755]: https://github.com/rojo-rbx/rojo/pull/755
-<<<<<<< HEAD
-=======
-[#760]: https://github.com/rojo-rbx/rojo/pull/760
 [#765]: https://github.com/rojo-rbx/rojo/pull/765
->>>>>>> bb8dd140
 [#770]: https://github.com/rojo-rbx/rojo/pull/770
 [#771]: https://github.com/rojo-rbx/rojo/pull/771
 [#774]: https://github.com/rojo-rbx/rojo/pull/774
