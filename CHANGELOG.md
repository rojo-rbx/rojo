# Rojo Changelog

## Unreleased Changes
* Support for a `$schema` field in all special JSON files (`.project.json`, `.model.json`, and `.meta.json`) ([#974])
* Projects may now manually link `Ref` properties together using `Attributes`. ([#843])
 	This has two parts: using `id` or `$id` in JSON files or a `Rojo_Target` attribute, an Instance
    is given an ID. Then, that ID may be used elsewhere in the project to point to an Instance
    using an attribute named `Rojo_Target_PROP_NAME`, where `PROP_NAME` is the name of a property.

    As an example, here is a `model.json` for an ObjectValue that refers to itself:

    ```json
    {
        "id": "arbitrary string",
        "attributes": {
            "Rojo_Target_Value": "arbitrary string"
        }
    }
    ```

    This is a very rough implementation and the usage will become more ergonomic
    over time.

* Updated Undo/Redo history to be more robust ([#915])
* Added popout diff visualizer for table properties like Attributes and Tags ([#834])
* Updated Theme to use Studio colors ([#838])
* Improved patch visualizer UX ([#883])
* Added update notifications for newer compatible versions in the Studio plugin. ([#832])
* Added experimental setting for Auto Connect in playtests ([#840])
* Improved settings UI ([#886])
* `Open Scripts Externally` option can now be changed while syncing ([#911])
<<<<<<< HEAD
* Projects may now specify rules for syncing files as if they had a different file extension. ([#813], [#909])
=======
* The sync reminder notification will now tell you what was last synced and when ([#987])
* Fixed notification and tooltip text sometimes getting cut off ([#988])
* Projects may now specify rules for syncing files as if they had a different file extension. ([#813])
>>>>>>> 0d6ff8ef
 	This is specified via a new field on project files, `syncRules`:

 	```json
 	{
 	 	"syncRules": [
 	 	 	{
 	 	 	 	"pattern": "*.foo",
 	 	 	 	"use": "text",
                "exclude": "*.exclude.foo",
 	 	 	},
 	 	 	{
 	 	 	 	"pattern": "*.bar.baz",
 	 	 	 	"use": "json",
 	 	 	 	"suffix": ".bar.baz",
 	 	 	},
 	 	],
 	 	"name": "SyncRulesAreCool",
 	 	"tree": {
 	 	 	"$path": "src"
 	 	}
 	}
 	```

 	The `pattern` field is a glob used to match the sync rule to files. If present, the `suffix` field allows you to specify parts of a file's name get cut off by Rojo to name the Instance, including the file extension. If it isn't specified, Rojo will only cut off the first part of the file extension, up to the first dot.

    Additionally, the `exclude` field allows files to be excluded from the sync rule if they match a pattern specified by it. If it's not present, all files that match `pattern` will be modified using the sync rule.

 	The `use` field corresponds to one of the potential file type that Rojo will currently include in a project. Files that match the provided pattern will be treated as if they had the file extension for that file type.

 	| `use` value    | file extension  |
 	|:---------------|:----------------|
 	| `serverScript` | `.server.lua`   |
 	| `clientScript` | `.client.lua`   |
 	| `moduleScript` | `.lua`          |
 	| `json`         | `.json`         |
 	| `toml`         | `.toml`         |
 	| `csv`          | `.csv`          |
 	| `text`         | `.txt`          |
 	| `jsonModel`    | `.model.json`   |
 	| `rbxm`         | `.rbxm`         |
 	| `rbxmx`        | `.rbxmx`        |
 	| `project`      | `.project.json` |
 	| `ignore`       | None!           |

	Additionally, there are `use` values for specific script types:

	| `use` value              | script type                            |
	|:-------------------------|:---------------------------------------|
	| `legacyServerScript`     | `Script` with `Enum.RunContext.Legacy` |
	| `legactClientScript`     | `LocalScript`                          |
	| `runContextServerScript` | `Script` with `Enum.RunContext.Server` |
	| `runContextClientScript` | `Script` with `Enum.RunContext.Client` |

    **All** sync rules are reset between project files, so they must be specified in each one when nesting them. This is to ensure that nothing can break other projects by changing how files are synced!

[#813]: https://github.com/rojo-rbx/rojo/pull/813
[#832]: https://github.com/rojo-rbx/rojo/pull/832
[#834]: https://github.com/rojo-rbx/rojo/pull/834
[#838]: https://github.com/rojo-rbx/rojo/pull/838
[#840]: https://github.com/rojo-rbx/rojo/pull/840
[#843]: https://github.com/rojo-rbx/rojo/pull/843
[#883]: https://github.com/rojo-rbx/rojo/pull/883
[#886]: https://github.com/rojo-rbx/rojo/pull/886
[#909]: https://github.com/rojo-rbx/rojo/pull/909
[#911]: https://github.com/rojo-rbx/rojo/pull/911
[#915]: https://github.com/rojo-rbx/rojo/pull/915
[#974]: https://github.com/rojo-rbx/rojo/pull/974
[#987]: https://github.com/rojo-rbx/rojo/pull/987
[#988]: https://github.com/rojo-rbx/rojo/pull/988

## [7.4.3] - August 6th, 2024
* Fixed issue with building binary files introduced in 7.4.2
* Fixed `value of type nil cannot be converted to number` warning spam in output. [#955]

[#955]: https://github.com/rojo-rbx/rojo/pull/955

## [7.4.2] - July 23, 2024
* Added Never option to Confirmation ([#893])
* Fixed removing trailing newlines ([#903])
* Updated the internal property database, correcting an issue with `SurfaceAppearance.Color` that was reported [here][Surface_Appearance_Color_1] and [here][Surface_Appearance_Color_2] ([#948])

[#893]: https://github.com/rojo-rbx/rojo/pull/893
[#903]: https://github.com/rojo-rbx/rojo/pull/903
[#948]: https://github.com/rojo-rbx/rojo/pull/948
[Surface_Appearance_Color_1]: https://devforum.roblox.com/t/jailbreak-custom-character-turned-shiny-black-no-texture/3075563
[Surface_Appearance_Color_2]: https://devforum.roblox.com/t/surfaceappearance-not-displaying-correctly/3075588

## [7.4.1] - February 20, 2024
* Made the `name` field optional on project files ([#870])

	Files named `default.project.json` inherit the name of the folder they're in and all other projects
    are named as expect (e.g. `foo.project.json` becomes an Instance named `foo`)

    There is no change in behavior if `name` is set.
* Fixed incorrect results when building model pivots ([#865])
* Fixed incorrect results when serving model pivots ([#868])
* Rojo now converts any line endings to LF, preventing spurious diffs when syncing Lua files on Windows ([#854])
* Fixed Rojo plugin failing to connect when project contains certain unreadable properties ([#848])
* Fixed various cases where patch visualizer would not display sync failures ([#845], [#844])
* Fixed http error handling so Rojo can be used in Github Codespaces ([#847])

[#848]: https://github.com/rojo-rbx/rojo/pull/848
[#845]: https://github.com/rojo-rbx/rojo/pull/845
[#844]: https://github.com/rojo-rbx/rojo/pull/844
[#847]: https://github.com/rojo-rbx/rojo/pull/847
[#854]: https://github.com/rojo-rbx/rojo/pull/854
[#865]: https://github.com/rojo-rbx/rojo/pull/865
[#868]: https://github.com/rojo-rbx/rojo/pull/868
[#870]: https://github.com/rojo-rbx/rojo/pull/870

## [7.4.0] - January 16, 2024
* Improved the visualization for array properties like Tags ([#829])
* Significantly improved performance of `rojo serve`, `rojo build --watch`, and `rojo sourcemap --watch` on macOS. ([#830])
* Changed *.lua files that init command generates to *.luau ([#831])
* Does not remind users to sync if the sync lock is claimed already ([#833])

[#829]: https://github.com/rojo-rbx/rojo/pull/829
[#830]: https://github.com/rojo-rbx/rojo/pull/830
[#831]: https://github.com/rojo-rbx/rojo/pull/831
[#833]: https://github.com/rojo-rbx/rojo/pull/833

## [7.4.0-rc3] - October 25, 2023
* Changed `sourcemap --watch` to only generate the sourcemap when it's necessary ([#800])
* Switched script source property getter and setter to `ScriptEditorService` methods ([#801])

 	This ensures that the script editor reflects any changes Rojo makes to a script while it is open in the script editor.

* Fixed issues when handling `SecurityCapabilities` values ([#803], [#807])
* Fixed Rojo plugin erroring out when attempting to sync attributes with invalid names ([#809])

[#800]: https://github.com/rojo-rbx/rojo/pull/800
[#801]: https://github.com/rojo-rbx/rojo/pull/801
[#803]: https://github.com/rojo-rbx/rojo/pull/803
[#807]: https://github.com/rojo-rbx/rojo/pull/807
[#809]: https://github.com/rojo-rbx/rojo/pull/809

## [7.4.0-rc2] - October 3, 2023
* Fixed bug with parsing version for plugin validation ([#797])

[#797]: https://github.com/rojo-rbx/rojo/pull/797

## [7.4.0-rc1] - October 3, 2023
### Additions
#### Project format
* Added support for `.toml` files to `$path` ([#633])
* Added support for `Font` and `CFrame` attributes ([rbx-dom#299], [rbx-dom#296])
* Added the `emitLegacyScripts` field to the project format ([#765]). The behavior is outlined below:

	| `emitLegacyScripts` Value | Action Taken by Rojo                                                                                             |
	|---------------------------|------------------------------------------------------------------------------------------------------------------|
	| false                     | Rojo emits Scripts with the appropriate `RunContext` for `*.client.lua` and `*.server.lua` files in the project. |
	| true   (default)          | Rojo emits LocalScripts and Scripts with legacy `RunContext` (same behavior as previously).                      |


	It can be used like this:
	```json
	{
		"emitLegacyScripts": false,
		"name": "MyCoolRunContextProject",
		"tree": {
			"$path": "src"
		}
	}
	```

* Added `Terrain` classname inference, similar to services ([#771])

	`Terrain` may now be defined in projects without using `$className`:
	```json
	"Workspace": {
		"Terrain": {
			"$path": "path/to/terrain.rbxm"
		}
	}
	```

* Added support for `Terrain.MaterialColors` ([#770])

	`Terrain.MaterialColors` is now represented in projects in a human readable format:
	```json
	"Workspace": {
		"Terrain": {
			"$path": "path/to/terrain.rbxm"
			"$properties": {
				"MaterialColors": {
					"Grass": [10, 20, 30],
					"Asphalt": [40, 50, 60],
					"LeafyGrass": [255, 155, 55]
				}
			}
		}
	}
	```

* Added better support for `Font` properties ([#731])

	`FontFace` properties may now be defined using implicit property syntax:
	```json
	"TextBox": {
		"$className": "TextBox",
		"$properties": {
			"FontFace": {
				"family": "rbxasset://fonts/families/RobotoMono.json",
				"weight": "Thin",
				"style": "Normal"
			}
		}
	}
	```

#### Patch visualizer and notifications
* Added a setting to control patch confirmation behavior ([#774])

	This is a new setting for controlling when the Rojo plugin prompts for confirmation before syncing. It has four options:
    * Initial (default): prompts only once for a project in a given Studio session
    * Always: always prompts for confirmation
    * Large Changes: only prompts when there are more than X changed instances. The number of instances is configurable - an additional setting for the number of instances becomes available when this option is chosen
    * Unlisted PlaceId: only prompts if the place ID is not present in servePlaceIds

* Added the ability to select Instances in patch visualizer ([#709])

	Double-clicking an instance in the patch visualizer sets Roblox Studio's selection to the instance.

* Added a sync reminder notification. ([#689])

	Rojo detects if you have previously synced to a place, and displays a notification reminding you to sync again:

	![Rojo reminds you to sync a place that you've synced previously](https://user-images.githubusercontent.com/40185666/242397435-ccdfddf2-a63f-420c-bc18-a6e3d6455bba.png)

* Added rich Source diffs in patch visualizer ([#748])

	A "View Diff" button for script sources is now present in the patch visualizer. Clicking it displays a side-by-side diff of the script changes:

	![The patch visualizer contains a "view diff" button](https://user-images.githubusercontent.com/40185666/256065992-3f03558f-84b0-45a1-80eb-901f348cf067.png)

	![The "View Diff" button opens a widget that displays a diff](https://user-images.githubusercontent.com/40185666/256066084-1d9d8fe8-7dad-4ee7-a542-b4aee35a5644.png)

* Patch visualizer now indicates what changes failed to apply. ([#717])

	A clickable warning label is displayed when the Rojo plugin is unable to apply changes. Clicking the label displays precise information about which changes failed:

	![Patch visualizer displays a clickable warning label when changes fail to apply](https://user-images.githubusercontent.com/40185666/252063660-f08399ef-1e16-4f1c-bed8-552821f98cef.png)


#### Miscellaneous
* Added `plugin` flag to the `build` command that outputs to the local plugins folder ([#735])

	This is a flag that builds a Rojo project into Roblox Studio's plugins directory. This allows you to build a Rojo project and load it into Studio as a plugin without having to type the full path to the plugins directory. It can be used like this: `rojo build <PATH-TO-PROJECT> --plugin <FILE-NAME>`

* Added new plugin template to the `init` command ([#738])

	This is a new template geared towards plugins. It is similar to the model template, but creates a `Script` instead of a `ModuleScript` in the `src` directory. It can be used like this: `rojo init --kind plugin`

* Added protection against syncing non-place projects as a place. ([#691])
* Add buttons for navigation on the Connected page ([#722])

### Fixes
* Significantly improved performance of `rojo sourcemap` ([#668])
* Fixed the diff visualizer of connected sessions. ([#674])
* Fixed disconnected session activity. ([#675])
* Skip confirming patches that contain only a datamodel name change. ([#688])
* Fix Rojo breaking when users undo/redo in Studio ([#708])
* Improve tooltip behavior ([#723])
* Better settings controls ([#725])
* Rework patch visualizer with many fixes and improvements ([#713], [#726], [#755])

[#668]: https://github.com/rojo-rbx/rojo/pull/668
[#674]: https://github.com/rojo-rbx/rojo/pull/674
[#675]: https://github.com/rojo-rbx/rojo/pull/675
[#688]: https://github.com/rojo-rbx/rojo/pull/688
[#689]: https://github.com/rojo-rbx/rojo/pull/689
[#691]: https://github.com/rojo-rbx/rojo/pull/691
[#709]: https://github.com/rojo-rbx/rojo/pull/709
[#708]: https://github.com/rojo-rbx/rojo/pull/708
[#713]: https://github.com/rojo-rbx/rojo/pull/713
[#717]: https://github.com/rojo-rbx/rojo/pull/717
[#722]: https://github.com/rojo-rbx/rojo/pull/722
[#723]: https://github.com/rojo-rbx/rojo/pull/723
[#725]: https://github.com/rojo-rbx/rojo/pull/725
[#726]: https://github.com/rojo-rbx/rojo/pull/726
[#633]: https://github.com/rojo-rbx/rojo/pull/633
[#735]: https://github.com/rojo-rbx/rojo/pull/735
[#731]: https://github.com/rojo-rbx/rojo/pull/731
[#738]: https://github.com/rojo-rbx/rojo/pull/738
[#748]: https://github.com/rojo-rbx/rojo/pull/748
[#755]: https://github.com/rojo-rbx/rojo/pull/755
[#765]: https://github.com/rojo-rbx/rojo/pull/765
[#770]: https://github.com/rojo-rbx/rojo/pull/770
[#771]: https://github.com/rojo-rbx/rojo/pull/771
[#774]: https://github.com/rojo-rbx/rojo/pull/774
[rbx-dom#299]: https://github.com/rojo-rbx/rbx-dom/pull/299
[rbx-dom#296]: https://github.com/rojo-rbx/rbx-dom/pull/296

## [7.3.0] - April 22, 2023
* Added `$attributes` to project format. ([#574])
* Added `--watch` flag to `rojo sourcemap`. ([#602])
* Added support for `init.csv` files. ([#594])
* Added real-time sync status to the Studio plugin. ([#569])
* Added support for copying error messages to the clipboard. ([#614])
* Added sync locking for Team Create. ([#590])
* Added support for specifying HTTP or HTTPS protocol in plugin. ([#642])
* Added tooltips to buttons in the Studio plugin. ([#637])
* Added visual diffs when connecting from the Studio plugin. ([#603])
* Host and port are now saved in the Studio plugin. ([#613])
* Improved padding on notifications in Studio plugin. ([#589])
* Renamed `Common` to `Shared` in the default Rojo project. ([#611])
* Reduced the minimum size of the Studio plugin widget. ([#606])
* Fixed current directory in `rojo fmt-project`. ([#581])
* Fixed errors after a session has already ended. ([#587])
* Fixed an uncommon security permission error ([#619])

[#569]: https://github.com/rojo-rbx/rojo/pull/569
[#574]: https://github.com/rojo-rbx/rojo/pull/574
[#581]: https://github.com/rojo-rbx/rojo/pull/581
[#587]: https://github.com/rojo-rbx/rojo/pull/587
[#589]: https://github.com/rojo-rbx/rojo/pull/589
[#590]: https://github.com/rojo-rbx/rojo/pull/590
[#594]: https://github.com/rojo-rbx/rojo/pull/594
[#602]: https://github.com/rojo-rbx/rojo/pull/602
[#603]: https://github.com/rojo-rbx/rojo/pull/603
[#606]: https://github.com/rojo-rbx/rojo/pull/606
[#611]: https://github.com/rojo-rbx/rojo/pull/611
[#613]: https://github.com/rojo-rbx/rojo/pull/613
[#614]: https://github.com/rojo-rbx/rojo/pull/614
[#619]: https://github.com/rojo-rbx/rojo/pull/619
[#637]: https://github.com/rojo-rbx/rojo/pull/637
[#642]: https://github.com/rojo-rbx/rojo/pull/642
[7.3.0]: https://github.com/rojo-rbx/rojo/releases/tag/v7.3.0

## [7.2.1] - July 8, 2022
* Fixed notification sound by changing it to a generic sound. ([#566])
* Added setting to turn off sound effects. ([#568])

[#566]: https://github.com/rojo-rbx/rojo/pull/566
[#568]: https://github.com/rojo-rbx/rojo/pull/568
[7.2.1]: https://github.com/rojo-rbx/rojo/releases/tag/v7.2.1

## [7.2.0] - June 29, 2022
* Added support for `.luau` files. ([#552])
* Added support for live syncing Attributes and Tags. ([#553])
* Added notification popups in the Roblox Studio plugin. ([#540])
* Fixed `init.meta.json` when used with `init.lua` and related files. ([#549])
* Fixed incorrect output when serving from a non-default address or port ([#556])
* Fixed Linux binaries not running on systems with older glibc. ([#561])
* Added `camelCase` casing for JSON models, deprecating `PascalCase` names. ([#563])
* Switched from structopt to clap for command line argument parsing.
* Significantly improved performance of building and serving. ([#548])
* Increased minimum supported Rust version to 1.57.0. ([#564])

[#540]: https://github.com/rojo-rbx/rojo/pull/540
[#548]: https://github.com/rojo-rbx/rojo/pull/548
[#549]: https://github.com/rojo-rbx/rojo/pull/549
[#552]: https://github.com/rojo-rbx/rojo/pull/552
[#553]: https://github.com/rojo-rbx/rojo/pull/553
[#556]: https://github.com/rojo-rbx/rojo/pull/556
[#561]: https://github.com/rojo-rbx/rojo/pull/561
[#563]: https://github.com/rojo-rbx/rojo/pull/563
[#564]: https://github.com/rojo-rbx/rojo/pull/564
[7.2.0]: https://github.com/rojo-rbx/rojo/releases/tag/v7.2.0

## [7.1.1] - May 26, 2022
* Fixed sourcemap command not stripping paths correctly ([#544])
* Fixed Studio plugin settings not saving correctly.

[#544]: https://github.com/rojo-rbx/rojo/pull/544
[#545]: https://github.com/rojo-rbx/rojo/pull/545
[7.1.1]: https://github.com/rojo-rbx/rojo/releases/tag/v7.1.1

## [7.1.0] - May 22, 2022
* Added support for specifying an address to be used by default in project files. ([#507])
* Added support for optional paths in project files. ([#472])
* Added support for the new Open Cloud API when uploading. ([#504])
* Added `sourcemap` command for generating sourcemaps to feed into other tools. ([#530])
* Added PluginActions for connecting/disconnecting a session ([#537])
* Added changing toolbar icon to indicate state ([#538])

[#472]: https://github.com/rojo-rbx/rojo/pull/472
[#504]: https://github.com/rojo-rbx/rojo/pull/504
[#507]: https://github.com/rojo-rbx/rojo/pull/507
[#530]: https://github.com/rojo-rbx/rojo/pull/530
[#537]: https://github.com/rojo-rbx/rojo/pull/537
[#538]: https://github.com/rojo-rbx/rojo/pull/538
[7.1.0]: https://github.com/rojo-rbx/rojo/releases/tag/v7.1.0

## [7.0.0] - December 10, 2021
* Fixed Rojo's interactions with properties enabled by FFlags that are not yet enabled. ([#493])
* Improved output in Roblox Studio plugin when bad property data is encountered.
* Reintroduced support for CFrame shorthand syntax in Rojo project and `.meta.json` files, matching Rojo 6. ([#430])
* Connection settings are now remembered when reconnecting in Roblox Studio. ([#500])
* Updated reflection database to Roblox v503.

[#430]: https://github.com/rojo-rbx/rojo/issues/430
[#493]: https://github.com/rojo-rbx/rojo/pull/493
[#500]: https://github.com/rojo-rbx/rojo/pull/500
[7.0.0]: https://github.com/rojo-rbx/rojo/releases/tag/v7.0.0

## [7.0.0-rc.3] - October 19, 2021
This is the last release candidate for Rojo 7. In an effort to get Rojo 7 out the door, we'll be freezing features from here on out, something we should've done a couple months ago.

Expect to see Rojo 7 stable soon!

* Added support for writing `Tags` in project files, model files, and meta files. ([#484])
* Adjusted Studio plugin colors to match Roblox Studio palette. ([#482])
* Improved experimental two-way sync feature by batching changes. ([#478])

[#482]: https://github.com/rojo-rbx/rojo/pull/482
[#484]: https://github.com/rojo-rbx/rojo/pull/484
[#478]: https://github.com/rojo-rbx/rojo/pull/478
[7.0.0-rc.3]: https://github.com/rojo-rbx/rojo/releases/tag/v7.0.0-rc.3

## 7.0.0-rc.2 - October 19, 2021
(Botched release due to Git mishap, oops!)

## [7.0.0-rc.1] - August 23, 2021
In Rojo 6 and previous Rojo 7 alphas, an explicit Vector3 property would be written like this:

```json
{
    "className": "Part",
    "properties": {
        "Position": {
            "Type": "Vector3",
            "Value": [1, 2, 3]
        }
    }
}
```

For Rojo 7, this will need to be changed to:

```json
{
    "className": "Part",
    "properties": {
        "Position": {
            "Vector3": [1, 2, 3]
        }
    }
}
```

The shorthand property format that most users use is not impacted. For reference, it looks like this:

```json
{
    "className": "Part",
    "properties": {
        "Position": [1, 2, 3]
    }
}
```

* Major breaking change: changed property syntax for project files; shorthand syntax is unchanged.
* Added the `fmt-project` subcommand for formatting Rojo project files.
* Improved error output for many subcommands.
* Updated to stable versions of rbx-dom libraries.
* Updated async infrastructure, which should fix a handful of bugs. ([#459])
* Fixed syncing refs in the Roblox Studio plugin ([#462], [#466])
* Added support for long paths on Windows. ([#464])

[#459]: https://github.com/rojo-rbx/rojo/pull/459
[#462]: https://github.com/rojo-rbx/rojo/pull/462
[#464]: https://github.com/rojo-rbx/rojo/pull/464
[#466]: https://github.com/rojo-rbx/rojo/pull/466
[7.0.0-rc.1]: https://github.com/rojo-rbx/rojo/releases/tag/v7.0.0-rc.1

## [7.0.0-alpha.4][7.0.0-alpha.4] (May 5, 2021)
* Added the `gameId` and `placeId` optional properties to project files.
    * When connecting from the Rojo Roblox Studio plugin, Rojo will set the game and place ID of the current place to these values, if set.
    * This is equivalent to running `game:SetUniverseId(...)` and `game:SetPlaceId(...)` from the command bar in Studio.
* Added "EXPERIMENTAL!" label to two-way sync toggle in Rojo's Roblox Studio plugin.
* Fixed `Name` and `Parent` properties being allowed in Rojo projects. ([#413][pr-413])
* Fixed "Open Scripts Externally" feature crashing Studio. ([#369][issue-369])
* Empty `.model.json` files will no longer cause errors. ([#420][pr-420])
* When specifying `$path` on a service, Rojo now keeps the correct class name. ([#331][issue-331])
* Improved error messages for misconfigured projects.

[issue-331]: https://github.com/rojo-rbx/rojo/issues/331
[issue-369]: https://github.com/rojo-rbx/rojo/issues/369
[pr-420]: https://github.com/rojo-rbx/rojo/pull/420
[pr-413]: https://github.com/rojo-rbx/rojo/pull/413
[7.0.0-alpha.4]: https://github.com/rojo-rbx/rojo/releases/tag/v7.0.0-alpha.4

## [7.0.0-alpha.3][7.0.0-alpha.3] (February 19, 2021)
* Updated dependencies, fixing `OptionalCoordinateFrame`-related issues.
* Added `--address` flag to `rojo serve` to allow for external connections. ([#403][pr-403])

[pr-403]: https://github.com/rojo-rbx/rojo/pull/403
[7.0.0-alpha.3]: https://github.com/rojo-rbx/rojo/releases/tag/v7.0.0-alpha.3

## [7.0.0-alpha.2][7.0.0-alpha.2] (February 19, 2021)
* Fixed incorrect protocol version between the client and server.

[7.0.0-alpha.2]: https://github.com/rojo-rbx/rojo/releases/tag/v7.0.0-alpha.2

## [7.0.0-alpha.1][7.0.0-alpha.1] (February 18, 2021)
This release includes a brand new implementation of the Roblox DOM. It brings performance improvements, much better support for `rbxl` and `rbxm` files, and a better internal API.

* Added support for all remaining property types.
* Added support for the entire Roblox binary model format.
* Changed `rojo upload` to upload binary places and models instead of XML.
    * This should make using `rojo upload` much more feasible for large places.
* **Breaking**: Changed format of some types of values in `project.json`, `model.json`, and `meta.json` files.
    * This should impact few projects. See [this file][allValues.json] for new examples of each property type.

Formatting of types will change more before the stable release of Rojo 7. We're hoping to use this opportunity to normalize some of the case inconsistency introduced in Rojo 0.5.

[7.0.0-alpha.1]: https://github.com/rojo-rbx/rojo/releases/tag/v7.0.0-alpha.1
[allValues.json]: https://github.com/rojo-rbx/rojo/blob/f4a790eb50b74e482000bad1dcfe22533992fb20/plugin/rbx_dom_lua/src/allValues.json

## [6.0.2](https://github.com/rojo-rbx/rojo/releases/tag/v6.0.2) (February 9, 2021)
* Fixed `rojo upload` to handle CSRF challenges.

## [6.0.1](https://github.com/rojo-rbx/rojo/releases/tag/v6.0.1) (January 22, 2021)
* Fixed `rojo upload` requests being rejected by Roblox

## [6.0.0](https://github.com/rojo-rbx/rojo/releases/tag/v6.0.0) (January 16, 2021)
* Improved server error messages
    * The server will now keep running in more error cases
* Fixed Rojo being unable to diff ClassName changes

## [6.0.0 Release Candidate 4](https://github.com/rojo-rbx/rojo/releases/tag/v6.0.0-rc.4) (December 14, 2020)
* Added brand new Rojo UI ([#367](https://github.com/rojo-rbx/rojo/pull/367))
* Added `projectName` to `/api/rojo` output.

## [6.0.0 Release Candidate 3](https://github.com/rojo-rbx/rojo/releases/tag/v6.0.0-rc.3) (November 19, 2020)
* Fixed the Rojo plugin attempting to write the non-scriptable properties `Instance.SourceAssetId` and `HttpServer.HttpEnabled`.
* Fixed the Rojo plugin's handling of null referents.

## [6.0.0 Release Candidate 2](https://github.com/rojo-rbx/rojo/releases/tag/v6.0.0-rc.2) (November 19, 2020)
* Fixed crash when malformed CSV files are put into a project. ([#310](https://github.com/rojo-rbx/rojo/issues/310))
* Fixed incorrect string escaping when producing Lua code from JSON files. ([#314](https://github.com/rojo-rbx/rojo/issues/314))
* Fixed performance issues introduced in Rojo 6.0.0-rc.1. ([#317](https://github.com/rojo-rbx/rojo/issues/317))
* Fixed `rojo plugin install` subcommand failing for everyone except Rojo developers. ([#320](https://github.com/rojo-rbx/rojo/issues/320))
* Updated default place template to take advantage of [#210](https://github.com/rojo-rbx/rojo/pull/210).
* Enabled glob ignore patterns by default and removed the `unstable_glob_ignore` feature.
    * `globIgnorePaths` can be set on a project to a list of globs to ignore.
* The Rojo plugin now completes as much as it can from a patch without disconnecting. Warnings are shown in the console.
* Fixed 6.0.0-rc.1 regression causing instances that changed ClassName to instead... not change ClassName.

## [6.0.0 Release Candidate 1](https://github.com/rojo-rbx/rojo/releases/tag/v6.0.0-rc.1) (March 29, 2020)
This release jumped from 0.6.0 to 6.0.0. Rojo has been in use in production for many users for quite a long times, and so 6.0 is a more accurate reflection of Rojo's version than a pre-1.0 version.

* Added basic settings panel to plugin, with two settings:
    * "Open Scripts Externally": When enabled, opening a script in Studio will instead open it in your default text editor.
    * "Two-Way Sync": When enabled, Rojo will attempt to save changes to your place back to the filesystem. **Very early feature, very broken, beware!**
* Added `--color` option to force-enable or force-disable color in Rojo's output.
* Added support for turning `.json` files into `ModuleScript` instances ([#308](https://github.com/rojo-rbx/rojo/pull/308))
* Added `rojo plugin install` and `rojo plugin uninstall` to allow Rojo to manage its Roblox Studio plugin. ([#304](https://github.com/rojo-rbx/rojo/pull/304))
* Class names no longer need to be specified for Roblox services in Rojo projects. ([#210](https://github.com/rojo-rbx/rojo/pull/210))
* The server half of **experimental** two-way sync is now enabled by default.
* Increased default logging verbosity in commands like `rojo build`.
* Rojo now requires a project file again, just like 0.5.4.

## [0.6.0 Alpha 3](https://github.com/rojo-rbx/rojo/releases/tag/v0.6.0-alpha.3) (March 13, 2020)
* Added `--watch` argument to `rojo build`. ([#284](https://github.com/rojo-rbx/rojo/pull/284))
* Added dark theme support to plugin. ([#241](https://github.com/rojo-rbx/rojo/issues/241))
* Added a revamped `rojo init` command, which will now create more complete projects.
* Added the `rojo doc` command, which opens Rojo's documentation in your browser.
* Fixed many crashes from malformed projects and filesystem edge cases in `rojo serve`.
* Simplified filesystem access code dramatically.
* Improved error reporting and logging across the board.
    * Log messages have a less noisy prefix.
    * Any thread panicking now causes Rojo to abort instead of existing as a zombie.
    * Errors now have a list of causes, helping make many errors more clear.

## [0.6.0 Alpha 2](https://github.com/rojo-rbx/rojo/releases/tag/v0.6.0-alpha.2) (March 6, 2020)
* Fixed `rojo upload` command always uploading models.
* Removed `--kind` parameter to `rojo upload`; Rojo now automatically uploads the correct kind of asset based on your project file.

## [0.5.4](https://github.com/rojo-rbx/rojo/releases/tag/v0.5.4) (February 26, 2020)
This is a general maintenance release for the Rojo 0.5.x release series.

* Updated reflection database and other dependencies.
* First stable release with binaries for macOS and Linux.

## [0.6.0 Alpha 1](https://github.com/rojo-rbx/rojo/releases/tag/v0.6.0-alpha.1) (January 22, 2020)

### General
* Added support for nested project files. ([#95](https://github.com/rojo-rbx/rojo/issues/95))
* Added project file hot-reloading. ([#10](https://github.com/rojo-rbx/rojo/issues/10)])
* Fixed Rojo dropping Ref properties ([#142](https://github.com/rojo-rbx/rojo/issues/142))
    * This means that properties like `PrimaryPart` now work!
* Improved live sync protocol to reduce round-trips and improve syncing consistency.
* Improved support for binary model files and places.

### Command Line
* Added `--verbose`/`-v` flag, which can be specified multiple times to increase verbosity.
* Added support for automatically finding Roblox Studio's auth cookie for `rojo upload` on Windows.
* Added support for building, serving and uploading sources that aren't Rojo projects.
* Improved feedback from `rojo serve`.
* Removed support for legacy `roblox-project.json` projects, deprecated in an early Rojo 0.5.0 alpha.
* Rojo no longer traverses directories upwards looking for project files.
    * Though undocumented, Rojo 0.5.x will search for a project file contained in any ancestor folders. This feature was removed to better support other 0.6.x features.

### Roblox Studio Plugin
* Added "connecting" state to improve experience when live syncing.
* Added "error" state to show errors in a place that isn't the output panel.
* Improved diagnostics for when the Rojo plugin cannot create an instance.

## [0.5.3](https://github.com/rojo-rbx/rojo/releases/tag/v0.5.3) (October 15, 2019)
* Fixed an issue where Rojo would throw an error when encountering recently-added instance classes.

## [0.5.2](https://github.com/rojo-rbx/rojo/releases/tag/v0.5.2) (October 14, 2019)
* Fixed an issue where `LocalizationTable` instances would have their column order randomized. ([#173](https://github.com/rojo-rbx/rojo/issues/173))

## [0.5.1](https://github.com/rojo-rbx/rojo/releases/tag/v0.5.1) (October 4, 2019)
* Fixed an issue where Rojo would drop changes if they happened too quickly ([#252](https://github.com/rojo-rbx/rojo/issues/252))
* Improved diagnostics for when the Rojo plugin cannot create an instance.
* Updated dependencies
    * This brings Rojo's reflection database from client release 395 to client release 404.

## [0.5.0](https://github.com/rojo-rbx/rojo/releases/tag/v0.5.0) (August 27, 2019)
* Changed `.model.json` naming, which may require projects to migrate ambiguous cases:
    * The file name now takes precedence over the `Name` field in the model, like Rojo 0.4.x.
    * The `Name` field of the top-level instance is now optional. It's recommended that you remove it from your models.
    * Rojo will emit a warning when `Name` is specified and does not match the name from the file.
* Fixed `Rect` values being set to `0, 0, 0, 0` when synced with the Rojo plugin. ([#201](https://github.com/rojo-rbx/rojo/issues/201))
* Fixed live-syncing of `PhysicalProperties`, `NumberSequence`, and `ColorSequence` values

## [0.5.0 Alpha 13](https://github.com/rojo-rbx/rojo/releases/tag/v0.5.0-alpha.13) (August 2, 2019)
* Bumped minimum Rust version to 1.34.0.
* Fixed default port documentation in `rojo serve --help` ([#219](https://github.com/rojo-rbx/rojo/issues/219))
* Fixed BrickColor support by upgrading Roblox-related dependencies

## [0.5.0 Alpha 12](https://github.com/rojo-rbx/rojo/releases/tag/v0.5.0-alpha.12) (July 2, 2019)
* Added `.meta.json` files
    * `init.meta.json` files replace `init.model.json` files from Rojo 0.4.x ([#183](https://github.com/rojo-rbx/rojo/pull/183))
    * Other `.meta.json` files allow attaching extra data to other files ([#189](https://github.com/rojo-rbx/rojo/pull/189))
* Added support for infinite and NaN values in types like `Vector2` when building models and places.
    * These types aren't supported for live-syncing yet due to limitations around JSON encoding.
* Added support for using `SharedString` values when building XML models and places.
* Added support for live-syncing `CollectionService` tags.
* Added a warning when building binary place files, since they're still experimental and have bugs.
* Added a warning when trying to use Rojo 0.5.x with a Rojo 0.4.x-only project.
* Added a warning when a Rojo project contains keys that start with `$`, which are reserved names. ([#191](https://github.com/rojo-rbx/rojo/issues/191))
* Rojo now throws an error if unknown keys are found most files.
* Added an icon to the plugin's toolbar button
* Changed the plugin to use a docking widget for all UI.
* Changed the plugin to ignore unknown properties when live-syncing.
    * Rojo's approach to this problem might change later, like with a strict model mode ([#190](https://github.com/rojo-rbx/rojo/issues/190)) or another approach.
* Upgraded to reflection database from client release 388.
* Updated Rojo's branding to shift the color palette to make it work better on dark backgrounds

## [0.5.0 Alpha 11](https://github.com/rojo-rbx/rojo/releases/tag/v0.5.0-alpha.11) (May 29, 2019)
* Added support for implicit property values in JSON model files ([#154](https://github.com/rojo-rbx/rojo/pull/154))
* `Content` propertyes can now be specified in projects and model files as regular string literals.
* Added support for `BrickColor` properties.
* Added support for properties added in client release 384, like `Lighting.Technology` being set to `"ShadowMap"`.
* Improved performance when working with XML models and places
* Fixed serializing empty `Content` properties as XML
* Fixed serializing infinite and NaN floating point properties in XML
* Improved compatibility with XML models
* Plugin should now be able to live-sync more properties, and ignore ones it can't, like `Lighting.Technology`.

## 0.5.0 Alpha 10
* This release was a dud due to [issue #176](https://github.com/rojo-rbx/rojo/issues/176) and was rolled back.

## [0.5.0 Alpha 9](https://github.com/rojo-rbx/rojo/releases/tag/v0.5.0-alpha.9) (April 4, 2019)
* Changed `rojo build` to use buffered I/O, which can make it up to 2x faster in some cases.
    * Building [*Road Not Taken*](https://github.com/LPGhatguy/roads) to an `rbxlx` file dropped from 150ms to 70ms on my machine
* Fixed `LocalizationTable` instances being made from `csv` files incorrectly interpreting empty rows and columns. ([#149](https://github.com/rojo-rbx/rojo/pull/149))
* Fixed CSV files with entries that parse as numbers causing Rojo to panic. ([#152](https://github.com/rojo-rbx/rojo/pull/152))
* Improved error messages when malformed CSV files are found in a Rojo project.

## [0.5.0 Alpha 8](https://github.com/rojo-rbx/rojo/releases/tag/v0.5.0-alpha.8) (March 29, 2019)
* Added support for a bunch of new types when dealing with XML model/place files:
    * `ColorSequence`
    * `Float64`
    * `Int64`
    * `NumberRange`
    * `NumberSequence`
    * `PhysicalProperties`
    * `Ray`
    * `Rect`
    * `Ref`
* Improved server instance ordering behavior when files are added during a live session ([#135](https://github.com/rojo-rbx/rojo/pull/135))
* Fixed error being thrown when trying to unload the Rojo plugin.
* Added partial fix for [issue #141](https://github.com/rojo-rbx/rojo/issues/141) for `Lighting.Technology`, which should restore live sync functionality for the default project file.

## [0.5.0 Alpha 6](https://github.com/rojo-rbx/rojo/releases/tag/v0.5.0-alpha.6) (March 19, 2019)
* Fixed `rojo init` giving unexpected results by upgrading to `rbx_dom_weak` 1.1.0
* Fixed live server not responding when the Rojo plugin is connected ([#133](https://github.com/rojo-rbx/rojo/issues/133))
* Updated default place file:
    * Improved default properties to be closer to Studio's built-in 'Baseplate' template
    * Added a baseplate to the project file (Thanks, [@AmaranthineCodices](https://github.com/AmaranthineCodices/)!)
* Added more type support to Rojo plugin
* Fixed some cases where the Rojo plugin would leave around objects that it knows should be deleted
* Updated plugin to correctly listen to `Plugin.Unloading` when installing or uninstalling new plugins

## [0.5.0 Alpha 5](https://github.com/rojo-rbx/rojo/releases/tag/v0.5.0-alpha.5) (March 1, 2019)
* Upgraded core dependencies, which improves compatibility for lots of instance types
    * Upgraded from `rbx_tree` 0.2.0 to `rbx_dom_weak` 1.0.0
    * Upgraded from `rbx_xml` 0.2.0 to `rbx_xml` 0.4.0
    * Upgraded from `rbx_binary` 0.2.0 to `rbx_binary` 0.4.0
* Added support for non-primitive types in the Rojo plugin.
    * Types like `Color3` and `CFrame` can now be updated live!
* Fixed plugin assets flashing in on first load ([#121](https://github.com/rojo-rbx/rojo/issues/121))
* Changed Rojo's HTTP server from Rouille to Hyper, which reduced the release size by around a megabyte.
* Added property type inference to projects, which makes specifying services a lot easier ([#130](https://github.com/rojo-rbx/rojo/pull/130))
* Made error messages from invalid and missing files more user-friendly

## [0.5.0 Alpha 4](https://github.com/rojo-rbx/rojo/releases/tag/v0.5.0-alpha.4) (February 8, 2019)
* Added support for nested partitions ([#102](https://github.com/rojo-rbx/rojo/issues/102))
* Added support for 'transmuting' partitions ([#112](https://github.com/rojo-rbx/rojo/issues/112))
* Added support for aliasing filesystem paths ([#105](https://github.com/rojo-rbx/rojo/issues/105))
* Changed Windows builds to statically link the CRT ([#89](https://github.com/rojo-rbx/rojo/issues/89))

## [0.5.0 Alpha 3](https://github.com/rojo-rbx/rojo/releases/tag/v0.5.0-alpha.3) (February 1, 2019)
* Changed default project file name from `roblox-project.json` to `default.project.json` ([#120](https://github.com/rojo-rbx/rojo/pull/120))
    * The old file name will still be supported until 0.5.0 is fully released.
* Added warning when loading project files that don't end in `.project.json`
    * This new extension enables Rojo to distinguish project files from random JSON files, which is necessary to support nested projects.
* Added new (empty) diagnostic page served from the server
* Added better error messages for when a file is missing that's referenced by a Rojo project
* Added support for visualization endpoints returning GraphViz source when Dot is not available
* Fixed an in-memory filesystem regression introduced recently ([#119](https://github.com/rojo-rbx/rojo/pull/119))

## [0.5.0 Alpha 2](https://github.com/rojo-rbx/rojo/releases/tag/v0.5.0-alpha.2) (January 28, 2019)
* Added support for `.model.json` files, compatible with 0.4.x
* Fixed in-memory filesystem not handling out-of-order filesystem change events
* Fixed long-polling error caused by a promise mixup ([#110](https://github.com/rojo-rbx/rojo/issues/110))

## [0.5.0 Alpha 1](https://github.com/rojo-rbx/rojo/releases/tag/v0.5.0-alpha.1) (January 25, 2019)
* Changed plugin UI to be way prettier
    * Thanks to [Reselim](https://github.com/Reselim) for the design!
* Changed plugin error messages to be a little more useful
* Removed unused 'Config' button in plugin UI
* Fixed bug where bad server responses could cause the plugin to be in a bad state
* Upgraded to rbx\_tree, rbx\_xml, and rbx\_binary 0.2.0, which dramatically expands the kinds of properties that Rojo can handle, especially in XML.

## [0.5.0 Alpha 0](https://github.com/rojo-rbx/rojo/releases/tag/v0.5.0-alpha.0) (January 14, 2019)
* "Epiphany" rewrite, in progress since the beginning of time
* New live sync protocol
    * Uses HTTP long polling to reduce request count and improve responsiveness
* New project format
    * Hierarchical, preventing overlapping partitions
* Added `rojo build` command
    * Generates `rbxm`, `rbxmx`, `rbxl`, or `rbxlx` files out of your project
    * Usage: `rojo build <PROJECT> --output <OUTPUT>.rbxm`
* Added `rojo upload` command
    * Generates and uploads a place or model to roblox.com out of your project
    * Usage: `rojo upload <PROJECT> --cookie "<ROBLOSECURITY>" --asset_id <PLACE_ID>`
* New plugin
    * Only one button now, "Connect"
    * New UI to pick server address and port
    * Better error reporting
* Added support for `.csv` files turning into `LocalizationTable` instances
* Added support for `.txt` files turning into `StringValue` instances
* Added debug visualization code to diagnose problems
    * `/visualize/rbx` and `/visualize/imfs` show instance and file state respectively; they require GraphViz to be installed on your machine.
* Added optional place ID restrictions to project files
    * This helps prevent syncing in content to the wrong place
    * Multiple places can be specified, like when building a multi-place game
* Added support for specifying properties on services in project files

## [0.4.13](https://github.com/rojo-rbx/rojo/releases/tag/v0.4.13) (November 12, 2018)
* When `rojo.json` points to a file or directory that does not exist, Rojo now issues a warning instead of throwing an error and exiting

## [0.4.12](https://github.com/rojo-rbx/rojo/releases/tag/v0.4.12) (June 21, 2018)
* Fixed obscure assertion failure when renaming or deleting files ([#78](https://github.com/rojo-rbx/rojo/issues/78))
* Added a `PluginAction` for the sync in command, which should help with some automation scripts ([#80](https://github.com/rojo-rbx/rojo/pull/80))

## [0.4.11](https://github.com/rojo-rbx/rojo/releases/tag/v0.4.11) (June 10, 2018)
* Defensively insert existing instances into RouteMap; should fix most duplication cases when syncing into existing trees.
* Fixed incorrect synchronization from `Plugin:_pull` that would cause polling to create issues
* Fixed incorrect file routes being assigned to `init.lua` and `init.model.json` files
* Untangled route handling-internals slightly

## [0.4.10](https://github.com/rojo-rbx/rojo/releases/tag/v0.4.10) (June 2, 2018)
* Added support for `init.model.json` files, which enable versioning `Tool` instances (among other things) with Rojo. ([#66](https://github.com/rojo-rbx/rojo/issues/66))
* Fixed obscure error when syncing into an invalid service.
* Fixed multiple sync processes occurring when a server ID mismatch is detected.

## [0.4.9](https://github.com/rojo-rbx/rojo/releases/tag/v0.4.9) (May 26, 2018)
* Fixed warning when renaming or removing files that would sometimes corrupt the instance cache ([#72](https://github.com/rojo-rbx/rojo/pull/72))
* JSON models are no longer as strict -- `Children` and `Properties` are now optional.

## [0.4.8](https://github.com/rojo-rbx/rojo/releases/tag/v0.4.8) (May 26, 2018)
* Hotfix to prevent errors from being thrown when objects managed by Rojo are deleted

## [0.4.7](https://github.com/rojo-rbx/rojo/releases/tag/v0.4.7) (May 25, 2018)
* Added icons to the Rojo plugin, made by [@Vorlias](https://github.com/Vorlias)! ([#70](https://github.com/rojo-rbx/rojo/pull/70))
* Server will now issue a warning if no partitions are specified in `rojo serve` ([#40](https://github.com/rojo-rbx/rojo/issues/40))

## [0.4.6](https://github.com/rojo-rbx/rojo/releases/tag/v0.4.6) (May 21, 2018)
* Rojo handles being restarted by Roblox Studio more gracefully ([#67](https://github.com/rojo-rbx/rojo/issues/67))
* Folders should no longer get collapsed when syncing occurs.
* **Significant** robustness improvements with regards to caching.
    * **This should catch all existing script duplication bugs.**
    * If there are any bugs with script duplication or caching in the future, restarting the Rojo server process will fix them for that session.
* Fixed message in plugin not being prefixed with `Rojo: `.

## [0.4.5](https://github.com/rojo-rbx/rojo/releases/tag/v0.4.5) (May 1, 2018)
* Rojo messages are now prefixed with `Rojo: ` to make them stand out in the output more.
* Fixed server to notice file changes *much* more quickly. (200ms vs 1000ms)
* Server now lists name of project when starting up.
* Rojo now throws an error if no project file is found. ([#63](https://github.com/rojo-rbx/rojo/issues/63))
* Fixed multiple sync operations occuring at the same time. ([#61](https://github.com/rojo-rbx/rojo/issues/61))
* Partitions targeting files directly now work as expected. ([#57](https://github.com/rojo-rbx/rojo/issues/57))

## [0.4.4](https://github.com/rojo-rbx/rojo/releases/tag/v0.4.4) (April 7, 2018)
* Fix small regression introduced in 0.4.3

## [0.4.3](https://github.com/rojo-rbx/rojo/releases/tag/v0.4.3) (April 7, 2018)
* Plugin now automatically selects `HttpService` if it determines that HTTP isn't enabled ([#58](https://github.com/rojo-rbx/rojo/pull/58))
* Plugin now has much more robust handling and will wipe all state when the server changes.
    * This should fix issues that would otherwise be solved by restarting Roblox Studio.

## [0.4.2](https://github.com/rojo-rbx/rojo/releases/tag/v0.4.2) (April 4, 2018)
* Fixed final case of duplicated instance insertion, caused by reconciled instances not being inserted into `RouteMap`.
    * The reconciler is still not a perfect solution, especially if script instances get moved around without being destroyed. I don't think this can be fixed before a big refactor.

## [0.4.1](https://github.com/rojo-rbx/rojo/releases/tag/v0.4.1) (April 1, 2018)
* Merged plugin repository into main Rojo repository for easier tracking.
* Improved `RouteMap` object tracking; this should fix some cases of duplicated instances being synced into the tree.

## [0.4.0](https://github.com/rojo-rbx/rojo/releases/tag/v0.4.0) (March 27, 2018)
* Protocol version 1, which shifts more responsibility onto the server
    * This is a **major breaking** change!
    * The server now has a content of 'filter plugins', which transform data at various stages in the pipeline
    * The server now exposes Roblox instance objects instead of file contents, which lines up with how `rojo pack` will work, and paves the way for more robust syncing.
* Added `*.model.json` files, which let you embed small Roblox objects into your Rojo tree.
* Improved error messages in some cases ([#46](https://github.com/rojo-rbx/rojo/issues/46))

## [0.3.2](https://github.com/rojo-rbx/rojo/releases/tag/v0.3.2) (December 20, 2017)
* Fixed `rojo serve` failing to correctly construct an absolute root path when passed as an argument
* Fixed intense CPU usage when running `rojo serve`

## [0.3.1](https://github.com/rojo-rbx/rojo/releases/tag/v0.3.1) (December 14, 2017)
* Improved error reporting when invalid JSON is found in a `rojo.json` project
    * These messages are passed on from Serde

## [0.3.0](https://github.com/rojo-rbx/rojo/releases/tag/v0.3.0) (December 12, 2017)
* Factored out the plugin into a separate repository
* Fixed server when using a file as a partition
    * Previously, trailing slashes were put on the end of a partition even if the read request was an empty string. This broke file reading on Windows when a partition pointed to a file instead of a directory!
* Started running automatic tests on Travis CI (#9)

## [0.2.3](https://github.com/rojo-rbx/rojo/releases/tag/v0.2.3) (December 4, 2017)
* Plugin only release
* Tightened `init` file rules to only match script files
    * Previously, Rojo would sometimes pick up the wrong file when syncing

## [0.2.2](https://github.com/rojo-rbx/rojo/releases/tag/v0.2.2) (December 1, 2017)
* Plugin only release
* Fixed broken reconciliation behavior with `init` files

## [0.2.1](https://github.com/rojo-rbx/rojo/releases/tag/v0.2.1) (December 1, 2017)
* Plugin only release
* Changes default port to 8000

## [0.2.0](https://github.com/rojo-rbx/rojo/releases/tag/v0.2.0) (December 1, 2017)
* Support for `init.lua` like rbxfs and rbxpacker
* More robust syncing with a new reconciler

## [0.1.0](https://github.com/rojo-rbx/rojo/releases/tag/v0.1.0) (November 29, 2017)
* Initial release, functionally very similar to [rbxfs](https://github.com/LPGhatguy/rbxfs)<|MERGE_RESOLUTION|>--- conflicted
+++ resolved
@@ -29,13 +29,9 @@
 * Added experimental setting for Auto Connect in playtests ([#840])
 * Improved settings UI ([#886])
 * `Open Scripts Externally` option can now be changed while syncing ([#911])
-<<<<<<< HEAD
-* Projects may now specify rules for syncing files as if they had a different file extension. ([#813], [#909])
-=======
 * The sync reminder notification will now tell you what was last synced and when ([#987])
 * Fixed notification and tooltip text sometimes getting cut off ([#988])
 * Projects may now specify rules for syncing files as if they had a different file extension. ([#813])
->>>>>>> 0d6ff8ef
  	This is specified via a new field on project files, `syncRules`:
 
  	```json
