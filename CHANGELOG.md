--- conflicted
+++ resolved
@@ -1,12 +1,9 @@
 # Rojo Changelog
 
 ## Unreleased Changes
-<<<<<<< HEAD
 * Added headless API for Studio companion plugins. ([#631])
-=======
 * Internally for themes, we use `Color3.fromHex` now instead of custom-made solution ([#761]).
 * On failing to open a file from Roblox Studio, it is now logged appropriately instead of being ignored ([#745]).
->>>>>>> 066a0b16
 * Significantly improved performance of `rojo sourcemap`. ([#668])
 * Fixed the diff visualizer of connected sessions. ([#674])
 * Fixed disconnected session activity. ([#675])
@@ -25,10 +22,6 @@
 * Added support for syncing in `.toml` files ([#633])
 * Add `plugin` flag to the `build` command that outputs to the local plugins folder ([#735])
 * Added better support for `Font` properties ([#731])
-<<<<<<< HEAD
-
-[#631]: https://github.com/rojo-rbx/rojo/pull/631
-=======
 * Add new plugin template to the `init` command ([#738])
 * Added rich Source diffs in patch visualizer ([#748])
 * Fix PatchTree performance issues ([#755])
@@ -36,9 +29,9 @@
 * Added support for `Terrain.MaterialColors` ([#770])
 * Allow `Terrain` to be specified without a classname ([#771])
 
+[#631]: https://github.com/rojo-rbx/rojo/pull/631
 [#761]: https://github.com/rojo-rbx/rojo/pull/761
 [#745]: https://github.com/rojo-rbx/rojo/pull/745
->>>>>>> 066a0b16
 [#668]: https://github.com/rojo-rbx/rojo/pull/668
 [#674]: https://github.com/rojo-rbx/rojo/pull/674
 [#675]: https://github.com/rojo-rbx/rojo/pull/675
