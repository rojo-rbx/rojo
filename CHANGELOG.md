# Rojo Changelog

## Unreleased Changes
* Significantly improved performance of `rojo sourcemap`. ([#668])
* Fixed the diff visualizer of connected sessions. ([#674])
* Fixed disconnected session activity. ([#675])
* Skip confirming patches that contain only a datamodel name change. ([#688])
* Added sync reminder notification. ([#689])
* Added protection against syncing a model to a place. ([#691])
* Select Instances from diff tree view ([#709])
* Fix Rojo breaking when users undo/redo in Studio ([#708])
* Improved sync info text on Connected page. ([#692])
* Fix patch visualizer breaking when instances are removed during sync ([#713])
* Patch visualizer now indicates what changes failed to apply. ([#717])
* Add buttons for navigation on the Connected page ([#722])
* Improve tooltip behavior ([#723])
* Better settings controls ([#725])
* Rework patch visualizer with many fixes and improvements ([#726])
<<<<<<< HEAD
* Add `plugin` flag to the `build` command that outputs to the local plugins folder ([#735])
=======
* Added support for syncing in `.toml` files ([#633])
>>>>>>> dd01a9be

[#668]: https://github.com/rojo-rbx/rojo/pull/668
[#674]: https://github.com/rojo-rbx/rojo/pull/674
[#675]: https://github.com/rojo-rbx/rojo/pull/675
[#688]: https://github.com/rojo-rbx/rojo/pull/688
[#689]: https://github.com/rojo-rbx/rojo/pull/689
[#691]: https://github.com/rojo-rbx/rojo/pull/691
[#709]: https://github.com/rojo-rbx/rojo/pull/709
[#708]: https://github.com/rojo-rbx/rojo/pull/708
[#692]: https://github.com/rojo-rbx/rojo/pull/692
[#713]: https://github.com/rojo-rbx/rojo/pull/713
[#717]: https://github.com/rojo-rbx/rojo/pull/717
[#722]: https://github.com/rojo-rbx/rojo/pull/722
[#723]: https://github.com/rojo-rbx/rojo/pull/723
[#725]: https://github.com/rojo-rbx/rojo/pull/725
[#726]: https://github.com/rojo-rbx/rojo/pull/726
<<<<<<< HEAD
[#735]: https://github.com/rojo-rbx/rojo/pull/735
=======
[#633]: https://github.com/rojo-rbx/rojo/pull/633
>>>>>>> dd01a9be

## [7.3.0] - April 22, 2023
* Added `$attributes` to project format. ([#574])
* Added `--watch` flag to `rojo sourcemap`. ([#602])
* Added support for `init.csv` files. ([#594])
* Added real-time sync status to the Studio plugin. ([#569])
* Added support for copying error messages to the clipboard. ([#614])
* Added sync locking for Team Create. ([#590])
* Added support for specifying HTTP or HTTPS protocol in plugin. ([#642])
* Added tooltips to buttons in the Studio plugin. ([#637])
* Added visual diffs when connecting from the Studio plugin. ([#603])
* Host and port are now saved in the Studio plugin. ([#613])
* Improved padding on notifications in Studio plugin. ([#589])
* Renamed `Common` to `Shared` in the default Rojo project. ([#611])
* Reduced the minimum size of the Studio plugin widget. ([#606])
* Fixed current directory in `rojo fmt-project`. ([#581])
* Fixed errors after a session has already ended. ([#587])
* Fixed an uncommon security permission error ([#619])

[#569]: https://github.com/rojo-rbx/rojo/pull/569
[#574]: https://github.com/rojo-rbx/rojo/pull/574
[#581]: https://github.com/rojo-rbx/rojo/pull/581
[#587]: https://github.com/rojo-rbx/rojo/pull/587
[#589]: https://github.com/rojo-rbx/rojo/pull/589
[#590]: https://github.com/rojo-rbx/rojo/pull/590
[#594]: https://github.com/rojo-rbx/rojo/pull/594
[#602]: https://github.com/rojo-rbx/rojo/pull/602
[#603]: https://github.com/rojo-rbx/rojo/pull/603
[#606]: https://github.com/rojo-rbx/rojo/pull/606
[#611]: https://github.com/rojo-rbx/rojo/pull/611
[#613]: https://github.com/rojo-rbx/rojo/pull/613
[#614]: https://github.com/rojo-rbx/rojo/pull/614
[#619]: https://github.com/rojo-rbx/rojo/pull/619
[#637]: https://github.com/rojo-rbx/rojo/pull/637
[#642]: https://github.com/rojo-rbx/rojo/pull/642
[7.3.0]: https://github.com/rojo-rbx/rojo/releases/tag/v7.3.0

## [7.2.1] - July 8, 2022
* Fixed notification sound by changing it to a generic sound. ([#566])
* Added setting to turn off sound effects. ([#568])

[#566]: https://github.com/rojo-rbx/rojo/pull/566
[#568]: https://github.com/rojo-rbx/rojo/pull/568
[7.2.1]: https://github.com/rojo-rbx/rojo/releases/tag/v7.2.1

## [7.2.0] - June 29, 2022
* Added support for `.luau` files. ([#552])
* Added support for live syncing Attributes and Tags. ([#553])
* Added notification popups in the Roblox Studio plugin. ([#540])
* Fixed `init.meta.json` when used with `init.lua` and related files. ([#549])
* Fixed incorrect output when serving from a non-default address or port ([#556])
* Fixed Linux binaries not running on systems with older glibc. ([#561])
* Added `camelCase` casing for JSON models, deprecating `PascalCase` names. ([#563])
* Switched from structopt to clap for command line argument parsing.
* Significantly improved performance of building and serving. ([#548])
* Increased minimum supported Rust version to 1.57.0. ([#564])

[#540]: https://github.com/rojo-rbx/rojo/pull/540
[#548]: https://github.com/rojo-rbx/rojo/pull/548
[#549]: https://github.com/rojo-rbx/rojo/pull/549
[#552]: https://github.com/rojo-rbx/rojo/pull/552
[#553]: https://github.com/rojo-rbx/rojo/pull/553
[#556]: https://github.com/rojo-rbx/rojo/pull/556
[#561]: https://github.com/rojo-rbx/rojo/pull/561
[#563]: https://github.com/rojo-rbx/rojo/pull/563
[#564]: https://github.com/rojo-rbx/rojo/pull/564
[7.2.0]: https://github.com/rojo-rbx/rojo/releases/tag/v7.2.0

## [7.1.1] - May 26, 2022
* Fixed sourcemap command not stripping paths correctly ([#544])
* Fixed Studio plugin settings not saving correctly.

[#544]: https://github.com/rojo-rbx/rojo/pull/544
[#545]: https://github.com/rojo-rbx/rojo/pull/545
[7.1.1]: https://github.com/rojo-rbx/rojo/releases/tag/v7.1.1

## [7.1.0] - May 22, 2022
* Added support for specifying an address to be used by default in project files. ([#507])
* Added support for optional paths in project files. ([#472])
* Added support for the new Open Cloud API when uploading. ([#504])
* Added `sourcemap` command for generating sourcemaps to feed into other tools. ([#530])
* Added PluginActions for connecting/disconnecting a session ([#537])
* Added changing toolbar icon to indicate state ([#538])

[#472]: https://github.com/rojo-rbx/rojo/pull/472
[#504]: https://github.com/rojo-rbx/rojo/pull/504
[#507]: https://github.com/rojo-rbx/rojo/pull/507
[#530]: https://github.com/rojo-rbx/rojo/pull/530
[#537]: https://github.com/rojo-rbx/rojo/pull/537
[#538]: https://github.com/rojo-rbx/rojo/pull/538
[7.1.0]: https://github.com/rojo-rbx/rojo/releases/tag/v7.1.0

## [7.0.0] - December 10, 2021
* Fixed Rojo's interactions with properties enabled by FFlags that are not yet enabled. ([#493])
* Improved output in Roblox Studio plugin when bad property data is encountered.
* Reintroduced support for CFrame shorthand syntax in Rojo project and `.meta.json` files, matching Rojo 6. ([#430])
* Connection settings are now remembered when reconnecting in Roblox Studio. ([#500])
* Updated reflection database to Roblox v503.

[#430]: https://github.com/rojo-rbx/rojo/issues/430
[#493]: https://github.com/rojo-rbx/rojo/pull/493
[#500]: https://github.com/rojo-rbx/rojo/pull/500
[7.0.0]: https://github.com/rojo-rbx/rojo/releases/tag/v7.0.0

## [7.0.0-rc.3] - October 19, 2021
This is the last release candidate for Rojo 7. In an effort to get Rojo 7 out the door, we'll be freezing features from here on out, something we should've done a couple months ago.

Expect to see Rojo 7 stable soon!

* Added support for writing `Tags` in project files, model files, and meta files. ([#484])
* Adjusted Studio plugin colors to match Roblox Studio palette. ([#482])
* Improved experimental two-way sync feature by batching changes. ([#478])

[#482]: https://github.com/rojo-rbx/rojo/pull/482
[#484]: https://github.com/rojo-rbx/rojo/pull/484
[#478]: https://github.com/rojo-rbx/rojo/pull/478
[7.0.0-rc.3]: https://github.com/rojo-rbx/rojo/releases/tag/v7.0.0-rc.3

## 7.0.0-rc.2 - October 19, 2021
(Botched release due to Git mishap, oops!)

## [7.0.0-rc.1] - August 23, 2021
In Rojo 6 and previous Rojo 7 alphas, an explicit Vector3 property would be written like this:

```json
{
    "className": "Part",
    "properties": {
        "Position": {
            "Type": "Vector3",
            "Value": [1, 2, 3]
        }
    }
}
```

For Rojo 7, this will need to be changed to:

```json
{
    "className": "Part",
    "properties": {
        "Position": {
            "Vector3": [1, 2, 3]
        }
    }
}
```

The shorthand property format that most users use is not impacted. For reference, it looks like this:

```json
{
    "className": "Part",
    "properties": {
        "Position": [1, 2, 3]
    }
}
```

* Major breaking change: changed property syntax for project files; shorthand syntax is unchanged.
* Added the `fmt-project` subcommand for formatting Rojo project files.
* Improved error output for many subcommands.
* Updated to stable versions of rbx-dom libraries.
* Updated async infrastructure, which should fix a handful of bugs. ([#459])
* Fixed syncing refs in the Roblox Studio plugin ([#462], [#466])
* Added support for long paths on Windows. ([#464])

[#459]: https://github.com/rojo-rbx/rojo/pull/459
[#462]: https://github.com/rojo-rbx/rojo/pull/462
[#464]: https://github.com/rojo-rbx/rojo/pull/464
[#466]: https://github.com/rojo-rbx/rojo/pull/466
[7.0.0-rc.1]: https://github.com/rojo-rbx/rojo/releases/tag/v7.0.0-rc.1

## [7.0.0-alpha.4][7.0.0-alpha.4] (May 5, 2021)
* Added the `gameId` and `placeId` optional properties to project files.
    * When connecting from the Rojo Roblox Studio plugin, Rojo will set the game and place ID of the current place to these values, if set.
    * This is equivalent to running `game:SetUniverseId(...)` and `game:SetPlaceId(...)` from the command bar in Studio.
* Added "EXPERIMENTAL!" label to two-way sync toggle in Rojo's Roblox Studio plugin.
* Fixed `Name` and `Parent` properties being allowed in Rojo projects. ([#413][pr-413])
* Fixed "Open Scripts Externally" feature crashing Studio. ([#369][issue-369])
* Empty `.model.json` files will no longer cause errors. ([#420][pr-420])
* When specifying `$path` on a service, Rojo now keeps the correct class name. ([#331][issue-331])
* Improved error messages for misconfigured projects.

[issue-331]: https://github.com/rojo-rbx/rojo/issues/331
[issue-369]: https://github.com/rojo-rbx/rojo/issues/369
[pr-420]: https://github.com/rojo-rbx/rojo/pull/420
[pr-413]: https://github.com/rojo-rbx/rojo/pull/413
[7.0.0-alpha.4]: https://github.com/rojo-rbx/rojo/releases/tag/v7.0.0-alpha.4

## [7.0.0-alpha.3][7.0.0-alpha.3] (February 19, 2021)
* Updated dependencies, fixing `OptionalCoordinateFrame`-related issues.
* Added `--address` flag to `rojo serve` to allow for external connections. ([#403][pr-403])

[pr-403]: https://github.com/rojo-rbx/rojo/pull/403
[7.0.0-alpha.3]: https://github.com/rojo-rbx/rojo/releases/tag/v7.0.0-alpha.3

## [7.0.0-alpha.2][7.0.0-alpha.2] (February 19, 2021)
* Fixed incorrect protocol version between the client and server.

[7.0.0-alpha.2]: https://github.com/rojo-rbx/rojo/releases/tag/v7.0.0-alpha.2

## [7.0.0-alpha.1][7.0.0-alpha.1] (February 18, 2021)
This release includes a brand new implementation of the Roblox DOM. It brings performance improvements, much better support for `rbxl` and `rbxm` files, and a better internal API.

* Added support for all remaining property types.
* Added support for the entire Roblox binary model format.
* Changed `rojo upload` to upload binary places and models instead of XML.
    * This should make using `rojo upload` much more feasible for large places.
* **Breaking**: Changed format of some types of values in `project.json`, `model.json`, and `meta.json` files.
    * This should impact few projects. See [this file][allValues.json] for new examples of each property type.

Formatting of types will change more before the stable release of Rojo 7. We're hoping to use this opportunity to normalize some of the case inconsistency introduced in Rojo 0.5.

[7.0.0-alpha.1]: https://github.com/rojo-rbx/rojo/releases/tag/v7.0.0-alpha.1
[allValues.json]: https://github.com/rojo-rbx/rojo/blob/f4a790eb50b74e482000bad1dcfe22533992fb20/plugin/rbx_dom_lua/src/allValues.json

## [6.0.2](https://github.com/rojo-rbx/rojo/releases/tag/v6.0.2) (February 9, 2021)
* Fixed `rojo upload` to handle CSRF challenges.

## [6.0.1](https://github.com/rojo-rbx/rojo/releases/tag/v6.0.1) (January 22, 2021)
* Fixed `rojo upload` requests being rejected by Roblox

## [6.0.0](https://github.com/rojo-rbx/rojo/releases/tag/v6.0.0) (January 16, 2021)
* Improved server error messages
    * The server will now keep running in more error cases
* Fixed Rojo being unable to diff ClassName changes

## [6.0.0 Release Candidate 4](https://github.com/rojo-rbx/rojo/releases/tag/v6.0.0-rc.4) (December 14, 2020)
* Added brand new Rojo UI ([#367](https://github.com/rojo-rbx/rojo/pull/367))
* Added `projectName` to `/api/rojo` output.

## [6.0.0 Release Candidate 3](https://github.com/rojo-rbx/rojo/releases/tag/v6.0.0-rc.3) (November 19, 2020)
* Fixed the Rojo plugin attempting to write the non-scriptable properties `Instance.SourceAssetId` and `HttpServer.HttpEnabled`.
* Fixed the Rojo plugin's handling of null referents.

## [6.0.0 Release Candidate 2](https://github.com/rojo-rbx/rojo/releases/tag/v6.0.0-rc.2) (November 19, 2020)
* Fixed crash when malformed CSV files are put into a project. ([#310](https://github.com/rojo-rbx/rojo/issues/310))
* Fixed incorrect string escaping when producing Lua code from JSON files. ([#314](https://github.com/rojo-rbx/rojo/issues/314))
* Fixed performance issues introduced in Rojo 6.0.0-rc.1. ([#317](https://github.com/rojo-rbx/rojo/issues/317))
* Fixed `rojo plugin install` subcommand failing for everyone except Rojo developers. ([#320](https://github.com/rojo-rbx/rojo/issues/320))
* Updated default place template to take advantage of [#210](https://github.com/rojo-rbx/rojo/pull/210).
* Enabled glob ignore patterns by default and removed the `unstable_glob_ignore` feature.
    * `globIgnorePaths` can be set on a project to a list of globs to ignore.
* The Rojo plugin now completes as much as it can from a patch without disconnecting. Warnings are shown in the console.
* Fixed 6.0.0-rc.1 regression causing instances that changed ClassName to instead... not change ClassName.

## [6.0.0 Release Candidate 1](https://github.com/rojo-rbx/rojo/releases/tag/v6.0.0-rc.1) (March 29, 2020)
This release jumped from 0.6.0 to 6.0.0. Rojo has been in use in production for many users for quite a long times, and so 6.0 is a more accurate reflection of Rojo's version than a pre-1.0 version.

* Added basic settings panel to plugin, with two settings:
    * "Open Scripts Externally": When enabled, opening a script in Studio will instead open it in your default text editor.
    * "Two-Way Sync": When enabled, Rojo will attempt to save changes to your place back to the filesystem. **Very early feature, very broken, beware!**
* Added `--color` option to force-enable or force-disable color in Rojo's output.
* Added support for turning `.json` files into `ModuleScript` instances ([#308](https://github.com/rojo-rbx/rojo/pull/308))
* Added `rojo plugin install` and `rojo plugin uninstall` to allow Rojo to manage its Roblox Studio plugin. ([#304](https://github.com/rojo-rbx/rojo/pull/304))
* Class names no longer need to be specified for Roblox services in Rojo projects. ([#210](https://github.com/rojo-rbx/rojo/pull/210))
* The server half of **experimental** two-way sync is now enabled by default.
* Increased default logging verbosity in commands like `rojo build`.
* Rojo now requires a project file again, just like 0.5.4.

## [0.6.0 Alpha 3](https://github.com/rojo-rbx/rojo/releases/tag/v0.6.0-alpha.3) (March 13, 2020)
* Added `--watch` argument to `rojo build`. ([#284](https://github.com/rojo-rbx/rojo/pull/284))
* Added dark theme support to plugin. ([#241](https://github.com/rojo-rbx/rojo/issues/241))
* Added a revamped `rojo init` command, which will now create more complete projects.
* Added the `rojo doc` command, which opens Rojo's documentation in your browser.
* Fixed many crashes from malformed projects and filesystem edge cases in `rojo serve`.
* Simplified filesystem access code dramatically.
* Improved error reporting and logging across the board.
    * Log messages have a less noisy prefix.
    * Any thread panicking now causes Rojo to abort instead of existing as a zombie.
    * Errors now have a list of causes, helping make many errors more clear.

## [0.6.0 Alpha 2](https://github.com/rojo-rbx/rojo/releases/tag/v0.6.0-alpha.2) (March 6, 2020)
* Fixed `rojo upload` command always uploading models.
* Removed `--kind` parameter to `rojo upload`; Rojo now automatically uploads the correct kind of asset based on your project file.

## [0.5.4](https://github.com/rojo-rbx/rojo/releases/tag/v0.5.4) (February 26, 2020)
This is a general maintenance release for the Rojo 0.5.x release series.

* Updated reflection database and other dependencies.
* First stable release with binaries for macOS and Linux.

## [0.6.0 Alpha 1](https://github.com/rojo-rbx/rojo/releases/tag/v0.6.0-alpha.1) (January 22, 2020)

### General
* Added support for nested project files. ([#95](https://github.com/rojo-rbx/rojo/issues/95))
* Added project file hot-reloading. ([#10](https://github.com/rojo-rbx/rojo/issues/10)])
* Fixed Rojo dropping Ref properties ([#142](https://github.com/rojo-rbx/rojo/issues/142))
    * This means that properties like `PrimaryPart` now work!
* Improved live sync protocol to reduce round-trips and improve syncing consistency.
* Improved support for binary model files and places.

### Command Line
* Added `--verbose`/`-v` flag, which can be specified multiple times to increase verbosity.
* Added support for automatically finding Roblox Studio's auth cookie for `rojo upload` on Windows.
* Added support for building, serving and uploading sources that aren't Rojo projects.
* Improved feedback from `rojo serve`.
* Removed support for legacy `roblox-project.json` projects, deprecated in an early Rojo 0.5.0 alpha.
* Rojo no longer traverses directories upwards looking for project files.
    * Though undocumented, Rojo 0.5.x will search for a project file contained in any ancestor folders. This feature was removed to better support other 0.6.x features.

### Roblox Studio Plugin
* Added "connecting" state to improve experience when live syncing.
* Added "error" state to show errors in a place that isn't the output panel.
* Improved diagnostics for when the Rojo plugin cannot create an instance.

## [0.5.3](https://github.com/rojo-rbx/rojo/releases/tag/v0.5.3) (October 15, 2019)
* Fixed an issue where Rojo would throw an error when encountering recently-added instance classes.

## [0.5.2](https://github.com/rojo-rbx/rojo/releases/tag/v0.5.2) (October 14, 2019)
* Fixed an issue where `LocalizationTable` instances would have their column order randomized. ([#173](https://github.com/rojo-rbx/rojo/issues/173))

## [0.5.1](https://github.com/rojo-rbx/rojo/releases/tag/v0.5.1) (October 4, 2019)
* Fixed an issue where Rojo would drop changes if they happened too quickly ([#252](https://github.com/rojo-rbx/rojo/issues/252))
* Improved diagnostics for when the Rojo plugin cannot create an instance.
* Updated dependencies
    * This brings Rojo's reflection database from client release 395 to client release 404.

## [0.5.0](https://github.com/rojo-rbx/rojo/releases/tag/v0.5.0) (August 27, 2019)
* Changed `.model.json` naming, which may require projects to migrate ambiguous cases:
    * The file name now takes precedence over the `Name` field in the model, like Rojo 0.4.x.
    * The `Name` field of the top-level instance is now optional. It's recommended that you remove it from your models.
    * Rojo will emit a warning when `Name` is specified and does not match the name from the file.
* Fixed `Rect` values being set to `0, 0, 0, 0` when synced with the Rojo plugin. ([#201](https://github.com/rojo-rbx/rojo/issues/201))
* Fixed live-syncing of `PhysicalProperties`, `NumberSequence`, and `ColorSequence` values

## [0.5.0 Alpha 13](https://github.com/rojo-rbx/rojo/releases/tag/v0.5.0-alpha.13) (August 2, 2019)
* Bumped minimum Rust version to 1.34.0.
* Fixed default port documentation in `rojo serve --help` ([#219](https://github.com/rojo-rbx/rojo/issues/219))
* Fixed BrickColor support by upgrading Roblox-related dependencies

## [0.5.0 Alpha 12](https://github.com/rojo-rbx/rojo/releases/tag/v0.5.0-alpha.12) (July 2, 2019)
* Added `.meta.json` files
    * `init.meta.json` files replace `init.model.json` files from Rojo 0.4.x ([#183](https://github.com/rojo-rbx/rojo/pull/183))
    * Other `.meta.json` files allow attaching extra data to other files ([#189](https://github.com/rojo-rbx/rojo/pull/189))
* Added support for infinite and NaN values in types like `Vector2` when building models and places.
    * These types aren't supported for live-syncing yet due to limitations around JSON encoding.
* Added support for using `SharedString` values when building XML models and places.
* Added support for live-syncing `CollectionService` tags.
* Added a warning when building binary place files, since they're still experimental and have bugs.
* Added a warning when trying to use Rojo 0.5.x with a Rojo 0.4.x-only project.
* Added a warning when a Rojo project contains keys that start with `$`, which are reserved names. ([#191](https://github.com/rojo-rbx/rojo/issues/191))
* Rojo now throws an error if unknown keys are found most files.
* Added an icon to the plugin's toolbar button
* Changed the plugin to use a docking widget for all UI.
* Changed the plugin to ignore unknown properties when live-syncing.
    * Rojo's approach to this problem might change later, like with a strict model mode ([#190](https://github.com/rojo-rbx/rojo/issues/190)) or another approach.
* Upgraded to reflection database from client release 388.
* Updated Rojo's branding to shift the color palette to make it work better on dark backgrounds

## [0.5.0 Alpha 11](https://github.com/rojo-rbx/rojo/releases/tag/v0.5.0-alpha.11) (May 29, 2019)
* Added support for implicit property values in JSON model files ([#154](https://github.com/rojo-rbx/rojo/pull/154))
* `Content` propertyes can now be specified in projects and model files as regular string literals.
* Added support for `BrickColor` properties.
* Added support for properties added in client release 384, like `Lighting.Technology` being set to `"ShadowMap"`.
* Improved performance when working with XML models and places
* Fixed serializing empty `Content` properties as XML
* Fixed serializing infinite and NaN floating point properties in XML
* Improved compatibility with XML models
* Plugin should now be able to live-sync more properties, and ignore ones it can't, like `Lighting.Technology`.

## 0.5.0 Alpha 10
* This release was a dud due to [issue #176](https://github.com/rojo-rbx/rojo/issues/176) and was rolled back.

## [0.5.0 Alpha 9](https://github.com/rojo-rbx/rojo/releases/tag/v0.5.0-alpha.9) (April 4, 2019)
* Changed `rojo build` to use buffered I/O, which can make it up to 2x faster in some cases.
    * Building [*Road Not Taken*](https://github.com/LPGhatguy/roads) to an `rbxlx` file dropped from 150ms to 70ms on my machine
* Fixed `LocalizationTable` instances being made from `csv` files incorrectly interpreting empty rows and columns. ([#149](https://github.com/rojo-rbx/rojo/pull/149))
* Fixed CSV files with entries that parse as numbers causing Rojo to panic. ([#152](https://github.com/rojo-rbx/rojo/pull/152))
* Improved error messages when malformed CSV files are found in a Rojo project.

## [0.5.0 Alpha 8](https://github.com/rojo-rbx/rojo/releases/tag/v0.5.0-alpha.8) (March 29, 2019)
* Added support for a bunch of new types when dealing with XML model/place files:
    * `ColorSequence`
    * `Float64`
    * `Int64`
    * `NumberRange`
    * `NumberSequence`
    * `PhysicalProperties`
    * `Ray`
    * `Rect`
    * `Ref`
* Improved server instance ordering behavior when files are added during a live session ([#135](https://github.com/rojo-rbx/rojo/pull/135))
* Fixed error being thrown when trying to unload the Rojo plugin.
* Added partial fix for [issue #141](https://github.com/rojo-rbx/rojo/issues/141) for `Lighting.Technology`, which should restore live sync functionality for the default project file.

## [0.5.0 Alpha 6](https://github.com/rojo-rbx/rojo/releases/tag/v0.5.0-alpha.6) (March 19, 2019)
* Fixed `rojo init` giving unexpected results by upgrading to `rbx_dom_weak` 1.1.0
* Fixed live server not responding when the Rojo plugin is connected ([#133](https://github.com/rojo-rbx/rojo/issues/133))
* Updated default place file:
    * Improved default properties to be closer to Studio's built-in 'Baseplate' template
    * Added a baseplate to the project file (Thanks, [@AmaranthineCodices](https://github.com/AmaranthineCodices/)!)
* Added more type support to Rojo plugin
* Fixed some cases where the Rojo plugin would leave around objects that it knows should be deleted
* Updated plugin to correctly listen to `Plugin.Unloading` when installing or uninstalling new plugins

## [0.5.0 Alpha 5](https://github.com/rojo-rbx/rojo/releases/tag/v0.5.0-alpha.5) (March 1, 2019)
* Upgraded core dependencies, which improves compatibility for lots of instance types
    * Upgraded from `rbx_tree` 0.2.0 to `rbx_dom_weak` 1.0.0
    * Upgraded from `rbx_xml` 0.2.0 to `rbx_xml` 0.4.0
    * Upgraded from `rbx_binary` 0.2.0 to `rbx_binary` 0.4.0
* Added support for non-primitive types in the Rojo plugin.
    * Types like `Color3` and `CFrame` can now be updated live!
* Fixed plugin assets flashing in on first load ([#121](https://github.com/rojo-rbx/rojo/issues/121))
* Changed Rojo's HTTP server from Rouille to Hyper, which reduced the release size by around a megabyte.
* Added property type inference to projects, which makes specifying services a lot easier ([#130](https://github.com/rojo-rbx/rojo/pull/130))
* Made error messages from invalid and missing files more user-friendly

## [0.5.0 Alpha 4](https://github.com/rojo-rbx/rojo/releases/tag/v0.5.0-alpha.4) (February 8, 2019)
* Added support for nested partitions ([#102](https://github.com/rojo-rbx/rojo/issues/102))
* Added support for 'transmuting' partitions ([#112](https://github.com/rojo-rbx/rojo/issues/112))
* Added support for aliasing filesystem paths ([#105](https://github.com/rojo-rbx/rojo/issues/105))
* Changed Windows builds to statically link the CRT ([#89](https://github.com/rojo-rbx/rojo/issues/89))

## [0.5.0 Alpha 3](https://github.com/rojo-rbx/rojo/releases/tag/v0.5.0-alpha.3) (February 1, 2019)
* Changed default project file name from `roblox-project.json` to `default.project.json` ([#120](https://github.com/rojo-rbx/rojo/pull/120))
    * The old file name will still be supported until 0.5.0 is fully released.
* Added warning when loading project files that don't end in `.project.json`
    * This new extension enables Rojo to distinguish project files from random JSON files, which is necessary to support nested projects.
* Added new (empty) diagnostic page served from the server
* Added better error messages for when a file is missing that's referenced by a Rojo project
* Added support for visualization endpoints returning GraphViz source when Dot is not available
* Fixed an in-memory filesystem regression introduced recently ([#119](https://github.com/rojo-rbx/rojo/pull/119))

## [0.5.0 Alpha 2](https://github.com/rojo-rbx/rojo/releases/tag/v0.5.0-alpha.2) (January 28, 2019)
* Added support for `.model.json` files, compatible with 0.4.x
* Fixed in-memory filesystem not handling out-of-order filesystem change events
* Fixed long-polling error caused by a promise mixup ([#110](https://github.com/rojo-rbx/rojo/issues/110))

## [0.5.0 Alpha 1](https://github.com/rojo-rbx/rojo/releases/tag/v0.5.0-alpha.1) (January 25, 2019)
* Changed plugin UI to be way prettier
    * Thanks to [Reselim](https://github.com/Reselim) for the design!
* Changed plugin error messages to be a little more useful
* Removed unused 'Config' button in plugin UI
* Fixed bug where bad server responses could cause the plugin to be in a bad state
* Upgraded to rbx\_tree, rbx\_xml, and rbx\_binary 0.2.0, which dramatically expands the kinds of properties that Rojo can handle, especially in XML.

## [0.5.0 Alpha 0](https://github.com/rojo-rbx/rojo/releases/tag/v0.5.0-alpha.0) (January 14, 2019)
* "Epiphany" rewrite, in progress since the beginning of time
* New live sync protocol
    * Uses HTTP long polling to reduce request count and improve responsiveness
* New project format
    * Hierarchical, preventing overlapping partitions
* Added `rojo build` command
    * Generates `rbxm`, `rbxmx`, `rbxl`, or `rbxlx` files out of your project
    * Usage: `rojo build <PROJECT> --output <OUTPUT>.rbxm`
* Added `rojo upload` command
    * Generates and uploads a place or model to roblox.com out of your project
    * Usage: `rojo upload <PROJECT> --cookie "<ROBLOSECURITY>" --asset_id <PLACE_ID>`
* New plugin
    * Only one button now, "Connect"
    * New UI to pick server address and port
    * Better error reporting
* Added support for `.csv` files turning into `LocalizationTable` instances
* Added support for `.txt` files turning into `StringValue` instances
* Added debug visualization code to diagnose problems
    * `/visualize/rbx` and `/visualize/imfs` show instance and file state respectively; they require GraphViz to be installed on your machine.
* Added optional place ID restrictions to project files
    * This helps prevent syncing in content to the wrong place
    * Multiple places can be specified, like when building a multi-place game
* Added support for specifying properties on services in project files

## [0.4.13](https://github.com/rojo-rbx/rojo/releases/tag/v0.4.13) (November 12, 2018)
* When `rojo.json` points to a file or directory that does not exist, Rojo now issues a warning instead of throwing an error and exiting

## [0.4.12](https://github.com/rojo-rbx/rojo/releases/tag/v0.4.12) (June 21, 2018)
* Fixed obscure assertion failure when renaming or deleting files ([#78](https://github.com/rojo-rbx/rojo/issues/78))
* Added a `PluginAction` for the sync in command, which should help with some automation scripts ([#80](https://github.com/rojo-rbx/rojo/pull/80))

## [0.4.11](https://github.com/rojo-rbx/rojo/releases/tag/v0.4.11) (June 10, 2018)
* Defensively insert existing instances into RouteMap; should fix most duplication cases when syncing into existing trees.
* Fixed incorrect synchronization from `Plugin:_pull` that would cause polling to create issues
* Fixed incorrect file routes being assigned to `init.lua` and `init.model.json` files
* Untangled route handling-internals slightly

## [0.4.10](https://github.com/rojo-rbx/rojo/releases/tag/v0.4.10) (June 2, 2018)
* Added support for `init.model.json` files, which enable versioning `Tool` instances (among other things) with Rojo. ([#66](https://github.com/rojo-rbx/rojo/issues/66))
* Fixed obscure error when syncing into an invalid service.
* Fixed multiple sync processes occurring when a server ID mismatch is detected.

## [0.4.9](https://github.com/rojo-rbx/rojo/releases/tag/v0.4.9) (May 26, 2018)
* Fixed warning when renaming or removing files that would sometimes corrupt the instance cache ([#72](https://github.com/rojo-rbx/rojo/pull/72))
* JSON models are no longer as strict -- `Children` and `Properties` are now optional.

## [0.4.8](https://github.com/rojo-rbx/rojo/releases/tag/v0.4.8) (May 26, 2018)
* Hotfix to prevent errors from being thrown when objects managed by Rojo are deleted

## [0.4.7](https://github.com/rojo-rbx/rojo/releases/tag/v0.4.7) (May 25, 2018)
* Added icons to the Rojo plugin, made by [@Vorlias](https://github.com/Vorlias)! ([#70](https://github.com/rojo-rbx/rojo/pull/70))
* Server will now issue a warning if no partitions are specified in `rojo serve` ([#40](https://github.com/rojo-rbx/rojo/issues/40))

## [0.4.6](https://github.com/rojo-rbx/rojo/releases/tag/v0.4.6) (May 21, 2018)
* Rojo handles being restarted by Roblox Studio more gracefully ([#67](https://github.com/rojo-rbx/rojo/issues/67))
* Folders should no longer get collapsed when syncing occurs.
* **Significant** robustness improvements with regards to caching.
    * **This should catch all existing script duplication bugs.**
    * If there are any bugs with script duplication or caching in the future, restarting the Rojo server process will fix them for that session.
* Fixed message in plugin not being prefixed with `Rojo: `.

## [0.4.5](https://github.com/rojo-rbx/rojo/releases/tag/v0.4.5) (May 1, 2018)
* Rojo messages are now prefixed with `Rojo: ` to make them stand out in the output more.
* Fixed server to notice file changes *much* more quickly. (200ms vs 1000ms)
* Server now lists name of project when starting up.
* Rojo now throws an error if no project file is found. ([#63](https://github.com/rojo-rbx/rojo/issues/63))
* Fixed multiple sync operations occuring at the same time. ([#61](https://github.com/rojo-rbx/rojo/issues/61))
* Partitions targeting files directly now work as expected. ([#57](https://github.com/rojo-rbx/rojo/issues/57))

## [0.4.4](https://github.com/rojo-rbx/rojo/releases/tag/v0.4.4) (April 7, 2018)
* Fix small regression introduced in 0.4.3

## [0.4.3](https://github.com/rojo-rbx/rojo/releases/tag/v0.4.3) (April 7, 2018)
* Plugin now automatically selects `HttpService` if it determines that HTTP isn't enabled ([#58](https://github.com/rojo-rbx/rojo/pull/58))
* Plugin now has much more robust handling and will wipe all state when the server changes.
    * This should fix issues that would otherwise be solved by restarting Roblox Studio.

## [0.4.2](https://github.com/rojo-rbx/rojo/releases/tag/v0.4.2) (April 4, 2018)
* Fixed final case of duplicated instance insertion, caused by reconciled instances not being inserted into `RouteMap`.
    * The reconciler is still not a perfect solution, especially if script instances get moved around without being destroyed. I don't think this can be fixed before a big refactor.

## [0.4.1](https://github.com/rojo-rbx/rojo/releases/tag/v0.4.1) (April 1, 2018)
* Merged plugin repository into main Rojo repository for easier tracking.
* Improved `RouteMap` object tracking; this should fix some cases of duplicated instances being synced into the tree.

## [0.4.0](https://github.com/rojo-rbx/rojo/releases/tag/v0.4.0) (March 27, 2018)
* Protocol version 1, which shifts more responsibility onto the server
    * This is a **major breaking** change!
    * The server now has a content of 'filter plugins', which transform data at various stages in the pipeline
    * The server now exposes Roblox instance objects instead of file contents, which lines up with how `rojo pack` will work, and paves the way for more robust syncing.
* Added `*.model.json` files, which let you embed small Roblox objects into your Rojo tree.
* Improved error messages in some cases ([#46](https://github.com/rojo-rbx/rojo/issues/46))

## [0.3.2](https://github.com/rojo-rbx/rojo/releases/tag/v0.3.2) (December 20, 2017)
* Fixed `rojo serve` failing to correctly construct an absolute root path when passed as an argument
* Fixed intense CPU usage when running `rojo serve`

## [0.3.1](https://github.com/rojo-rbx/rojo/releases/tag/v0.3.1) (December 14, 2017)
* Improved error reporting when invalid JSON is found in a `rojo.json` project
    * These messages are passed on from Serde

## [0.3.0](https://github.com/rojo-rbx/rojo/releases/tag/v0.3.0) (December 12, 2017)
* Factored out the plugin into a separate repository
* Fixed server when using a file as a partition
    * Previously, trailing slashes were put on the end of a partition even if the read request was an empty string. This broke file reading on Windows when a partition pointed to a file instead of a directory!
* Started running automatic tests on Travis CI (#9)

## [0.2.3](https://github.com/rojo-rbx/rojo/releases/tag/v0.2.3) (December 4, 2017)
* Plugin only release
* Tightened `init` file rules to only match script files
    * Previously, Rojo would sometimes pick up the wrong file when syncing

## [0.2.2](https://github.com/rojo-rbx/rojo/releases/tag/v0.2.2) (December 1, 2017)
* Plugin only release
* Fixed broken reconciliation behavior with `init` files

## [0.2.1](https://github.com/rojo-rbx/rojo/releases/tag/v0.2.1) (December 1, 2017)
* Plugin only release
* Changes default port to 8000

## [0.2.0](https://github.com/rojo-rbx/rojo/releases/tag/v0.2.0) (December 1, 2017)
* Support for `init.lua` like rbxfs and rbxpacker
* More robust syncing with a new reconciler

## [0.1.0](https://github.com/rojo-rbx/rojo/releases/tag/v0.1.0) (November 29, 2017)
* Initial release, functionally very similar to [rbxfs](https://github.com/LPGhatguy/rbxfs)<|MERGE_RESOLUTION|>--- conflicted
+++ resolved
@@ -16,11 +16,8 @@
 * Improve tooltip behavior ([#723])
 * Better settings controls ([#725])
 * Rework patch visualizer with many fixes and improvements ([#726])
-<<<<<<< HEAD
+* Added support for syncing in `.toml` files ([#633])
 * Add `plugin` flag to the `build` command that outputs to the local plugins folder ([#735])
-=======
-* Added support for syncing in `.toml` files ([#633])
->>>>>>> dd01a9be
 
 [#668]: https://github.com/rojo-rbx/rojo/pull/668
 [#674]: https://github.com/rojo-rbx/rojo/pull/674
@@ -37,11 +34,8 @@
 [#723]: https://github.com/rojo-rbx/rojo/pull/723
 [#725]: https://github.com/rojo-rbx/rojo/pull/725
 [#726]: https://github.com/rojo-rbx/rojo/pull/726
-<<<<<<< HEAD
+[#633]: https://github.com/rojo-rbx/rojo/pull/633
 [#735]: https://github.com/rojo-rbx/rojo/pull/735
-=======
-[#633]: https://github.com/rojo-rbx/rojo/pull/633
->>>>>>> dd01a9be
 
 ## [7.3.0] - April 22, 2023
 * Added `$attributes` to project format. ([#574])
