# Rojo Changelog

## Unreleased Changes
* Significantly improved performance of `rojo sourcemap`. ([#668])
<<<<<<< HEAD
* Skip confirming patches that contain only a datamodel name change. ([#688])

[#668]: https://github.com/rojo-rbx/rojo/pull/668
[#688]: https://github.com/rojo-rbx/rojo/pull/688
=======
* Fixed the diff visualizer of connected sessions. ([#674])
* Fixed disconnected session activity. ([#675])

[#668]: https://github.com/rojo-rbx/rojo/pull/668
[#674]: https://github.com/rojo-rbx/rojo/pull/674
[#675]: https://github.com/rojo-rbx/rojo/pull/675
>>>>>>> 67674d53

## [7.3.0] - April 22, 2023
* Added `$attributes` to project format. ([#574])
* Added `--watch` flag to `rojo sourcemap`. ([#602])
* Added support for `init.csv` files. ([#594])
* Added real-time sync status to the Studio plugin. ([#569])
* Added support for copying error messages to the clipboard. ([#614])
* Added sync locking for Team Create. ([#590])
* Added support for specifying HTTP or HTTPS protocol in plugin. ([#642])
* Added tooltips to buttons in the Studio plugin. ([#637])
* Added visual diffs when connecting from the Studio plugin. ([#603])
* Host and port are now saved in the Studio plugin. ([#613])
* Improved padding on notifications in Studio plugin. ([#589])
* Renamed `Common` to `Shared` in the default Rojo project. ([#611])
* Reduced the minimum size of the Studio plugin widget. ([#606])
* Fixed current directory in `rojo fmt-project`. ([#581])
* Fixed errors after a session has already ended. ([#587])
* Fixed an uncommon security permission error ([#619])

[#569]: https://github.com/rojo-rbx/rojo/pull/569
[#574]: https://github.com/rojo-rbx/rojo/pull/574
[#581]: https://github.com/rojo-rbx/rojo/pull/581
[#587]: https://github.com/rojo-rbx/rojo/pull/587
[#589]: https://github.com/rojo-rbx/rojo/pull/589
[#590]: https://github.com/rojo-rbx/rojo/pull/590
[#594]: https://github.com/rojo-rbx/rojo/pull/594
[#602]: https://github.com/rojo-rbx/rojo/pull/602
[#603]: https://github.com/rojo-rbx/rojo/pull/603
[#606]: https://github.com/rojo-rbx/rojo/pull/606
[#611]: https://github.com/rojo-rbx/rojo/pull/611
[#613]: https://github.com/rojo-rbx/rojo/pull/613
[#614]: https://github.com/rojo-rbx/rojo/pull/614
[#619]: https://github.com/rojo-rbx/rojo/pull/619
[#637]: https://github.com/rojo-rbx/rojo/pull/637
[#642]: https://github.com/rojo-rbx/rojo/pull/642
[7.3.0]: https://github.com/rojo-rbx/rojo/releases/tag/v7.3.0

## [7.2.1] - July 8, 2022
* Fixed notification sound by changing it to a generic sound. ([#566])
* Added setting to turn off sound effects. ([#568])

[#566]: https://github.com/rojo-rbx/rojo/pull/566
[#568]: https://github.com/rojo-rbx/rojo/pull/568
[7.2.1]: https://github.com/rojo-rbx/rojo/releases/tag/v7.2.1

## [7.2.0] - June 29, 2022
* Added support for `.luau` files. ([#552])
* Added support for live syncing Attributes and Tags. ([#553])
* Added notification popups in the Roblox Studio plugin. ([#540])
* Fixed `init.meta.json` when used with `init.lua` and related files. ([#549])
* Fixed incorrect output when serving from a non-default address or port ([#556])
* Fixed Linux binaries not running on systems with older glibc. ([#561])
* Added `camelCase` casing for JSON models, deprecating `PascalCase` names. ([#563])
* Switched from structopt to clap for command line argument parsing.
* Significantly improved performance of building and serving. ([#548])
* Increased minimum supported Rust version to 1.57.0. ([#564])

[#540]: https://github.com/rojo-rbx/rojo/pull/540
[#548]: https://github.com/rojo-rbx/rojo/pull/548
[#549]: https://github.com/rojo-rbx/rojo/pull/549
[#552]: https://github.com/rojo-rbx/rojo/pull/552
[#553]: https://github.com/rojo-rbx/rojo/pull/553
[#556]: https://github.com/rojo-rbx/rojo/pull/556
[#561]: https://github.com/rojo-rbx/rojo/pull/561
[#563]: https://github.com/rojo-rbx/rojo/pull/563
[#564]: https://github.com/rojo-rbx/rojo/pull/564
[7.2.0]: https://github.com/rojo-rbx/rojo/releases/tag/v7.2.0

## [7.1.1] - May 26, 2022
* Fixed sourcemap command not stripping paths correctly ([#544])
* Fixed Studio plugin settings not saving correctly.

[#544]: https://github.com/rojo-rbx/rojo/pull/544
[#545]: https://github.com/rojo-rbx/rojo/pull/545
[7.1.1]: https://github.com/rojo-rbx/rojo/releases/tag/v7.1.1

## [7.1.0] - May 22, 2022
* Added support for specifying an address to be used by default in project files. ([#507])
* Added support for optional paths in project files. ([#472])
* Added support for the new Open Cloud API when uploading. ([#504])
* Added `sourcemap` command for generating sourcemaps to feed into other tools. ([#530])
* Added PluginActions for connecting/disconnecting a session ([#537])
* Added changing toolbar icon to indicate state ([#538])

[#472]: https://github.com/rojo-rbx/rojo/pull/472
[#504]: https://github.com/rojo-rbx/rojo/pull/504
[#507]: https://github.com/rojo-rbx/rojo/pull/507
[#530]: https://github.com/rojo-rbx/rojo/pull/530
[#537]: https://github.com/rojo-rbx/rojo/pull/537
[#538]: https://github.com/rojo-rbx/rojo/pull/538
[7.1.0]: https://github.com/rojo-rbx/rojo/releases/tag/v7.1.0

## [7.0.0] - December 10, 2021
* Fixed Rojo's interactions with properties enabled by FFlags that are not yet enabled. ([#493])
* Improved output in Roblox Studio plugin when bad property data is encountered.
* Reintroduced support for CFrame shorthand syntax in Rojo project and `.meta.json` files, matching Rojo 6. ([#430])
* Connection settings are now remembered when reconnecting in Roblox Studio. ([#500])
* Updated reflection database to Roblox v503.

[#430]: https://github.com/rojo-rbx/rojo/issues/430
[#493]: https://github.com/rojo-rbx/rojo/pull/493
[#500]: https://github.com/rojo-rbx/rojo/pull/500
[7.0.0]: https://github.com/rojo-rbx/rojo/releases/tag/v7.0.0

## [7.0.0-rc.3] - October 19, 2021
This is the last release candidate for Rojo 7. In an effort to get Rojo 7 out the door, we'll be freezing features from here on out, something we should've done a couple months ago.

Expect to see Rojo 7 stable soon!

* Added support for writing `Tags` in project files, model files, and meta files. ([#484])
* Adjusted Studio plugin colors to match Roblox Studio palette. ([#482])
* Improved experimental two-way sync feature by batching changes. ([#478])

[#482]: https://github.com/rojo-rbx/rojo/pull/482
[#484]: https://github.com/rojo-rbx/rojo/pull/484
[#478]: https://github.com/rojo-rbx/rojo/pull/478
[7.0.0-rc.3]: https://github.com/rojo-rbx/rojo/releases/tag/v7.0.0-rc.3

## 7.0.0-rc.2 - October 19, 2021
(Botched release due to Git mishap, oops!)

## [7.0.0-rc.1] - August 23, 2021
In Rojo 6 and previous Rojo 7 alphas, an explicit Vector3 property would be written like this:

```json
{
    "className": "Part",
    "properties": {
        "Position": {
            "Type": "Vector3",
            "Value": [1, 2, 3]
        }
    }
}
```

For Rojo 7, this will need to be changed to:

```json
{
    "className": "Part",
    "properties": {
        "Position": {
            "Vector3": [1, 2, 3]
        }
    }
}
```

The shorthand property format that most users use is not impacted. For reference, it looks like this:

```json
{
    "className": "Part",
    "properties": {
        "Position": [1, 2, 3]
    }
}
```

* Major breaking change: changed property syntax for project files; shorthand syntax is unchanged.
* Added the `fmt-project` subcommand for formatting Rojo project files.
* Improved error output for many subcommands.
* Updated to stable versions of rbx-dom libraries.
* Updated async infrastructure, which should fix a handful of bugs. ([#459])
* Fixed syncing refs in the Roblox Studio plugin ([#462], [#466])
* Added support for long paths on Windows. ([#464])

[#459]: https://github.com/rojo-rbx/rojo/pull/459
[#462]: https://github.com/rojo-rbx/rojo/pull/462
[#464]: https://github.com/rojo-rbx/rojo/pull/464
[#466]: https://github.com/rojo-rbx/rojo/pull/466
[7.0.0-rc.1]: https://github.com/rojo-rbx/rojo/releases/tag/v7.0.0-rc.1

## [7.0.0-alpha.4][7.0.0-alpha.4] (May 5, 2021)
* Added the `gameId` and `placeId` optional properties to project files.
    * When connecting from the Rojo Roblox Studio plugin, Rojo will set the game and place ID of the current place to these values, if set.
    * This is equivalent to running `game:SetUniverseId(...)` and `game:SetPlaceId(...)` from the command bar in Studio.
* Added "EXPERIMENTAL!" label to two-way sync toggle in Rojo's Roblox Studio plugin.
* Fixed `Name` and `Parent` properties being allowed in Rojo projects. ([#413][pr-413])
* Fixed "Open Scripts Externally" feature crashing Studio. ([#369][issue-369])
* Empty `.model.json` files will no longer cause errors. ([#420][pr-420])
* When specifying `$path` on a service, Rojo now keeps the correct class name. ([#331][issue-331])
* Improved error messages for misconfigured projects.

[issue-331]: https://github.com/rojo-rbx/rojo/issues/331
[issue-369]: https://github.com/rojo-rbx/rojo/issues/369
[pr-420]: https://github.com/rojo-rbx/rojo/pull/420
[pr-413]: https://github.com/rojo-rbx/rojo/pull/413
[7.0.0-alpha.4]: https://github.com/rojo-rbx/rojo/releases/tag/v7.0.0-alpha.4

## [7.0.0-alpha.3][7.0.0-alpha.3] (February 19, 2021)
* Updated dependencies, fixing `OptionalCoordinateFrame`-related issues.
* Added `--address` flag to `rojo serve` to allow for external connections. ([#403][pr-403])

[pr-403]: https://github.com/rojo-rbx/rojo/pull/403
[7.0.0-alpha.3]: https://github.com/rojo-rbx/rojo/releases/tag/v7.0.0-alpha.3

## [7.0.0-alpha.2][7.0.0-alpha.2] (February 19, 2021)
* Fixed incorrect protocol version between the client and server.

[7.0.0-alpha.2]: https://github.com/rojo-rbx/rojo/releases/tag/v7.0.0-alpha.2

## [7.0.0-alpha.1][7.0.0-alpha.1] (February 18, 2021)
This release includes a brand new implementation of the Roblox DOM. It brings performance improvements, much better support for `rbxl` and `rbxm` files, and a better internal API.

* Added support for all remaining property types.
* Added support for the entire Roblox binary model format.
* Changed `rojo upload` to upload binary places and models instead of XML.
    * This should make using `rojo upload` much more feasible for large places.
* **Breaking**: Changed format of some types of values in `project.json`, `model.json`, and `meta.json` files.
    * This should impact few projects. See [this file][allValues.json] for new examples of each property type.

Formatting of types will change more before the stable release of Rojo 7. We're hoping to use this opportunity to normalize some of the case inconsistency introduced in Rojo 0.5.

[7.0.0-alpha.1]: https://github.com/rojo-rbx/rojo/releases/tag/v7.0.0-alpha.1
[allValues.json]: https://github.com/rojo-rbx/rojo/blob/f4a790eb50b74e482000bad1dcfe22533992fb20/plugin/rbx_dom_lua/src/allValues.json

## [6.0.2](https://github.com/rojo-rbx/rojo/releases/tag/v6.0.2) (February 9, 2021)
* Fixed `rojo upload` to handle CSRF challenges.

## [6.0.1](https://github.com/rojo-rbx/rojo/releases/tag/v6.0.1) (January 22, 2021)
* Fixed `rojo upload` requests being rejected by Roblox

## [6.0.0](https://github.com/rojo-rbx/rojo/releases/tag/v6.0.0) (January 16, 2021)
* Improved server error messages
    * The server will now keep running in more error cases
* Fixed Rojo being unable to diff ClassName changes

## [6.0.0 Release Candidate 4](https://github.com/rojo-rbx/rojo/releases/tag/v6.0.0-rc.4) (December 14, 2020)
* Added brand new Rojo UI ([#367](https://github.com/rojo-rbx/rojo/pull/367))
* Added `projectName` to `/api/rojo` output.

## [6.0.0 Release Candidate 3](https://github.com/rojo-rbx/rojo/releases/tag/v6.0.0-rc.3) (November 19, 2020)
* Fixed the Rojo plugin attempting to write the non-scriptable properties `Instance.SourceAssetId` and `HttpServer.HttpEnabled`.
* Fixed the Rojo plugin's handling of null referents.

## [6.0.0 Release Candidate 2](https://github.com/rojo-rbx/rojo/releases/tag/v6.0.0-rc.2) (November 19, 2020)
* Fixed crash when malformed CSV files are put into a project. ([#310](https://github.com/rojo-rbx/rojo/issues/310))
* Fixed incorrect string escaping when producing Lua code from JSON files. ([#314](https://github.com/rojo-rbx/rojo/issues/314))
* Fixed performance issues introduced in Rojo 6.0.0-rc.1. ([#317](https://github.com/rojo-rbx/rojo/issues/317))
* Fixed `rojo plugin install` subcommand failing for everyone except Rojo developers. ([#320](https://github.com/rojo-rbx/rojo/issues/320))
* Updated default place template to take advantage of [#210](https://github.com/rojo-rbx/rojo/pull/210).
* Enabled glob ignore patterns by default and removed the `unstable_glob_ignore` feature.
    * `globIgnorePaths` can be set on a project to a list of globs to ignore.
* The Rojo plugin now completes as much as it can from a patch without disconnecting. Warnings are shown in the console.
* Fixed 6.0.0-rc.1 regression causing instances that changed ClassName to instead... not change ClassName.

## [6.0.0 Release Candidate 1](https://github.com/rojo-rbx/rojo/releases/tag/v6.0.0-rc.1) (March 29, 2020)
This release jumped from 0.6.0 to 6.0.0. Rojo has been in use in production for many users for quite a long times, and so 6.0 is a more accurate reflection of Rojo's version than a pre-1.0 version.

* Added basic settings panel to plugin, with two settings:
    * "Open Scripts Externally": When enabled, opening a script in Studio will instead open it in your default text editor.
    * "Two-Way Sync": When enabled, Rojo will attempt to save changes to your place back to the filesystem. **Very early feature, very broken, beware!**
* Added `--color` option to force-enable or force-disable color in Rojo's output.
* Added support for turning `.json` files into `ModuleScript` instances ([#308](https://github.com/rojo-rbx/rojo/pull/308))
* Added `rojo plugin install` and `rojo plugin uninstall` to allow Rojo to manage its Roblox Studio plugin. ([#304](https://github.com/rojo-rbx/rojo/pull/304))
* Class names no longer need to be specified for Roblox services in Rojo projects. ([#210](https://github.com/rojo-rbx/rojo/pull/210))
* The server half of **experimental** two-way sync is now enabled by default.
* Increased default logging verbosity in commands like `rojo build`.
* Rojo now requires a project file again, just like 0.5.4.

## [0.6.0 Alpha 3](https://github.com/rojo-rbx/rojo/releases/tag/v0.6.0-alpha.3) (March 13, 2020)
* Added `--watch` argument to `rojo build`. ([#284](https://github.com/rojo-rbx/rojo/pull/284))
* Added dark theme support to plugin. ([#241](https://github.com/rojo-rbx/rojo/issues/241))
* Added a revamped `rojo init` command, which will now create more complete projects.
* Added the `rojo doc` command, which opens Rojo's documentation in your browser.
* Fixed many crashes from malformed projects and filesystem edge cases in `rojo serve`.
* Simplified filesystem access code dramatically.
* Improved error reporting and logging across the board.
    * Log messages have a less noisy prefix.
    * Any thread panicking now causes Rojo to abort instead of existing as a zombie.
    * Errors now have a list of causes, helping make many errors more clear.

## [0.6.0 Alpha 2](https://github.com/rojo-rbx/rojo/releases/tag/v0.6.0-alpha.2) (March 6, 2020)
* Fixed `rojo upload` command always uploading models.
* Removed `--kind` parameter to `rojo upload`; Rojo now automatically uploads the correct kind of asset based on your project file.

## [0.5.4](https://github.com/rojo-rbx/rojo/releases/tag/v0.5.4) (February 26, 2020)
This is a general maintenance release for the Rojo 0.5.x release series.

* Updated reflection database and other dependencies.
* First stable release with binaries for macOS and Linux.

## [0.6.0 Alpha 1](https://github.com/rojo-rbx/rojo/releases/tag/v0.6.0-alpha.1) (January 22, 2020)

### General
* Added support for nested project files. ([#95](https://github.com/rojo-rbx/rojo/issues/95))
* Added project file hot-reloading. ([#10](https://github.com/rojo-rbx/rojo/issues/10)])
* Fixed Rojo dropping Ref properties ([#142](https://github.com/rojo-rbx/rojo/issues/142))
    * This means that properties like `PrimaryPart` now work!
* Improved live sync protocol to reduce round-trips and improve syncing consistency.
* Improved support for binary model files and places.

### Command Line
* Added `--verbose`/`-v` flag, which can be specified multiple times to increase verbosity.
* Added support for automatically finding Roblox Studio's auth cookie for `rojo upload` on Windows.
* Added support for building, serving and uploading sources that aren't Rojo projects.
* Improved feedback from `rojo serve`.
* Removed support for legacy `roblox-project.json` projects, deprecated in an early Rojo 0.5.0 alpha.
* Rojo no longer traverses directories upwards looking for project files.
    * Though undocumented, Rojo 0.5.x will search for a project file contained in any ancestor folders. This feature was removed to better support other 0.6.x features.

### Roblox Studio Plugin
* Added "connecting" state to improve experience when live syncing.
* Added "error" state to show errors in a place that isn't the output panel.
* Improved diagnostics for when the Rojo plugin cannot create an instance.

## [0.5.3](https://github.com/rojo-rbx/rojo/releases/tag/v0.5.3) (October 15, 2019)
* Fixed an issue where Rojo would throw an error when encountering recently-added instance classes.

## [0.5.2](https://github.com/rojo-rbx/rojo/releases/tag/v0.5.2) (October 14, 2019)
* Fixed an issue where `LocalizationTable` instances would have their column order randomized. ([#173](https://github.com/rojo-rbx/rojo/issues/173))

## [0.5.1](https://github.com/rojo-rbx/rojo/releases/tag/v0.5.1) (October 4, 2019)
* Fixed an issue where Rojo would drop changes if they happened too quickly ([#252](https://github.com/rojo-rbx/rojo/issues/252))
* Improved diagnostics for when the Rojo plugin cannot create an instance.
* Updated dependencies
    * This brings Rojo's reflection database from client release 395 to client release 404.

## [0.5.0](https://github.com/rojo-rbx/rojo/releases/tag/v0.5.0) (August 27, 2019)
* Changed `.model.json` naming, which may require projects to migrate ambiguous cases:
    * The file name now takes precedence over the `Name` field in the model, like Rojo 0.4.x.
    * The `Name` field of the top-level instance is now optional. It's recommended that you remove it from your models.
    * Rojo will emit a warning when `Name` is specified and does not match the name from the file.
* Fixed `Rect` values being set to `0, 0, 0, 0` when synced with the Rojo plugin. ([#201](https://github.com/rojo-rbx/rojo/issues/201))
* Fixed live-syncing of `PhysicalProperties`, `NumberSequence`, and `ColorSequence` values

## [0.5.0 Alpha 13](https://github.com/rojo-rbx/rojo/releases/tag/v0.5.0-alpha.13) (August 2, 2019)
* Bumped minimum Rust version to 1.34.0.
* Fixed default port documentation in `rojo serve --help` ([#219](https://github.com/rojo-rbx/rojo/issues/219))
* Fixed BrickColor support by upgrading Roblox-related dependencies

## [0.5.0 Alpha 12](https://github.com/rojo-rbx/rojo/releases/tag/v0.5.0-alpha.12) (July 2, 2019)
* Added `.meta.json` files
    * `init.meta.json` files replace `init.model.json` files from Rojo 0.4.x ([#183](https://github.com/rojo-rbx/rojo/pull/183))
    * Other `.meta.json` files allow attaching extra data to other files ([#189](https://github.com/rojo-rbx/rojo/pull/189))
* Added support for infinite and NaN values in types like `Vector2` when building models and places.
    * These types aren't supported for live-syncing yet due to limitations around JSON encoding.
* Added support for using `SharedString` values when building XML models and places.
* Added support for live-syncing `CollectionService` tags.
* Added a warning when building binary place files, since they're still experimental and have bugs.
* Added a warning when trying to use Rojo 0.5.x with a Rojo 0.4.x-only project.
* Added a warning when a Rojo project contains keys that start with `$`, which are reserved names. ([#191](https://github.com/rojo-rbx/rojo/issues/191))
* Rojo now throws an error if unknown keys are found most files.
* Added an icon to the plugin's toolbar button
* Changed the plugin to use a docking widget for all UI.
* Changed the plugin to ignore unknown properties when live-syncing.
    * Rojo's approach to this problem might change later, like with a strict model mode ([#190](https://github.com/rojo-rbx/rojo/issues/190)) or another approach.
* Upgraded to reflection database from client release 388.
* Updated Rojo's branding to shift the color palette to make it work better on dark backgrounds

## [0.5.0 Alpha 11](https://github.com/rojo-rbx/rojo/releases/tag/v0.5.0-alpha.11) (May 29, 2019)
* Added support for implicit property values in JSON model files ([#154](https://github.com/rojo-rbx/rojo/pull/154))
* `Content` propertyes can now be specified in projects and model files as regular string literals.
* Added support for `BrickColor` properties.
* Added support for properties added in client release 384, like `Lighting.Technology` being set to `"ShadowMap"`.
* Improved performance when working with XML models and places
* Fixed serializing empty `Content` properties as XML
* Fixed serializing infinite and NaN floating point properties in XML
* Improved compatibility with XML models
* Plugin should now be able to live-sync more properties, and ignore ones it can't, like `Lighting.Technology`.

## 0.5.0 Alpha 10
* This release was a dud due to [issue #176](https://github.com/rojo-rbx/rojo/issues/176) and was rolled back.

## [0.5.0 Alpha 9](https://github.com/rojo-rbx/rojo/releases/tag/v0.5.0-alpha.9) (April 4, 2019)
* Changed `rojo build` to use buffered I/O, which can make it up to 2x faster in some cases.
    * Building [*Road Not Taken*](https://github.com/LPGhatguy/roads) to an `rbxlx` file dropped from 150ms to 70ms on my machine
* Fixed `LocalizationTable` instances being made from `csv` files incorrectly interpreting empty rows and columns. ([#149](https://github.com/rojo-rbx/rojo/pull/149))
* Fixed CSV files with entries that parse as numbers causing Rojo to panic. ([#152](https://github.com/rojo-rbx/rojo/pull/152))
* Improved error messages when malformed CSV files are found in a Rojo project.

## [0.5.0 Alpha 8](https://github.com/rojo-rbx/rojo/releases/tag/v0.5.0-alpha.8) (March 29, 2019)
* Added support for a bunch of new types when dealing with XML model/place files:
    * `ColorSequence`
    * `Float64`
    * `Int64`
    * `NumberRange`
    * `NumberSequence`
    * `PhysicalProperties`
    * `Ray`
    * `Rect`
    * `Ref`
* Improved server instance ordering behavior when files are added during a live session ([#135](https://github.com/rojo-rbx/rojo/pull/135))
* Fixed error being thrown when trying to unload the Rojo plugin.
* Added partial fix for [issue #141](https://github.com/rojo-rbx/rojo/issues/141) for `Lighting.Technology`, which should restore live sync functionality for the default project file.

## [0.5.0 Alpha 6](https://github.com/rojo-rbx/rojo/releases/tag/v0.5.0-alpha.6) (March 19, 2019)
* Fixed `rojo init` giving unexpected results by upgrading to `rbx_dom_weak` 1.1.0
* Fixed live server not responding when the Rojo plugin is connected ([#133](https://github.com/rojo-rbx/rojo/issues/133))
* Updated default place file:
    * Improved default properties to be closer to Studio's built-in 'Baseplate' template
    * Added a baseplate to the project file (Thanks, [@AmaranthineCodices](https://github.com/AmaranthineCodices/)!)
* Added more type support to Rojo plugin
* Fixed some cases where the Rojo plugin would leave around objects that it knows should be deleted
* Updated plugin to correctly listen to `Plugin.Unloading` when installing or uninstalling new plugins

## [0.5.0 Alpha 5](https://github.com/rojo-rbx/rojo/releases/tag/v0.5.0-alpha.5) (March 1, 2019)
* Upgraded core dependencies, which improves compatibility for lots of instance types
    * Upgraded from `rbx_tree` 0.2.0 to `rbx_dom_weak` 1.0.0
    * Upgraded from `rbx_xml` 0.2.0 to `rbx_xml` 0.4.0
    * Upgraded from `rbx_binary` 0.2.0 to `rbx_binary` 0.4.0
* Added support for non-primitive types in the Rojo plugin.
    * Types like `Color3` and `CFrame` can now be updated live!
* Fixed plugin assets flashing in on first load ([#121](https://github.com/rojo-rbx/rojo/issues/121))
* Changed Rojo's HTTP server from Rouille to Hyper, which reduced the release size by around a megabyte.
* Added property type inference to projects, which makes specifying services a lot easier ([#130](https://github.com/rojo-rbx/rojo/pull/130))
* Made error messages from invalid and missing files more user-friendly

## [0.5.0 Alpha 4](https://github.com/rojo-rbx/rojo/releases/tag/v0.5.0-alpha.4) (February 8, 2019)
* Added support for nested partitions ([#102](https://github.com/rojo-rbx/rojo/issues/102))
* Added support for 'transmuting' partitions ([#112](https://github.com/rojo-rbx/rojo/issues/112))
* Added support for aliasing filesystem paths ([#105](https://github.com/rojo-rbx/rojo/issues/105))
* Changed Windows builds to statically link the CRT ([#89](https://github.com/rojo-rbx/rojo/issues/89))

## [0.5.0 Alpha 3](https://github.com/rojo-rbx/rojo/releases/tag/v0.5.0-alpha.3) (February 1, 2019)
* Changed default project file name from `roblox-project.json` to `default.project.json` ([#120](https://github.com/rojo-rbx/rojo/pull/120))
    * The old file name will still be supported until 0.5.0 is fully released.
* Added warning when loading project files that don't end in `.project.json`
    * This new extension enables Rojo to distinguish project files from random JSON files, which is necessary to support nested projects.
* Added new (empty) diagnostic page served from the server
* Added better error messages for when a file is missing that's referenced by a Rojo project
* Added support for visualization endpoints returning GraphViz source when Dot is not available
* Fixed an in-memory filesystem regression introduced recently ([#119](https://github.com/rojo-rbx/rojo/pull/119))

## [0.5.0 Alpha 2](https://github.com/rojo-rbx/rojo/releases/tag/v0.5.0-alpha.2) (January 28, 2019)
* Added support for `.model.json` files, compatible with 0.4.x
* Fixed in-memory filesystem not handling out-of-order filesystem change events
* Fixed long-polling error caused by a promise mixup ([#110](https://github.com/rojo-rbx/rojo/issues/110))

## [0.5.0 Alpha 1](https://github.com/rojo-rbx/rojo/releases/tag/v0.5.0-alpha.1) (January 25, 2019)
* Changed plugin UI to be way prettier
    * Thanks to [Reselim](https://github.com/Reselim) for the design!
* Changed plugin error messages to be a little more useful
* Removed unused 'Config' button in plugin UI
* Fixed bug where bad server responses could cause the plugin to be in a bad state
* Upgraded to rbx\_tree, rbx\_xml, and rbx\_binary 0.2.0, which dramatically expands the kinds of properties that Rojo can handle, especially in XML.

## [0.5.0 Alpha 0](https://github.com/rojo-rbx/rojo/releases/tag/v0.5.0-alpha.0) (January 14, 2019)
* "Epiphany" rewrite, in progress since the beginning of time
* New live sync protocol
    * Uses HTTP long polling to reduce request count and improve responsiveness
* New project format
    * Hierarchical, preventing overlapping partitions
* Added `rojo build` command
    * Generates `rbxm`, `rbxmx`, `rbxl`, or `rbxlx` files out of your project
    * Usage: `rojo build <PROJECT> --output <OUTPUT>.rbxm`
* Added `rojo upload` command
    * Generates and uploads a place or model to roblox.com out of your project
    * Usage: `rojo upload <PROJECT> --cookie "<ROBLOSECURITY>" --asset_id <PLACE_ID>`
* New plugin
    * Only one button now, "Connect"
    * New UI to pick server address and port
    * Better error reporting
* Added support for `.csv` files turning into `LocalizationTable` instances
* Added support for `.txt` files turning into `StringValue` instances
* Added debug visualization code to diagnose problems
    * `/visualize/rbx` and `/visualize/imfs` show instance and file state respectively; they require GraphViz to be installed on your machine.
* Added optional place ID restrictions to project files
    * This helps prevent syncing in content to the wrong place
    * Multiple places can be specified, like when building a multi-place game
* Added support for specifying properties on services in project files

## [0.4.13](https://github.com/rojo-rbx/rojo/releases/tag/v0.4.13) (November 12, 2018)
* When `rojo.json` points to a file or directory that does not exist, Rojo now issues a warning instead of throwing an error and exiting

## [0.4.12](https://github.com/rojo-rbx/rojo/releases/tag/v0.4.12) (June 21, 2018)
* Fixed obscure assertion failure when renaming or deleting files ([#78](https://github.com/rojo-rbx/rojo/issues/78))
* Added a `PluginAction` for the sync in command, which should help with some automation scripts ([#80](https://github.com/rojo-rbx/rojo/pull/80))

## [0.4.11](https://github.com/rojo-rbx/rojo/releases/tag/v0.4.11) (June 10, 2018)
* Defensively insert existing instances into RouteMap; should fix most duplication cases when syncing into existing trees.
* Fixed incorrect synchronization from `Plugin:_pull` that would cause polling to create issues
* Fixed incorrect file routes being assigned to `init.lua` and `init.model.json` files
* Untangled route handling-internals slightly

## [0.4.10](https://github.com/rojo-rbx/rojo/releases/tag/v0.4.10) (June 2, 2018)
* Added support for `init.model.json` files, which enable versioning `Tool` instances (among other things) with Rojo. ([#66](https://github.com/rojo-rbx/rojo/issues/66))
* Fixed obscure error when syncing into an invalid service.
* Fixed multiple sync processes occurring when a server ID mismatch is detected.

## [0.4.9](https://github.com/rojo-rbx/rojo/releases/tag/v0.4.9) (May 26, 2018)
* Fixed warning when renaming or removing files that would sometimes corrupt the instance cache ([#72](https://github.com/rojo-rbx/rojo/pull/72))
* JSON models are no longer as strict -- `Children` and `Properties` are now optional.

## [0.4.8](https://github.com/rojo-rbx/rojo/releases/tag/v0.4.8) (May 26, 2018)
* Hotfix to prevent errors from being thrown when objects managed by Rojo are deleted

## [0.4.7](https://github.com/rojo-rbx/rojo/releases/tag/v0.4.7) (May 25, 2018)
* Added icons to the Rojo plugin, made by [@Vorlias](https://github.com/Vorlias)! ([#70](https://github.com/rojo-rbx/rojo/pull/70))
* Server will now issue a warning if no partitions are specified in `rojo serve` ([#40](https://github.com/rojo-rbx/rojo/issues/40))

## [0.4.6](https://github.com/rojo-rbx/rojo/releases/tag/v0.4.6) (May 21, 2018)
* Rojo handles being restarted by Roblox Studio more gracefully ([#67](https://github.com/rojo-rbx/rojo/issues/67))
* Folders should no longer get collapsed when syncing occurs.
* **Significant** robustness improvements with regards to caching.
    * **This should catch all existing script duplication bugs.**
    * If there are any bugs with script duplication or caching in the future, restarting the Rojo server process will fix them for that session.
* Fixed message in plugin not being prefixed with `Rojo: `.

## [0.4.5](https://github.com/rojo-rbx/rojo/releases/tag/v0.4.5) (May 1, 2018)
* Rojo messages are now prefixed with `Rojo: ` to make them stand out in the output more.
* Fixed server to notice file changes *much* more quickly. (200ms vs 1000ms)
* Server now lists name of project when starting up.
* Rojo now throws an error if no project file is found. ([#63](https://github.com/rojo-rbx/rojo/issues/63))
* Fixed multiple sync operations occuring at the same time. ([#61](https://github.com/rojo-rbx/rojo/issues/61))
* Partitions targeting files directly now work as expected. ([#57](https://github.com/rojo-rbx/rojo/issues/57))

## [0.4.4](https://github.com/rojo-rbx/rojo/releases/tag/v0.4.4) (April 7, 2018)
* Fix small regression introduced in 0.4.3

## [0.4.3](https://github.com/rojo-rbx/rojo/releases/tag/v0.4.3) (April 7, 2018)
* Plugin now automatically selects `HttpService` if it determines that HTTP isn't enabled ([#58](https://github.com/rojo-rbx/rojo/pull/58))
* Plugin now has much more robust handling and will wipe all state when the server changes.
    * This should fix issues that would otherwise be solved by restarting Roblox Studio.

## [0.4.2](https://github.com/rojo-rbx/rojo/releases/tag/v0.4.2) (April 4, 2018)
* Fixed final case of duplicated instance insertion, caused by reconciled instances not being inserted into `RouteMap`.
    * The reconciler is still not a perfect solution, especially if script instances get moved around without being destroyed. I don't think this can be fixed before a big refactor.

## [0.4.1](https://github.com/rojo-rbx/rojo/releases/tag/v0.4.1) (April 1, 2018)
* Merged plugin repository into main Rojo repository for easier tracking.
* Improved `RouteMap` object tracking; this should fix some cases of duplicated instances being synced into the tree.

## [0.4.0](https://github.com/rojo-rbx/rojo/releases/tag/v0.4.0) (March 27, 2018)
* Protocol version 1, which shifts more responsibility onto the server
    * This is a **major breaking** change!
    * The server now has a content of 'filter plugins', which transform data at various stages in the pipeline
    * The server now exposes Roblox instance objects instead of file contents, which lines up with how `rojo pack` will work, and paves the way for more robust syncing.
* Added `*.model.json` files, which let you embed small Roblox objects into your Rojo tree.
* Improved error messages in some cases ([#46](https://github.com/rojo-rbx/rojo/issues/46))

## [0.3.2](https://github.com/rojo-rbx/rojo/releases/tag/v0.3.2) (December 20, 2017)
* Fixed `rojo serve` failing to correctly construct an absolute root path when passed as an argument
* Fixed intense CPU usage when running `rojo serve`

## [0.3.1](https://github.com/rojo-rbx/rojo/releases/tag/v0.3.1) (December 14, 2017)
* Improved error reporting when invalid JSON is found in a `rojo.json` project
    * These messages are passed on from Serde

## [0.3.0](https://github.com/rojo-rbx/rojo/releases/tag/v0.3.0) (December 12, 2017)
* Factored out the plugin into a separate repository
* Fixed server when using a file as a partition
    * Previously, trailing slashes were put on the end of a partition even if the read request was an empty string. This broke file reading on Windows when a partition pointed to a file instead of a directory!
* Started running automatic tests on Travis CI (#9)

## [0.2.3](https://github.com/rojo-rbx/rojo/releases/tag/v0.2.3) (December 4, 2017)
* Plugin only release
* Tightened `init` file rules to only match script files
    * Previously, Rojo would sometimes pick up the wrong file when syncing

## [0.2.2](https://github.com/rojo-rbx/rojo/releases/tag/v0.2.2) (December 1, 2017)
* Plugin only release
* Fixed broken reconciliation behavior with `init` files

## [0.2.1](https://github.com/rojo-rbx/rojo/releases/tag/v0.2.1) (December 1, 2017)
* Plugin only release
* Changes default port to 8000

## [0.2.0](https://github.com/rojo-rbx/rojo/releases/tag/v0.2.0) (December 1, 2017)
* Support for `init.lua` like rbxfs and rbxpacker
* More robust syncing with a new reconciler

## [0.1.0](https://github.com/rojo-rbx/rojo/releases/tag/v0.1.0) (November 29, 2017)
* Initial release, functionally very similar to [rbxfs](https://github.com/LPGhatguy/rbxfs)<|MERGE_RESOLUTION|>--- conflicted
+++ resolved
@@ -2,19 +2,14 @@
 
 ## Unreleased Changes
 * Significantly improved performance of `rojo sourcemap`. ([#668])
-<<<<<<< HEAD
-* Skip confirming patches that contain only a datamodel name change. ([#688])
-
-[#668]: https://github.com/rojo-rbx/rojo/pull/668
-[#688]: https://github.com/rojo-rbx/rojo/pull/688
-=======
 * Fixed the diff visualizer of connected sessions. ([#674])
 * Fixed disconnected session activity. ([#675])
+* Skip confirming patches that contain only a datamodel name change. ([#688])
 
 [#668]: https://github.com/rojo-rbx/rojo/pull/668
 [#674]: https://github.com/rojo-rbx/rojo/pull/674
 [#675]: https://github.com/rojo-rbx/rojo/pull/675
->>>>>>> 67674d53
+[#688]: https://github.com/rojo-rbx/rojo/pull/688
 
 ## [7.3.0] - April 22, 2023
 * Added `$attributes` to project format. ([#574])
