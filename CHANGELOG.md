--- conflicted
+++ resolved
@@ -10,11 +10,8 @@
 * Select Instances from diff tree view ([#709])
 * Fix Rojo breaking when users undo/redo in Studio ([#708])
 * Improved sync info text on Connected page. ([#692])
-<<<<<<< HEAD
+* Fix patch visualizer breaking when instances are removed during sync ([#713])
 * Patch visualizer now indicates what changes failed to apply. ([#717])
-=======
-* Fix patch visualizer breaking when instances are removed during sync ([#713])
->>>>>>> 7ef4a1ff
 
 [#668]: https://github.com/rojo-rbx/rojo/pull/668
 [#674]: https://github.com/rojo-rbx/rojo/pull/674
@@ -25,11 +22,8 @@
 [#709]: https://github.com/rojo-rbx/rojo/pull/709
 [#708]: https://github.com/rojo-rbx/rojo/pull/708
 [#692]: https://github.com/rojo-rbx/rojo/pull/692
-<<<<<<< HEAD
+[#713]: https://github.com/rojo-rbx/rojo/pull/713
 [#717]: https://github.com/rojo-rbx/rojo/pull/717
-=======
-[#713]: https://github.com/rojo-rbx/rojo/pull/713
->>>>>>> 7ef4a1ff
 
 
 ## [7.3.0] - April 22, 2023
