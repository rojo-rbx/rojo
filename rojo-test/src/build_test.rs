use std::{
    fs,
    path::Path,
    process::Command,
};

use insta::assert_snapshot_matches;
use tempfile::tempdir;

macro_rules! gen_build_tests {
    ( $($test_name: ident,)* ) => {
        $(
            paste::item! {
                #[test]
                fn [<build_ $test_name>]() {
                    run_build_test(stringify!($test_name));
                }
            }
        )*
    };
}

gen_build_tests! {
    client_in_folder,
    gitkeep,
<<<<<<< HEAD
    plain_gitkeep,
    txt,
=======
    module_in_folder,
    server_in_folder,
>>>>>>> 5d53f8bf
    txt_in_folder,
}

#[test]
fn build_plain_txt() {
    run_build_test("plain.txt");
}

fn run_build_test(test_name: &str) {
    let manifest_dir = Path::new(env!("CARGO_MANIFEST_DIR"));
    let build_test_path = manifest_dir.join("build-tests");
    let working_dir = manifest_dir.parent().unwrap();

    let output_dir = tempdir().expect("couldn't create temporary directory");

    let input_path = build_test_path.join(test_name);
    let output_path = output_dir.path().join(format!("{}.rbxmx", test_name));

    let status = Command::new("cargo")
        .args(&[
            "run", "--quiet", "--",
            "build", input_path.to_str().unwrap(), "-o", output_path.to_str().unwrap(),
        ])
        .current_dir(working_dir)
        .status()
        .expect("Couldn't start Rojo");

    assert!(status.success(), "Rojo did not exit successfully");

    let contents = fs::read_to_string(&output_path)
        .expect("Couldn't read output file");

    assert_snapshot_matches!(test_name, contents);
}<|MERGE_RESOLUTION|>--- conflicted
+++ resolved
@@ -23,13 +23,10 @@
 gen_build_tests! {
     client_in_folder,
     gitkeep,
-<<<<<<< HEAD
+    module_in_folder,
     plain_gitkeep,
+    server_in_folder,
     txt,
-=======
-    module_in_folder,
-    server_in_folder,
->>>>>>> 5d53f8bf
     txt_in_folder,
 }
 
