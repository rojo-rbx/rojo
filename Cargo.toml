[package]
name = "rojo"
version = "7.6.0"
rust-version = "1.88"
authors = [
    "Lucien Greathouse <me@lpghatguy.com>",
    "Micah Reid <git@dekkonot.com>",
    "Ken Loeffler <kenloef@gmail.com>",
]
description = "Enables professional-grade development tools for Roblox developers"
license = "MPL-2.0"
homepage = "https://rojo.space"
documentation = "https://rojo.space/docs"
repository = "https://github.com/rojo-rbx/rojo"
readme = "README.md"
edition = "2021"
build = "build.rs"

exclude = ["/test-projects/**"]

[profile.dev]
panic = "abort"

[profile.release]
panic = "abort"

[features]
default = []

# Enable this feature to live-reload assets from the web UI.
dev_live_assets = []

# Run Rojo with this feature to open a Tracy session.
# Currently uses protocol v63, last supported in Tracy 0.9.1.
profile-with-tracy = ["profiling/profile-with-tracy"]

[workspace]
members = ["crates/*"]

[lib]
name = "librojo"
path = "src/lib.rs"

[[bench]]
name = "build"
harness = false

[dependencies]
memofs = { version = "0.3.0", path = "crates/memofs" }

# These dependencies can be uncommented when working on rbx-dom simultaneously
# rbx_binary = { path = "../rbx-dom/rbx_binary" }
# rbx_dom_weak = { path = "../rbx-dom/rbx_dom_weak" }
# rbx_reflection = { path = "../rbx-dom/rbx_reflection" }
# rbx_reflection_database = { path = "../rbx-dom/rbx_reflection_database" }
# rbx_xml = { path = "../rbx-dom/rbx_xml" }

rbx_binary = "2.0.0"
rbx_dom_weak = "4.0.0"
rbx_reflection = "6.0.0"
rbx_reflection_database = "2.0.0"
rbx_xml = "2.0.0"

anyhow = "1.0.80"
backtrace = "0.3.69"
bincode = "1.3.3"
crossbeam-channel = "0.5.12"
csv = "1.3.0"
env_logger = "0.9.3"
fs-err = "2.11.0"
futures = "0.3.30"
globset = "0.4.14"
humantime = "2.1.0"
hyper = { version = "0.14.28", features = ["server", "tcp", "http1"] }
hyper-tungstenite = "0.11.0"
jod-thread = "0.1.2"
log = "0.4.21"
num_cpus = "1.16.0"
opener = "0.5.2"
rayon = "1.9.0"
reqwest = { version = "0.11.24", default-features = false, features = [
    "blocking",
    "json",
    "rustls-tls",
] }
ritz = "0.1.0"
roblox_install = "1.0.0"
serde = { version = "1.0.197", features = ["derive", "rc"] }
<<<<<<< HEAD
serde_json = "1.0.114"
strum = { version = "0.27", features = ["derive"] }
=======
serde_json = "1.0.145"
jsonc-parser = { version = "0.27.0", features = ["serde"] }
>>>>>>> 4018c97c
toml = "0.5.11"
termcolor = "1.4.1"
thiserror = "1.0.57"
tokio = { version = "1.36.0", features = ["rt", "rt-multi-thread", "macros"] }
uuid = { version = "1.7.0", features = ["v4", "serde"] }
clap = { version = "3.2.25", features = ["derive"] }
profiling = "1.0.15"
yaml-rust2 = "0.10.3"
data-encoding = "2.8.0"

[target.'cfg(windows)'.dependencies]
winreg = "0.10.1"

[build-dependencies]
memofs = { version = "0.3.0", path = "crates/memofs" }

embed-resource = "1.8.0"
anyhow = "1.0.80"
bincode = "1.3.3"
fs-err = "2.11.0"
maplit = "1.0.2"
semver = "1.0.22"

[dev-dependencies]
rojo-insta-ext = { path = "crates/rojo-insta-ext" }

criterion = "0.3.6"
insta = { version = "1.36.1", features = ["redactions", "yaml"] }
paste = "1.0.14"
pretty_assertions = "1.4.0"
serde_yaml = "0.8.26"
tempfile = "3.10.1"
walkdir = "2.5.0"<|MERGE_RESOLUTION|>--- conflicted
+++ resolved
@@ -86,13 +86,9 @@
 ritz = "0.1.0"
 roblox_install = "1.0.0"
 serde = { version = "1.0.197", features = ["derive", "rc"] }
-<<<<<<< HEAD
-serde_json = "1.0.114"
-strum = { version = "0.27", features = ["derive"] }
-=======
 serde_json = "1.0.145"
 jsonc-parser = { version = "0.27.0", features = ["serde"] }
->>>>>>> 4018c97c
+strum = { version = "0.27", features = ["derive"] }
 toml = "0.5.11"
 termcolor = "1.4.1"
 thiserror = "1.0.57"
