--- conflicted
+++ resolved
@@ -58,11 +58,7 @@
 rbx_binary = "1.0.0"
 rbx_dom_weak = "3.0.0"
 rbx_reflection = "5.0.0"
-<<<<<<< HEAD
-rbx_reflection_database = "1.0.1"
-=======
 rbx_reflection_database = "1.0.3"
->>>>>>> 7f68d988
 rbx_xml = "1.0.0"
 
 anyhow = "1.0.80"
