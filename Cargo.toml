--- conflicted
+++ resolved
@@ -55,19 +55,11 @@
 # rbx_reflection_database = { path = "../rbx-dom/rbx_reflection_database" }
 # rbx_xml = { path = "../rbx-dom/rbx_xml" }
 
-<<<<<<< HEAD
-rbx_binary = { version = "1.0.0", features = ["unstable_text_format"] }
-rbx_dom_weak = "3.0.0"
-rbx_reflection = "5.0.0"
-rbx_reflection_database = "1.0.3"
-rbx_xml = "1.0.0"
-=======
-rbx_binary = "2.0.0"
+rbx_binary = { version = "2.0.0", features = ["unstable_text_format"] }
 rbx_dom_weak = "4.0.0"
 rbx_reflection = "6.0.0"
 rbx_reflection_database = "2.0.1"
 rbx_xml = "2.0.0"
->>>>>>> 071b6e7e
 
 anyhow = "1.0.80"
 backtrace = "0.3.69"
