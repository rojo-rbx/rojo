//! Defines Rojo's HTTP API, all under /api. These endpoints generally return
//! JSON.

use std::{collections::HashMap, fs, path::PathBuf, str::FromStr, sync::Arc};

use hyper::{body, Body, Method, Request, Response, StatusCode};
use rbx_dom_weak::types::Ref;

use crate::{
    serve_session::ServeSession,
    snapshot::{InstanceWithMeta, PatchSet, PatchUpdate},
    web::{
        interface::{
            ErrorResponse, Instance, InstanceMetadata as WebInstanceMetadata, InstanceUpdate,
            OpenResponse, ReadResponse, ServerInfoResponse, SubscribeMessage, SubscribeResponse,
            WriteRequest, WriteResponse, PROTOCOL_VERSION, SERVER_VERSION,
        },
        util::{json, json_ok},
    },
};

pub async fn call(serve_session: Arc<ServeSession>, request: Request<Body>) -> Response<Body> {
    let service = ApiService::new(serve_session);

    match (request.method(), request.uri().path()) {
        (&Method::GET, "/api/rojo") => service.handle_api_rojo().await,
        (&Method::GET, path) if path.starts_with("/api/read/") => {
            service.handle_api_read(request).await
        }
        (&Method::GET, path) if path.starts_with("/api/subscribe/") => {
            service.handle_api_subscribe(request).await
        }
        (&Method::POST, path) if path.starts_with("/api/open/") => {
            service.handle_api_open(request).await
        }

        (&Method::POST, "/api/write") => service.handle_api_write(request).await,

        (_method, path) => json(
            ErrorResponse::not_found(format!("Route not found: {}", path)),
            StatusCode::NOT_FOUND,
        ),
    }
}

pub struct ApiService {
    serve_session: Arc<ServeSession>,
}

impl ApiService {
    pub fn new(serve_session: Arc<ServeSession>) -> Self {
        ApiService { serve_session }
    }

    /// Get a summary of information about the server
    async fn handle_api_rojo(&self) -> Response<Body> {
        let tree = self.serve_session.tree();
        let root_instance_id = tree.get_root_id();

        json_ok(&ServerInfoResponse {
            server_version: SERVER_VERSION.to_owned(),
            protocol_version: PROTOCOL_VERSION,
            session_id: self.serve_session.session_id(),
            project_name: self.serve_session.project_name().to_owned(),
            expected_place_ids: self.serve_session.serve_place_ids().cloned(),
            place_id: self.serve_session.place_id(),
            game_id: self.serve_session.game_id(),
            root_instance_id,
        })
    }

    /// Retrieve any messages past the given cursor index, and if
    /// there weren't any, subscribe to receive any new messages.
    async fn handle_api_subscribe(&self, request: Request<Body>) -> Response<Body> {
        let argument = &request.uri().path()["/api/subscribe/".len()..];
        let input_cursor: u32 = match argument.parse() {
            Ok(v) => v,
            Err(err) => {
                return json(
                    ErrorResponse::bad_request(format!("Malformed message cursor: {}", err)),
                    StatusCode::BAD_REQUEST,
                );
            }
        };

        let session_id = self.serve_session.session_id();

        let result = self
            .serve_session
            .message_queue()
            .subscribe(input_cursor)
            .await;

        let tree_handle = self.serve_session.tree_handle();

        match result {
            Ok((message_cursor, messages)) => {
                let tree = tree_handle.lock().unwrap();

                let api_messages = messages
                    .into_iter()
                    .map(|message| {
                        let removed = message.removed;

                        let mut added = HashMap::new();
                        for id in message.added {
                            let instance = tree.get_instance(id).unwrap();
                            added.insert(id, Instance::from_rojo_instance(instance, false));

                            for instance in tree.descendants(id) {
                                added.insert(
                                    instance.id(),
                                    Instance::from_rojo_instance(instance, false),
                                );
                            }
                        }

                        let updated = message
                            .updated
                            .into_iter()
                            .map(|update| {
                                let changed_metadata = update
                                    .changed_metadata
                                    .as_ref()
                                    .map(WebInstanceMetadata::from_rojo_metadata);

                                InstanceUpdate {
                                    id: update.id,
                                    changed_name: update.changed_name,
                                    changed_class_name: update.changed_class_name,
                                    changed_properties: update.changed_properties,
                                    changed_metadata,
                                }
                            })
                            .collect();

                        SubscribeMessage {
                            removed,
                            added,
                            updated,
                        }
                    })
                    .collect();

                json_ok(SubscribeResponse {
                    session_id,
                    message_cursor,
                    messages: api_messages,
                })
            }
            Err(_) => json(
                ErrorResponse::internal_error("Message queue disconnected sender"),
                StatusCode::INTERNAL_SERVER_ERROR,
            ),
        }
    }

    async fn handle_api_write(&self, request: Request<Body>) -> Response<Body> {
        let session_id = self.serve_session.session_id();
        let tree_mutation_sender = self.serve_session.tree_mutation_sender();

        let body = body::to_bytes(request.into_body()).await.unwrap();

        let request: WriteRequest = match serde_json::from_slice(&body) {
            Ok(request) => request,
            Err(err) => {
                return json(
                    ErrorResponse::bad_request(format!("Invalid body: {}", err)),
                    StatusCode::BAD_REQUEST,
                );
            }
        };

        if request.session_id != session_id {
            return json(
                ErrorResponse::bad_request("Wrong session ID"),
                StatusCode::BAD_REQUEST,
            );
        }

        let updated_instances = request
            .updated
            .into_iter()
            .map(|update| PatchUpdate {
                id: update.id,
                changed_class_name: update.changed_class_name,
                changed_name: update.changed_name,
                changed_properties: update.changed_properties,
                changed_metadata: None,
            })
            .collect();

        tree_mutation_sender
            .send(PatchSet {
                removed_instances: Vec::new(),
                added_instances: Vec::new(),
                updated_instances,
            })
            .unwrap();

        json_ok(&WriteResponse { session_id })
    }

    async fn handle_api_read(&self, request: Request<Body>) -> Response<Body> {
        let argument = &request.uri().path()["/api/read/".len()..];
<<<<<<< HEAD
        let requested_ids: Option<Vec<RbxId>> = argument.split(',').map(RbxId::parse_str).collect();
        let include_relevant_paths = request
            .uri()
            .query()
            .iter()
            .any(|query| query == &"includeRelevantPaths");
=======
        let requested_ids: Result<Vec<Ref>, _> = argument.split(',').map(Ref::from_str).collect();
>>>>>>> 5d62bf9b

        let requested_ids = match requested_ids {
            Ok(ids) => ids,
            Err(_) => {
                return json(
                    ErrorResponse::bad_request("Malformed ID list"),
                    StatusCode::BAD_REQUEST,
                );
            }
        };

        let message_queue = self.serve_session.message_queue();
        let message_cursor = message_queue.cursor();

        let tree = self.serve_session.tree();

        let mut instances = HashMap::new();

        for id in requested_ids {
            if let Some(instance) = tree.get_instance(id) {
                instances.insert(
                    id,
                    Instance::from_rojo_instance(instance, include_relevant_paths),
                );

                for descendant in tree.descendants(id) {
                    instances.insert(
                        descendant.id(),
                        Instance::from_rojo_instance(descendant, include_relevant_paths),
                    );
                }
            }
        }

        json_ok(ReadResponse {
            session_id: self.serve_session.session_id(),
            message_cursor,
            instances,
        })
    }

    /// Open a script with the given ID in the user's default text editor.
    async fn handle_api_open(&self, request: Request<Body>) -> Response<Body> {
        let argument = &request.uri().path()["/api/open/".len()..];
        let requested_id = match Ref::from_str(argument) {
            Ok(id) => id,
            Err(_) => {
                return json(
                    ErrorResponse::bad_request("Invalid instance ID"),
                    StatusCode::BAD_REQUEST,
                );
            }
        };

        let tree = self.serve_session.tree();

        let instance = match tree.get_instance(requested_id) {
            Some(instance) => instance,
            None => {
                return json(
                    ErrorResponse::bad_request("Instance not found"),
                    StatusCode::NOT_FOUND,
                );
            }
        };

        let script_path = match pick_script_path(instance) {
            Some(path) => path,
            None => {
                return json(
                    ErrorResponse::bad_request(
                        "No appropriate file could be found to open this script",
                    ),
                    StatusCode::NOT_FOUND,
                );
            }
        };

        let _ = opener::open(script_path);

        json_ok(&OpenResponse {
            session_id: self.serve_session.session_id(),
        })
    }
}

/// If this instance is represented by a script, try to find the correct .lua
/// file to open to edit it.
fn pick_script_path(instance: InstanceWithMeta<'_>) -> Option<PathBuf> {
    match instance.class_name() {
        "Script" | "LocalScript" | "ModuleScript" => {}
        _ => return None,
    }

    // Pick the first listed relevant path that has an extension of .lua that
    // exists.
    instance
        .metadata()
        .relevant_paths
        .iter()
        .find(|path| {
            // We should only ever open Lua files to be safe.
            match path.extension().and_then(|ext| ext.to_str()) {
                Some("lua") => {}
                _ => return false,
            }

            fs::metadata(path)
                .map(|meta| meta.is_file())
                .unwrap_or(false)
        })
        .map(|path| path.to_owned())
}<|MERGE_RESOLUTION|>--- conflicted
+++ resolved
@@ -203,26 +203,23 @@
 
     async fn handle_api_read(&self, request: Request<Body>) -> Response<Body> {
         let argument = &request.uri().path()["/api/read/".len()..];
-<<<<<<< HEAD
-        let requested_ids: Option<Vec<RbxId>> = argument.split(',').map(RbxId::parse_str).collect();
+        let requested_ids: Result<Vec<Ref>, _> = argument.split(',').map(Ref::from_str).collect();
+
+        let requested_ids = match requested_ids {
+            Ok(ids) => ids,
+            Err(_) => {
+                return json(
+                    ErrorResponse::bad_request("Malformed ID list"),
+                    StatusCode::BAD_REQUEST,
+                );
+            }
+        };
+
         let include_relevant_paths = request
             .uri()
             .query()
             .iter()
             .any(|query| query == &"includeRelevantPaths");
-=======
-        let requested_ids: Result<Vec<Ref>, _> = argument.split(',').map(Ref::from_str).collect();
->>>>>>> 5d62bf9b
-
-        let requested_ids = match requested_ids {
-            Ok(ids) => ids,
-            Err(_) => {
-                return json(
-                    ErrorResponse::bad_request("Malformed ID list"),
-                    StatusCode::BAD_REQUEST,
-                );
-            }
-        };
 
         let message_queue = self.serve_session.message_queue();
         let message_cursor = message_queue.cursor();
