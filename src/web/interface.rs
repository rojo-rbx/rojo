--- conflicted
+++ resolved
@@ -76,14 +76,10 @@
 }
 
 impl<'a> Instance<'a> {
-<<<<<<< HEAD
     pub(crate) fn from_rojo_instance(
         source: InstanceWithMeta<'_>,
         include_relevant_paths: bool,
     ) -> Instance<'_> {
-        let source_meta = source.metadata();
-=======
-    pub(crate) fn from_rojo_instance(source: InstanceWithMeta<'_>) -> Instance<'_> {
         let properties = source
             .properties()
             .iter()
@@ -96,7 +92,8 @@
                 Some((key.clone(), Cow::Borrowed(value)))
             })
             .collect();
->>>>>>> 5d62bf9b
+
+        let source_meta = source.metadata();
 
         Instance {
             id: source.id(),
@@ -105,14 +102,14 @@
             class_name: Cow::Borrowed(source.class_name()),
             properties,
             children: Cow::Borrowed(source.children()),
-            metadata: Some(InstanceMetadata {
-                ignore_unknown_instances: source_meta.ignore_unknown_instances,
-                relevant_paths: if include_relevant_paths {
-                    Some(source_meta.relevant_paths.clone())
-                } else {
-                    None
-                },
-            }),
+            metadata: if include_relevant_paths {
+                Some(InstanceMetadata {
+                    ignore_unknown_instances: source_meta.ignore_unknown_instances,
+                    relevant_paths: Some(source_meta.relevant_paths.clone()),
+                })
+            } else {
+                Some(InstanceMetadata::from_rojo_metadata(source.metadata()))
+            },
         }
     }
 }
