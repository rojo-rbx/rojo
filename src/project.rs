use std::{
<<<<<<< HEAD
    collections::{BTreeMap, HashSet},
=======
    collections::{BTreeMap, HashMap, HashSet},
    ffi::OsStr,
>>>>>>> 3ca975d8
    fs, io,
    net::IpAddr,
    path::{Path, PathBuf},
};

use memofs::Vfs;
use serde::{Deserialize, Serialize};
use thiserror::Error;

<<<<<<< HEAD
use crate::{glob::Glob, resolution::UnresolvedValue, snapshot::SyncRule, syncback::SyncbackRules};
=======
use crate::{
    glob::Glob, resolution::UnresolvedValue, snapshot::SyncRule,
    snapshot_middleware::default_sync_rules,
};
>>>>>>> 3ca975d8

static PROJECT_FILENAME: &str = "default.project.json";

/// Error type returned by any function that handles projects.
#[derive(Debug, Error)]
#[error(transparent)]
pub struct ProjectError(#[from] Error);

#[derive(Debug, Error)]
enum Error {
    #[error("The folder for the provided project cannot be used as a project name: {}\n\
            Consider setting the `name` field on this project.", .path.display())]
    FolderNameInvalid { path: PathBuf },

    #[error("The file name of the provided project cannot be used as a project name: {}.\n\
            Consider setting the `name` field on this project.", .path.display())]
    ProjectNameInvalid { path: PathBuf },

    #[error(transparent)]
    Io {
        #[from]
        source: io::Error,
    },

    #[error("Error parsing Rojo project in path {}", .path.display())]
    Json {
        source: serde_json::Error,
        path: PathBuf,
    },
}

/// Contains all of the configuration for a Rojo-managed project.
///
/// Project files are stored in `.project.json` files.
#[derive(Debug, Clone, PartialEq, Serialize, Deserialize)]
#[serde(deny_unknown_fields, rename_all = "camelCase")]
pub struct Project {
    /// The name of the top-level instance described by the project.
    pub name: Option<String>,

    /// The tree of instances described by this project. Projects always
    /// describe at least one instance.
    pub tree: ProjectNode,

    /// If specified, sets the default port that `rojo serve` should use when
    /// using this project for live sync.
    #[serde(skip_serializing_if = "Option::is_none")]
    pub serve_port: Option<u16>,

    /// If specified, contains the set of place IDs that this project is
    /// compatible with when doing live sync.
    ///
    /// This setting is intended to help prevent syncing a Rojo project into the
    /// wrong Roblox place.
    #[serde(skip_serializing_if = "Option::is_none")]
    pub serve_place_ids: Option<HashSet<u64>>,

    /// If specified, sets the current place's place ID when connecting to the
    /// Rojo server from Roblox Studio.
    #[serde(skip_serializing_if = "Option::is_none")]
    pub place_id: Option<u64>,

    /// If specified, sets the current place's game ID when connecting to the
    /// Rojo server from Roblox Studio.
    #[serde(skip_serializing_if = "Option::is_none")]
    pub game_id: Option<u64>,

    /// If specified, this address will be used in place of the default address
    /// As long as --address is unprovided.
    #[serde(skip_serializing_if = "Option::is_none")]
    pub serve_address: Option<IpAddr>,

    /// Determines if Rojo should emit scripts with the appropriate `RunContext`
    /// for `*.client.lua` and `*.server.lua` files in the project instead of
    /// using `Script` and `LocalScript` Instances.
    #[serde(skip_serializing_if = "Option::is_none")]
    pub emit_legacy_scripts: Option<bool>,

    /// A list of globs, relative to the folder the project file is in, that
    /// match files that should be excluded if Rojo encounters them.
    #[serde(default, skip_serializing_if = "Vec::is_empty")]
    pub glob_ignore_paths: Vec<Glob>,

    /// A list of rules for syncback with this project file.
    #[serde(skip_serializing_if = "Option::is_none")]
    pub syncback_rules: Option<SyncbackRules>,

    /// A list of mappings of globs to syncing rules. If a file matches a glob,
    /// it will be 'transformed' into an Instance following the rule provided.
    /// Globs are relative to the folder the project file is in.
    #[serde(default, skip_serializing_if = "Vec::is_empty")]
    pub sync_rules: Vec<SyncRule>,

    /// The path to the file that this project came from. Relative paths in the
    /// project should be considered relative to the parent of this field, also
    /// given by `Project::folder_location`.
    #[serde(skip)]
    pub file_location: PathBuf,
}

impl Project {
    /// Tells whether the given path describes a Rojo project.
    pub fn is_project_file(path: &Path) -> bool {
        path.file_name()
            .and_then(|name| name.to_str())
            .map(|name| name.ends_with(".project.json"))
            .unwrap_or(false)
    }

    /// Attempt to locate a project represented by the given path.
    ///
    /// This will find a project if the path refers to a `.project.json` file,
    /// or is a folder that contains a `default.project.json` file.
    fn locate(path: &Path) -> Option<PathBuf> {
        let meta = fs::metadata(path).ok()?;

        if meta.is_file() {
            if Project::is_project_file(path) {
                Some(path.to_path_buf())
            } else {
                None
            }
        } else {
            let child_path = path.join(PROJECT_FILENAME);
            let child_meta = fs::metadata(&child_path).ok()?;

            if child_meta.is_file() {
                Some(child_path)
            } else {
                // This is a folder with the same name as a Rojo default project
                // file.
                //
                // That's pretty weird, but we can roll with it.
                None
            }
        }
    }

    /// Sets the name of a project. The order it handles is as follows:
    ///
    /// - If the project is a `default.project.json`, uses the folder's name
    /// - If a fallback is specified, uses that blindly
    /// - Otherwise, loops through sync rules (including the default ones!) and
    ///   uses the name of the first one that matches and is a project file
    fn set_file_name(&mut self, fallback: Option<&str>) -> Result<(), Error> {
        let file_name = self
            .file_location
            .file_name()
            .and_then(OsStr::to_str)
            .ok_or_else(|| Error::ProjectNameInvalid {
                path: self.file_location.clone(),
            })?;

        // If you're editing this to be generic, make sure you also alter the
        // snapshot middleware to support generic init paths.
        if file_name == PROJECT_FILENAME {
            let folder_name = self.folder_location().file_name().and_then(OsStr::to_str);
            if let Some(folder_name) = folder_name {
                self.name = Some(folder_name.to_string());
            } else {
                return Err(Error::FolderNameInvalid {
                    path: self.file_location.clone(),
                });
            }
        } else if let Some(fallback) = fallback {
            self.name = Some(fallback.to_string());
        } else {
            // As of the time of writing (July 10, 2024) there is no way for
            // this code path to be reachable. It can in theory be reached from
            // both `load_fuzzy` and `load_exact` but in practice it's never
            // invoked.
            // If you're adding this codepath, make sure a test for it exists
            // and that it handles sync rules appropriately.
            todo!(
                "set_file_name doesn't support loading project files that aren't default.project.json without a fallback provided"
            );
        }

        Ok(())
    }

    /// Loads a Project file from the provided contents with its source set as
    /// the provided location.
    fn load_from_slice(
        contents: &[u8],
        project_file_location: PathBuf,
        fallback_name: Option<&str>,
    ) -> Result<Self, Error> {
        let mut project: Self = serde_json::from_slice(contents).map_err(|source| Error::Json {
            source,
            path: project_file_location.clone(),
        })?;
        project.file_location = project_file_location;
        project.check_compatibility();
        if project.name.is_none() {
            project.set_file_name(fallback_name)?;
        }

        Ok(project)
    }

    /// Loads a Project from a path. This will find the project if it refers to
    /// a `.project.json` file or if it refers to a directory that contains a
    /// file named `default.project.json`.
    pub fn load_fuzzy(
        vfs: &Vfs,
        fuzzy_project_location: &Path,
    ) -> Result<Option<Self>, ProjectError> {
        if let Some(project_path) = Self::locate(fuzzy_project_location) {
            let contents = vfs.read(&project_path).map_err(Error::from)?;
            Ok(Some(Self::load_from_slice(&contents, project_path, None)?))
        } else {
            Ok(None)
        }
    }

    /// Loads a Project from a path.
    pub fn load_exact(
        vfs: &Vfs,
        project_file_location: &Path,
        fallback_name: Option<&str>,
    ) -> Result<Self, ProjectError> {
        let project_path = project_file_location.to_path_buf();
        let contents = vfs.read(&project_path).map_err(Error::from)?;
        Ok(Self::load_from_slice(
            &contents,
            project_path,
            fallback_name,
        )?)
    }

    /// Checks if there are any compatibility issues with this project file and
    /// warns the user if there are any.
    fn check_compatibility(&self) {
        self.tree.validate_reserved_names();
    }

    pub fn folder_location(&self) -> &Path {
        self.file_location.parent().unwrap()
    }
}

#[derive(Debug, Clone, PartialEq, Default, Serialize, Deserialize)]
pub struct OptionalPathNode {
    #[serde(serialize_with = "crate::path_serializer::serialize_absolute")]
    pub optional: PathBuf,
}

impl OptionalPathNode {
    pub fn new(optional: PathBuf) -> Self {
        OptionalPathNode { optional }
    }
}

/// Describes a path that is either optional or required
#[derive(Debug, Clone, PartialEq, Serialize, Deserialize)]
#[serde(untagged)]
pub enum PathNode {
    Required(#[serde(serialize_with = "crate::path_serializer::serialize_absolute")] PathBuf),
    Optional(OptionalPathNode),
}

impl PathNode {
    /// Returns the path of the `PathNode`, without regard for if it's optional
    // or not.
    #[inline]
    pub fn path(&self) -> &Path {
        match self {
            PathNode::Required(pathbuf) => pathbuf,
            PathNode::Optional(OptionalPathNode { optional }) => optional,
        }
    }

    /// Returns whether this `PathNode` is optional or not.
    #[inline]
    pub fn is_optional(&self) -> bool {
        matches!(self, PathNode::Optional(_))
    }
}

/// Describes an instance and its descendants in a project.
#[derive(Debug, Clone, PartialEq, Default, Serialize, Deserialize)]
pub struct ProjectNode {
    /// If set, defines the ClassName of the described instance.
    ///
    /// `$className` MUST be set if `$path` is not set.
    ///
    /// `$className` CANNOT be set if `$path` is set and the instance described
    /// by that path has a ClassName other than Folder.
    #[serde(rename = "$className", skip_serializing_if = "Option::is_none")]
    pub class_name: Option<String>,

    /// If set, defines an ID for the described Instance that can be used
    /// to refer to it for the purpose of referent properties.
    #[serde(rename = "$id", skip_serializing_if = "Option::is_none")]
    pub id: Option<String>,

    /// Contains all of the children of the described instance.
    #[serde(flatten)]
    pub children: BTreeMap<String, ProjectNode>,

    /// The properties that will be assigned to the resulting instance.
    ///
    // TODO: Is this legal to set if $path is set?
    #[serde(
        rename = "$properties",
        default,
        skip_serializing_if = "BTreeMap::is_empty"
    )]
    pub properties: BTreeMap<String, UnresolvedValue>,

    #[serde(
        rename = "$attributes",
        default,
        skip_serializing_if = "BTreeMap::is_empty"
    )]
    pub attributes: BTreeMap<String, UnresolvedValue>,

    /// Defines the behavior when Rojo encounters unknown instances in Roblox
    /// Studio during live sync. `$ignoreUnknownInstances` should be considered
    /// a large hammer and used with care.
    ///
    /// If set to `true`, those instances will be left alone. This may cause
    /// issues when files that turn into instances are removed while Rojo is not
    /// running.
    ///
    /// If set to `false`, Rojo will destroy any instances it does not
    /// recognize.
    ///
    /// If unset, its default value depends on other settings:
    /// - If `$path` is not set, defaults to `true`
    /// - If `$path` is set, defaults to `false`
    #[serde(
        rename = "$ignoreUnknownInstances",
        skip_serializing_if = "Option::is_none"
    )]
    pub ignore_unknown_instances: Option<bool>,

    /// Defines that this instance should come from the given file path. This
    /// path can point to any file type supported by Rojo, including Lua files
    /// (`.lua`), Roblox models (`.rbxm`, `.rbxmx`), and localization table
    /// spreadsheets (`.csv`).
    #[serde(rename = "$path", skip_serializing_if = "Option::is_none")]
    pub path: Option<PathNode>,
}

impl ProjectNode {
    fn validate_reserved_names(&self) {
        for (name, child) in &self.children {
            if name.starts_with('$') {
                log::warn!(
                    "Keys starting with '$' are reserved by Rojo to ensure forward compatibility."
                );
                log::warn!(
                    "This project uses the key '{}', which should be renamed.",
                    name
                );
            }

            child.validate_reserved_names();
        }
    }
}

#[cfg(test)]
mod test {
    use super::*;

    #[test]
    fn path_node_required() {
        let path_node: PathNode = serde_json::from_str(r#""src""#).unwrap();
        assert_eq!(path_node, PathNode::Required(PathBuf::from("src")));
    }

    #[test]
    fn path_node_optional() {
        let path_node: PathNode = serde_json::from_str(r#"{ "optional": "src" }"#).unwrap();
        assert_eq!(
            path_node,
            PathNode::Optional(OptionalPathNode::new(PathBuf::from("src")))
        );
    }

    #[test]
    fn project_node_required() {
        let project_node: ProjectNode = serde_json::from_str(
            r#"{
                "$path": "src"
            }"#,
        )
        .unwrap();

        assert_eq!(
            project_node.path,
            Some(PathNode::Required(PathBuf::from("src")))
        );
    }

    #[test]
    fn project_node_optional() {
        let project_node: ProjectNode = serde_json::from_str(
            r#"{
                "$path": { "optional": "src" }
            }"#,
        )
        .unwrap();

        assert_eq!(
            project_node.path,
            Some(PathNode::Optional(OptionalPathNode::new(PathBuf::from(
                "src"
            ))))
        );
    }

    #[test]
    fn project_node_none() {
        let project_node: ProjectNode = serde_json::from_str(
            r#"{
                "$className": "Folder"
            }"#,
        )
        .unwrap();

        assert_eq!(project_node.path, None);
    }

    #[test]
    fn project_node_optional_serialize_absolute() {
        let project_node: ProjectNode = serde_json::from_str(
            r#"{
                "$path": { "optional": "..\\src" }
            }"#,
        )
        .unwrap();

        let serialized = serde_json::to_string(&project_node).unwrap();
        assert_eq!(serialized, r#"{"$path":{"optional":"../src"}}"#);
    }

    #[test]
    fn project_node_optional_serialize_absolute_no_change() {
        let project_node: ProjectNode = serde_json::from_str(
            r#"{
                "$path": { "optional": "../src" }
            }"#,
        )
        .unwrap();

        let serialized = serde_json::to_string(&project_node).unwrap();
        assert_eq!(serialized, r#"{"$path":{"optional":"../src"}}"#);
    }

    #[test]
    fn project_node_optional_serialize_optional() {
        let project_node: ProjectNode = serde_json::from_str(
            r#"{
                "$path": "..\\src"
            }"#,
        )
        .unwrap();

        let serialized = serde_json::to_string(&project_node).unwrap();
        assert_eq!(serialized, r#"{"$path":"../src"}"#);
    }
}<|MERGE_RESOLUTION|>--- conflicted
+++ resolved
@@ -1,10 +1,6 @@
 use std::{
-<<<<<<< HEAD
     collections::{BTreeMap, HashSet},
-=======
-    collections::{BTreeMap, HashMap, HashSet},
     ffi::OsStr,
->>>>>>> 3ca975d8
     fs, io,
     net::IpAddr,
     path::{Path, PathBuf},
@@ -14,14 +10,10 @@
 use serde::{Deserialize, Serialize};
 use thiserror::Error;
 
-<<<<<<< HEAD
-use crate::{glob::Glob, resolution::UnresolvedValue, snapshot::SyncRule, syncback::SyncbackRules};
-=======
 use crate::{
     glob::Glob, resolution::UnresolvedValue, snapshot::SyncRule,
-    snapshot_middleware::default_sync_rules,
+    snapshot_middleware::default_sync_rules, syncback::SyncbackRules,
 };
->>>>>>> 3ca975d8
 
 static PROJECT_FILENAME: &str = "default.project.json";
 
