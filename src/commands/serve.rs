use std::{
    io::{self, Write},
    sync::Arc,
};

use failure::Fail;
use termcolor::{BufferWriter, Color, ColorChoice, ColorSpec, WriteColor};

use crate::{
<<<<<<< HEAD
    project::ProjectError,
=======
    cli::ServeCommand,
    project::ProjectLoadError,
>>>>>>> 47c7f63d
    serve_session::ServeSession,
    vfs::{RealFetcher, Vfs, WatchMode},
    web::LiveServer,
};

const DEFAULT_PORT: u16 = 34872;

#[derive(Debug, Fail)]
pub enum ServeError {
    #[fail(display = "Couldn't load project: {}", _0)]
    ProjectError(#[fail(cause)] ProjectError),
}

impl_from!(ServeError {
    ProjectError => ProjectError,
});

pub fn serve(options: ServeCommand) -> Result<(), ServeError> {
    let vfs = Vfs::new(RealFetcher::new(WatchMode::Enabled));

    let session = Arc::new(ServeSession::new(vfs, &options.project));

    let port = options
        .port
        .or_else(|| session.project_port())
        .unwrap_or(DEFAULT_PORT);

    let server = LiveServer::new(session);

    let _ = show_start_message(port);
    server.start(port);

    Ok(())
}

fn show_start_message(port: u16) -> io::Result<()> {
    let writer = BufferWriter::stdout(ColorChoice::Auto);
    let mut buffer = writer.buffer();

    writeln!(&mut buffer, "Rojo server listening:")?;

    write!(&mut buffer, "  Address: ")?;
    buffer.set_color(ColorSpec::new().set_fg(Some(Color::Green)).set_bold(true))?;
    writeln!(&mut buffer, "localhost")?;

    buffer.set_color(&ColorSpec::new())?;
    write!(&mut buffer, "  Port:    ")?;
    buffer.set_color(ColorSpec::new().set_fg(Some(Color::Green)).set_bold(true))?;
    writeln!(&mut buffer, "{}", port)?;

    writeln!(&mut buffer)?;

    buffer.set_color(&ColorSpec::new())?;
    write!(&mut buffer, "Visit ")?;

    buffer.set_color(ColorSpec::new().set_fg(Some(Color::Green)).set_bold(true))?;
    write!(&mut buffer, "http://localhost:{}/", port)?;

    buffer.set_color(&ColorSpec::new())?;
    writeln!(&mut buffer, " in your browser for more information.")?;

    writer.print(&buffer)?;

    Ok(())
}<|MERGE_RESOLUTION|>--- conflicted
+++ resolved
@@ -7,12 +7,8 @@
 use termcolor::{BufferWriter, Color, ColorChoice, ColorSpec, WriteColor};
 
 use crate::{
-<<<<<<< HEAD
+    cli::ServeCommand,
     project::ProjectError,
-=======
-    cli::ServeCommand,
-    project::ProjectLoadError,
->>>>>>> 47c7f63d
     serve_session::ServeSession,
     vfs::{RealFetcher, Vfs, WatchMode},
     web::LiveServer,
