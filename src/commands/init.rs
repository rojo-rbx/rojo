use failure::Fail;

<<<<<<< HEAD
#[derive(Debug, Fail)]
pub enum InitError {
    #[fail(
        display = "Invalid project kind '{}', valid kinds are 'place' and 'model'",
        _0
    )]
    InvalidKind(String),
}

#[derive(Debug)]
pub struct InitOptions<'a> {
    pub fuzzy_project_path: PathBuf,
    pub kind: Option<&'a str>,
}

pub fn init(_options: &InitOptions) -> Result<(), InitError> {
    unimplemented!("init command");
=======
use crate::{
    cli::{InitCommand, InitKind},
    project::{Project, ProjectInitError},
};

#[derive(Debug, Fail)]
pub enum InitError {
    #[fail(display = "Project init error: {}", _0)]
    ProjectInitError(#[fail(cause)] ProjectInitError),
}

impl_from!(InitError {
    ProjectInitError => ProjectInitError,
});

pub fn init(options: InitCommand) -> Result<(), InitError> {
    let (project_path, project_kind) = match options.kind {
        InitKind::Place => {
            let path = Project::init_place(&options.path)?;
            (path, "place")
        }
        InitKind::Model => {
            let path = Project::init_model(&options.path)?;
            (path, "model")
        }
    };

    println!(
        "Created new {} project file at {}",
        project_kind,
        project_path.display()
    );

    Ok(())
>>>>>>> 47c7f63d
}<|MERGE_RESOLUTION|>--- conflicted
+++ resolved
@@ -1,57 +1,17 @@
 use failure::Fail;
 
-<<<<<<< HEAD
-#[derive(Debug, Fail)]
-pub enum InitError {
-    #[fail(
-        display = "Invalid project kind '{}', valid kinds are 'place' and 'model'",
-        _0
-    )]
-    InvalidKind(String),
-}
-
-#[derive(Debug)]
-pub struct InitOptions<'a> {
-    pub fuzzy_project_path: PathBuf,
-    pub kind: Option<&'a str>,
-}
-
-pub fn init(_options: &InitOptions) -> Result<(), InitError> {
-    unimplemented!("init command");
-=======
-use crate::{
-    cli::{InitCommand, InitKind},
-    project::{Project, ProjectInitError},
-};
+use crate::{cli::InitCommand, project::ProjectError};
 
 #[derive(Debug, Fail)]
 pub enum InitError {
     #[fail(display = "Project init error: {}", _0)]
-    ProjectInitError(#[fail(cause)] ProjectInitError),
+    ProjectError(#[fail(cause)] ProjectError),
 }
 
 impl_from!(InitError {
-    ProjectInitError => ProjectInitError,
+    ProjectError => ProjectError,
 });
 
-pub fn init(options: InitCommand) -> Result<(), InitError> {
-    let (project_path, project_kind) = match options.kind {
-        InitKind::Place => {
-            let path = Project::init_place(&options.path)?;
-            (path, "place")
-        }
-        InitKind::Model => {
-            let path = Project::init_model(&options.path)?;
-            (path, "model")
-        }
-    };
-
-    println!(
-        "Created new {} project file at {}",
-        project_kind,
-        project_path.display()
-    );
-
-    Ok(())
->>>>>>> 47c7f63d
+pub fn init(_options: InitCommand) -> Result<(), InitError> {
+    unimplemented!("init command");
 }