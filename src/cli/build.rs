use std::{
    fs::File,
    io::{self, BufWriter, Write},
};

use snafu::{ResultExt, Snafu};
<<<<<<< HEAD
use vfs::Vfs;

use crate::{cli::BuildCommand, common_setup, project::ProjectError};
=======
use tokio::runtime::Runtime;

use crate::{
    cli::BuildCommand,
    project::ProjectError,
    serve_session::ServeSession,
    snapshot::RojoTree,
    vfs::{RealFetcher, Vfs, WatchMode},
};
>>>>>>> a884f693

#[derive(Debug, Clone, Copy, PartialEq, Eq)]
enum OutputKind {
    Rbxmx,
    Rbxlx,
    Rbxm,
    Rbxl,
}

fn detect_output_kind(options: &BuildCommand) -> Option<OutputKind> {
    let extension = options.output.extension()?.to_str()?;

    match extension {
        "rbxlx" => Some(OutputKind::Rbxlx),
        "rbxmx" => Some(OutputKind::Rbxmx),
        "rbxl" => Some(OutputKind::Rbxl),
        "rbxm" => Some(OutputKind::Rbxm),
        _ => None,
    }
}

#[derive(Debug, Snafu)]
pub struct BuildError(Error);

#[derive(Debug, Snafu)]
enum Error {
    #[snafu(display("Could not detect what kind of file to create"))]
    UnknownOutputKind,

    #[snafu(display("{}", source))]
    Io { source: io::Error },

    #[snafu(display("{}", source))]
    XmlModelEncode { source: rbx_xml::EncodeError },

    #[snafu(display("Binary model error: {:?}", source))]
    BinaryModelEncode {
        #[snafu(source(false))]
        source: rbx_binary::EncodeError,
    },

    #[snafu(display("{}", source))]
    Project { source: ProjectError },
}

impl From<rbx_binary::EncodeError> for Error {
    fn from(source: rbx_binary::EncodeError) -> Self {
        Error::BinaryModelEncode { source }
    }
}

fn xml_encode_config() -> rbx_xml::EncodeOptions {
    rbx_xml::EncodeOptions::new().property_behavior(rbx_xml::EncodePropertyBehavior::WriteUnknown)
}

pub fn build(options: BuildCommand) -> Result<(), BuildError> {
    Ok(build_inner(options)?)
}

fn build_inner(options: BuildCommand) -> Result<(), Error> {
    log::trace!("Constructing in-memory filesystem");

    let watch_mode = if options.watch {
        WatchMode::Enabled
    } else {
        WatchMode::Disabled
    };

<<<<<<< HEAD
    log::trace!("Constructing in-memory filesystem");
    let vfs = Vfs::new_default();
=======
    let vfs = Vfs::new(RealFetcher::new(watch_mode));

    let session = ServeSession::new(vfs, &options.absolute_project());
    let mut cursor = session.message_queue().cursor();

    {
        let tree = session.tree();
        write_model(&tree, &options)?;
    }

    if options.watch {
        let mut rt = Runtime::new().unwrap();

        loop {
            let receiver = session.message_queue().subscribe(cursor);
            let (new_cursor, _patch_set) = rt.block_on(receiver).unwrap();
            cursor = new_cursor;

            let tree = session.tree();
            write_model(&tree, &options)?;
        }
    }

    Ok(())
}

fn write_model(tree: &RojoTree, options: &BuildCommand) -> Result<(), Error> {
    let output_kind = detect_output_kind(&options).ok_or(Error::UnknownOutputKind)?;
    log::debug!("Hoping to generate file of type {:?}", output_kind);
>>>>>>> a884f693

    let root_id = tree.get_root_id();

    log::trace!("Opening output file for write");
    let file = File::create(&options.output).context(Io)?;
    let mut file = BufWriter::new(file);

    match output_kind {
        OutputKind::Rbxmx => {
            // Model files include the root instance of the tree and all its
            // descendants.

            rbx_xml::to_writer(&mut file, tree.inner(), &[root_id], xml_encode_config())
                .context(XmlModelEncode)?;
        }
        OutputKind::Rbxlx => {
            // Place files don't contain an entry for the DataModel, but our
            // RbxTree representation does.

            let root_instance = tree.get_instance(root_id).unwrap();
            let top_level_ids = root_instance.children();

            rbx_xml::to_writer(&mut file, tree.inner(), top_level_ids, xml_encode_config())
                .context(XmlModelEncode)?;
        }
        OutputKind::Rbxm => {
            rbx_binary::encode(tree.inner(), &[root_id], &mut file)?;
        }
        OutputKind::Rbxl => {
            log::warn!("Support for building binary places (rbxl) is still experimental.");
            log::warn!("Using the XML place format (rbxlx) is recommended instead.");
            log::warn!("For more info, see https://github.com/LPGhatguy/rojo/issues/180");

            let root_instance = tree.get_instance(root_id).unwrap();
            let top_level_ids = root_instance.children();

            rbx_binary::encode(tree.inner(), top_level_ids, &mut file)?;
        }
    }

    file.flush().context(Io)?;

    Ok(())
}<|MERGE_RESOLUTION|>--- conflicted
+++ resolved
@@ -4,11 +4,6 @@
 };
 
 use snafu::{ResultExt, Snafu};
-<<<<<<< HEAD
-use vfs::Vfs;
-
-use crate::{cli::BuildCommand, common_setup, project::ProjectError};
-=======
 use tokio::runtime::Runtime;
 
 use crate::{
@@ -18,7 +13,6 @@
     snapshot::RojoTree,
     vfs::{RealFetcher, Vfs, WatchMode},
 };
->>>>>>> a884f693
 
 #[derive(Debug, Clone, Copy, PartialEq, Eq)]
 enum OutputKind {
@@ -87,10 +81,6 @@
         WatchMode::Disabled
     };
 
-<<<<<<< HEAD
-    log::trace!("Constructing in-memory filesystem");
-    let vfs = Vfs::new_default();
-=======
     let vfs = Vfs::new(RealFetcher::new(watch_mode));
 
     let session = ServeSession::new(vfs, &options.absolute_project());
@@ -120,7 +110,6 @@
 fn write_model(tree: &RojoTree, options: &BuildCommand) -> Result<(), Error> {
     let output_kind = detect_output_kind(&options).ok_or(Error::UnknownOutputKind)?;
     log::debug!("Hoping to generate file of type {:?}", output_kind);
->>>>>>> a884f693
 
     let root_id = tree.get_root_id();
 
