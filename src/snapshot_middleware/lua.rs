--- conflicted
+++ resolved
@@ -15,14 +15,11 @@
     Server,
     Client,
     Module,
-<<<<<<< HEAD
+    Plugin,
     LegacyServer,
     LegacyClient,
     RunContextServer,
     RunContextClient,
-=======
-    Plugin,
->>>>>>> 73ed5ae6
 }
 
 /// Core routine for turning Lua files into snapshots.
@@ -39,7 +36,6 @@
         .expect("Unable to get RunContext enums!")
         .items;
 
-<<<<<<< HEAD
     let (class_name, run_context) = match script_type {
         ScriptType::Server => {
             if context.emit_legacy_scripts {
@@ -56,19 +52,11 @@
             }
         }
         ScriptType::Module => ("ModuleScript", None),
+        ScriptType::Plugin => ("Script", run_context_enums.get("Plugin")),
         ScriptType::LegacyServer => ("Script", run_context_enums.get("Legacy")),
         ScriptType::LegacyClient => ("LocalScript", None),
         ScriptType::RunContextServer => ("Script", run_context_enums.get("Server")),
         ScriptType::RunContextClient => ("Script", run_context_enums.get("Client")),
-=======
-    let (class_name, run_context) = match (context.emit_legacy_scripts, script_type) {
-        (false, ScriptType::Server) => ("Script", run_context_enums.get("Server")),
-        (false, ScriptType::Client) => ("Script", run_context_enums.get("Client")),
-        (true, ScriptType::Server) => ("Script", run_context_enums.get("Legacy")),
-        (true, ScriptType::Client) => ("LocalScript", None),
-        (_, ScriptType::Module) => ("ModuleScript", None),
-        (_, ScriptType::Plugin) => ("Script", run_context_enums.get("Plugin")),
->>>>>>> 73ed5ae6
     };
 
     let contents = vfs.read_to_string_lf_normalized(path)?;
