--- conflicted
+++ resolved
@@ -7,16 +7,11 @@
 
 use anyhow::Context;
 use memofs::Vfs;
-<<<<<<< HEAD
-use rbx_dom_weak::types::{Attributes, Ref, Variant};
-use serde::{Deserialize, Serialize};
-=======
 use rbx_dom_weak::{
-    types::{Attributes, Ref},
+    types::{Attributes, Ref, Variant},
     HashMapExt as _, Ustr, UstrMap,
 };
-use serde::Deserialize;
->>>>>>> 833320de
+use serde::{Deserialize, Serialize};
 
 use crate::{
     resolution::UnresolvedValue,
@@ -174,17 +169,10 @@
 
     #[serde(
         alias = "Properties",
-<<<<<<< HEAD
-        default = "BTreeMap::new",
-        skip_serializing_if = "BTreeMap::is_empty"
-    )]
-    properties: BTreeMap<String, UnresolvedValue>,
-=======
         default = "UstrMap::new",
         skip_serializing_if = "HashMap::is_empty"
     )]
     properties: UstrMap<UnresolvedValue>,
->>>>>>> 833320de
 
     #[serde(default = "BTreeMap::new", skip_serializing_if = "BTreeMap::is_empty")]
     attributes: BTreeMap<String, UnresolvedValue>,
