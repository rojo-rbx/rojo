--- conflicted
+++ resolved
@@ -144,14 +144,10 @@
 #[derive(Debug, Deserialize, Serialize)]
 #[serde(rename_all = "camelCase")]
 struct JsonModel {
-<<<<<<< HEAD
-    #[serde(alias = "Name", skip_serializing_if = "Option::is_none")]
-=======
     #[serde(rename = "$schema", skip_serializing_if = "Option::is_none")]
     schema: Option<String>,
 
-    #[serde(alias = "Name")]
->>>>>>> 0d6ff8ef
+    #[serde(alias = "Name", skip_serializing_if = "Option::is_none")]
     name: Option<String>,
 
     #[serde(alias = "ClassName")]
