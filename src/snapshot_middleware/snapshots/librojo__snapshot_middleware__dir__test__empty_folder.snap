--- conflicted
+++ resolved
@@ -9,9 +9,6 @@
     Path: /foo
   relevant_paths:
     - /foo
-<<<<<<< HEAD
-    - /foo/init.meta.json
-=======
     - /foo/init.lua
     - /foo/init.luau
     - /foo/init.server.lua
@@ -21,7 +18,6 @@
     - /foo/init.csv
     - /foo/init.meta.json
     - /foo/init.meta.jsonc
->>>>>>> 071b6e7e
   context:
     emit_legacy_scripts: true
   specified_id: ~
