--- conflicted
+++ resolved
@@ -9,9 +9,6 @@
     Path: /foo
   relevant_paths:
     - /foo
-<<<<<<< HEAD
-    - /foo/init.meta.json
-=======
     - /foo/init.lua
     - /foo/init.luau
     - /foo/init.server.lua
@@ -21,7 +18,6 @@
     - /foo/init.csv
     - /foo/init.meta.json
     - /foo/init.meta.jsonc
->>>>>>> 071b6e7e
   context:
     emit_legacy_scripts: true
   specified_id: ~
@@ -37,9 +33,6 @@
         Path: /foo/Child
       relevant_paths:
         - /foo/Child
-<<<<<<< HEAD
-        - /foo/Child/init.meta.json
-=======
         - /foo/Child/init.lua
         - /foo/Child/init.luau
         - /foo/Child/init.server.lua
@@ -49,7 +42,6 @@
         - /foo/Child/init.csv
         - /foo/Child/init.meta.json
         - /foo/Child/init.meta.jsonc
->>>>>>> 071b6e7e
       context:
         emit_legacy_scripts: true
       specified_id: ~
