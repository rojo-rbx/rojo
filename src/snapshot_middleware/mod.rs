//! Defines the semantics that Rojo uses to turn entries on the filesystem into
//! Roblox instances using the instance snapshot subsystem.
//!
//! These modules define how files turn into instances.

#![allow(dead_code)]

mod csv;
mod dir;
mod json;
mod json_model;
mod lua;
mod meta_file;
mod project;
mod rbxm;
mod rbxmx;
mod toml;
mod txt;
mod util;
mod yaml;

use std::{
    path::{Path, PathBuf},
    sync::OnceLock,
};

use anyhow::Context;
use memofs::{IoResultExt, Vfs};
use serde::{Deserialize, Serialize};

use crate::{
    glob::Glob,
    syncback::{SyncbackReturn, SyncbackSnapshot},
};
use crate::{
    snapshot::{InstanceContext, InstanceSnapshot, SyncRule},
    syncback::validate_file_name,
};

use self::{
    csv::{snapshot_csv, snapshot_csv_init, syncback_csv, syncback_csv_init},
    dir::{snapshot_dir, syncback_dir},
    json::snapshot_json,
    json_model::{snapshot_json_model, syncback_json_model},
    lua::{snapshot_lua, snapshot_lua_init, syncback_lua, syncback_lua_init},
    project::{snapshot_project, syncback_project},
    rbxm::{snapshot_rbxm, syncback_rbxm},
    rbxmx::{snapshot_rbxmx, syncback_rbxmx},
    toml::snapshot_toml,
<<<<<<< HEAD
    txt::{snapshot_txt, syncback_txt},
=======
    txt::snapshot_txt,
    yaml::snapshot_yaml,
>>>>>>> c1326ba0
};

pub use self::{
    lua::ScriptType, project::snapshot_project_node, util::emit_legacy_scripts_default,
    util::PathExt,
};

/// Returns an `InstanceSnapshot` for the provided path.
/// This will inspect the path and find the appropriate middleware for it,
/// taking user-written rules into account. Then, it will attempt to convert
/// the path into an InstanceSnapshot using that middleware.
#[profiling::function]
pub fn snapshot_from_vfs(
    context: &InstanceContext,
    vfs: &Vfs,
    path: &Path,
) -> anyhow::Result<Option<InstanceSnapshot>> {
    let meta = match vfs.metadata(path).with_not_found()? {
        Some(meta) => meta,
        None => return Ok(None),
    };

    if meta.is_dir() {
        let (middleware, dir_name, init_path) = get_dir_middleware(vfs, path)?;
        // TODO: Support user defined init paths
        // If and when we do, make sure to go support it in
        // `Project::set_file_name`, as right now it special-cases
        // `default.project.json` as an `init` path.
        match middleware {
            Middleware::Dir => middleware.snapshot(context, vfs, path, dir_name),
            _ => middleware.snapshot(context, vfs, &init_path, dir_name),
        }
    } else {
        let file_name = path
            .file_name()
            .and_then(|n| n.to_str())
            .with_context(|| format!("file name of {} is invalid", path.display()))?;

        // TODO: Is this even necessary anymore?
        match file_name {
            "init.server.luau" | "init.server.lua" | "init.client.luau" | "init.client.lua"
            | "init.luau" | "init.lua" | "init.csv" => return Ok(None),
            _ => {}
        }

        snapshot_from_path(context, vfs, path)
    }
}

/// Gets the appropriate middleware for a directory by checking for `init`
/// files. This uses an intrinsic priority list and for compatibility,
/// that order should be left unchanged.
///
/// Returns the middleware, the name of the directory, and the path to
/// the init location.
fn get_dir_middleware<'path>(
    vfs: &Vfs,
    dir_path: &'path Path,
) -> anyhow::Result<(Middleware, &'path str, PathBuf)> {
    let dir_name = dir_path
        .file_name()
        .expect("Could not extract directory name")
        .to_str()
        .ok_or_else(|| anyhow::anyhow!("File name was not valid UTF-8: {}", dir_path.display()))?;

    static INIT_PATHS: OnceLock<Vec<(Middleware, &str)>> = OnceLock::new();
    let order = INIT_PATHS.get_or_init(|| {
        vec![
            (Middleware::Project, "default.project.json"),
            (Middleware::ModuleScriptDir, "init.luau"),
            (Middleware::ModuleScriptDir, "init.lua"),
            (Middleware::ServerScriptDir, "init.server.luau"),
            (Middleware::ServerScriptDir, "init.server.lua"),
            (Middleware::ClientScriptDir, "init.client.luau"),
            (Middleware::ClientScriptDir, "init.client.lua"),
            (Middleware::CsvDir, "init.csv"),
        ]
    });

    for (middleware, name) in order {
        let test_path = dir_path.join(name);
        if vfs.metadata(&test_path).with_not_found()?.is_some() {
            return Ok((*middleware, dir_name, test_path));
        }
    }

    Ok((Middleware::Dir, dir_name, dir_path.to_path_buf()))
}

/// Gets a snapshot for a path given an InstanceContext and Vfs, taking
/// user specified sync rules into account.
fn snapshot_from_path(
    context: &InstanceContext,
    vfs: &Vfs,
    path: &Path,
) -> anyhow::Result<Option<InstanceSnapshot>> {
    if let Some(rule) = context.get_user_sync_rule(path) {
        return rule
            .middleware
            .snapshot(context, vfs, path, rule.file_name_for_path(path)?);
    } else {
        for rule in default_sync_rules() {
            if rule.matches(path) {
                return rule.middleware.snapshot(
                    context,
                    vfs,
                    path,
                    rule.file_name_for_path(path)?,
                );
            }
        }
    }
    Ok(None)
}

/// Represents a possible 'transformer' used by Rojo to turn a file system
/// item into a Roblox Instance. Missing from this list is metadata.
/// This is deliberate, as metadata is not a snapshot middleware.
///
/// Directories cannot be used for sync rules so they're ignored by Serde.
#[derive(Debug, Clone, Copy, PartialEq, Deserialize, Serialize)]
#[serde(rename_all = "camelCase")]
pub enum Middleware {
    Csv,
    JsonModel,
    Json,
    ServerScript,
    ClientScript,
    ModuleScript,
    PluginScript,
    LegacyClientScript,
    LegacyServerScript,
    RunContextServerScript,
    RunContextClientScript,
    Project,
    Rbxm,
    Rbxmx,
    Toml,
    Text,
    Yaml,
    Ignore,

    #[serde(skip_deserializing)]
    Dir,
    #[serde(skip_deserializing)]
    ServerScriptDir,
    #[serde(skip_deserializing)]
    ClientScriptDir,
    #[serde(skip_deserializing)]
    ModuleScriptDir,
    #[serde(skip_deserializing)]
    CsvDir,
}

impl Middleware {
    /// Creates a snapshot for the given path from the Middleware with
    /// the provided name.
    fn snapshot(
        &self,
        context: &InstanceContext,
        vfs: &Vfs,
        path: &Path,
        name: &str,
    ) -> anyhow::Result<Option<InstanceSnapshot>> {
        let mut output = match self {
            Self::Csv => snapshot_csv(context, vfs, path, name),
            Self::JsonModel => snapshot_json_model(context, vfs, path, name),
            Self::Json => snapshot_json(context, vfs, path, name),
            Self::ServerScript => snapshot_lua(context, vfs, path, name, ScriptType::Server),
            Self::ClientScript => snapshot_lua(context, vfs, path, name, ScriptType::Client),
            Self::ModuleScript => snapshot_lua(context, vfs, path, name, ScriptType::Module),
            Self::PluginScript => snapshot_lua(context, vfs, path, name, ScriptType::Plugin),
            Self::LegacyClientScript => {
                snapshot_lua(context, vfs, path, name, ScriptType::LegacyClient)
            }
            Self::LegacyServerScript => {
                snapshot_lua(context, vfs, path, name, ScriptType::LegacyServer)
            }
            Self::RunContextClientScript => {
                snapshot_lua(context, vfs, path, name, ScriptType::RunContextClient)
            }
            Self::RunContextServerScript => {
                snapshot_lua(context, vfs, path, name, ScriptType::RunContextServer)
            }
            Self::Project => snapshot_project(context, vfs, path, name),
            Self::Rbxm => snapshot_rbxm(context, vfs, path, name),
            Self::Rbxmx => snapshot_rbxmx(context, vfs, path, name),
            Self::Toml => snapshot_toml(context, vfs, path, name),
            Self::Text => snapshot_txt(context, vfs, path, name),
            Self::Yaml => snapshot_yaml(context, vfs, path, name),
            Self::Ignore => Ok(None),

            Self::Dir => snapshot_dir(context, vfs, path, name),
            Self::ServerScriptDir => {
                snapshot_lua_init(context, vfs, path, name, ScriptType::Server)
            }
            Self::ClientScriptDir => {
                snapshot_lua_init(context, vfs, path, name, ScriptType::Client)
            }
            Self::ModuleScriptDir => {
                snapshot_lua_init(context, vfs, path, name, ScriptType::Module)
            }
            Self::CsvDir => snapshot_csv_init(context, vfs, path, name),
        };
        if let Ok(Some(ref mut snapshot)) = output {
            snapshot.metadata.middleware = Some(*self);
        }
        output
    }

    /// Runs the syncback mechanism for the provided middleware given a
    /// SyncbackSnapshot.
    pub fn syncback<'sync>(
        &self,
        snapshot: &SyncbackSnapshot<'sync>,
    ) -> anyhow::Result<SyncbackReturn<'sync>> {
        let file_name = snapshot.path.file_name().and_then(|s| s.to_str());
        if let Some(file_name) = file_name {
            validate_file_name(file_name).with_context(|| {
                format!("cannot create a file or directory with name {file_name}")
            })?;
        }
        match self {
            Middleware::Csv => syncback_csv(snapshot),
            Middleware::JsonModel => syncback_json_model(snapshot),
            Middleware::Json => anyhow::bail!("cannot syncback Json middleware"),
            // Projects are only generated from files that already exist on the
            // file system, so we don't need to pass a file name.
            Middleware::Project => syncback_project(snapshot),
            Middleware::ServerScript => syncback_lua(snapshot),
            Middleware::ClientScript => syncback_lua(snapshot),
            Middleware::ModuleScript => syncback_lua(snapshot),
            Middleware::Rbxm => syncback_rbxm(snapshot),
            Middleware::Rbxmx => syncback_rbxmx(snapshot),
            Middleware::Toml => anyhow::bail!("cannot syncback Toml middleware"),
            Middleware::Text => syncback_txt(snapshot),
            Middleware::Ignore => anyhow::bail!("cannot syncback Ignore middleware"),
            Middleware::Dir => syncback_dir(snapshot),
            Middleware::ServerScriptDir => syncback_lua_init(ScriptType::Server, snapshot),
            Middleware::ClientScriptDir => syncback_lua_init(ScriptType::Client, snapshot),
            Middleware::ModuleScriptDir => syncback_lua_init(ScriptType::Module, snapshot),
            Middleware::CsvDir => syncback_csv_init(snapshot),

            Middleware::PluginScript
            | Middleware::LegacyServerScript
            | Middleware::LegacyClientScript
            | Middleware::RunContextServerScript
            | Middleware::RunContextClientScript => {
                anyhow::bail!("syncback is not implemented for {self:?} yet")
            }
        }
    }

    /// Returns whether this particular middleware would become a directory.
    #[inline]
    pub fn is_dir(&self) -> bool {
        matches!(
            self,
            Middleware::Dir
                | Middleware::ServerScriptDir
                | Middleware::ClientScriptDir
                | Middleware::ModuleScriptDir
                | Middleware::CsvDir
        )
    }

    /// Returns whether this particular middleware sets its own properties.
    /// This applies to things like `JsonModel` and `Project`, since they
    /// set properties without needing a meta.json file.
    ///
    /// It does not cover middleware like `ServerScript` or `Csv` because they
    /// need a meta.json file to set properties that aren't their designated
    /// 'special' properties.
    #[inline]
    pub fn handles_own_properties(&self) -> bool {
        matches!(
            self,
            Middleware::JsonModel | Middleware::Project | Middleware::Rbxm | Middleware::Rbxmx
        )
    }

    /// Attempts to return a middleware that should be used for the given path.
    ///
    /// Returns `Err` only if the Vfs cannot read information about the path.
    pub fn middleware_for_path(
        vfs: &Vfs,
        sync_rules: &[SyncRule],
        path: &Path,
    ) -> anyhow::Result<Option<Self>> {
        let meta = match vfs.metadata(path).with_not_found()? {
            Some(meta) => meta,
            None => return Ok(None),
        };

        if meta.is_dir() {
            let (middleware, _, _) = get_dir_middleware(vfs, path)?;
            Ok(Some(middleware))
        } else {
            for rule in sync_rules.iter().chain(default_sync_rules()) {
                if rule.matches(path) {
                    return Ok(Some(rule.middleware));
                }
            }
            Ok(None)
        }
    }
}

/// A helper for easily defining a SyncRule. Arguments are passed literally
/// to this macro in the order `include`, `middleware`, `suffix`,
/// and `exclude`. Both `suffix` and `exclude` are optional.
///
/// All arguments except `middleware` are expected to be strings.
/// The `middleware` parameter is expected to be a variant of `Middleware`,
/// not including the enum name itself.
macro_rules! sync_rule {
    ($pattern:expr, $middleware:ident) => {
        SyncRule {
            middleware: Middleware::$middleware,
            include: Glob::new($pattern).unwrap(),
            exclude: None,
            suffix: None,
            base_path: PathBuf::new(),
        }
    };
    ($pattern:expr, $middleware:ident, $suffix:expr) => {
        SyncRule {
            middleware: Middleware::$middleware,
            include: Glob::new($pattern).unwrap(),
            exclude: None,
            suffix: Some($suffix.into()),
            base_path: PathBuf::new(),
        }
    };
    ($pattern:expr, $middleware:ident, $suffix:expr, $exclude:expr) => {
        SyncRule {
            middleware: Middleware::$middleware,
            include: Glob::new($pattern).unwrap(),
            exclude: Some(Glob::new($exclude).unwrap()),
            suffix: Some($suffix.into()),
            base_path: PathBuf::new(),
        }
    };
}

/// Defines the 'default' syncing rules that Rojo uses.
/// These do not broadly overlap, but the order matters for some in the case of
/// e.g. JSON models.
pub fn default_sync_rules() -> &'static [SyncRule] {
    static DEFAULT_SYNC_RULES: OnceLock<Vec<SyncRule>> = OnceLock::new();

    DEFAULT_SYNC_RULES.get_or_init(|| {
        vec![
            sync_rule!("*.server.lua", ServerScript, ".server.lua"),
            sync_rule!("*.server.luau", ServerScript, ".server.luau"),
            sync_rule!("*.client.lua", ClientScript, ".client.lua"),
            sync_rule!("*.client.luau", ClientScript, ".client.luau"),
            sync_rule!("*.plugin.lua", PluginScript, ".plugin.lua"),
            sync_rule!("*.plugin.luau", PluginScript, ".plugin.luau"),
            sync_rule!("*.{lua,luau}", ModuleScript),
            sync_rule!("*.project.json", Project, ".project.json"),
            sync_rule!("*.model.json", JsonModel, ".model.json"),
            sync_rule!("*.json", Json, ".json", "*.meta.json"),
            sync_rule!("*.toml", Toml),
            sync_rule!("*.csv", Csv),
            sync_rule!("*.txt", Text),
            sync_rule!("*.rbxmx", Rbxmx),
            sync_rule!("*.rbxm", Rbxm),
            sync_rule!("*.{yml,yaml}", Yaml),
        ]
    })
}<|MERGE_RESOLUTION|>--- conflicted
+++ resolved
@@ -47,12 +47,8 @@
     rbxm::{snapshot_rbxm, syncback_rbxm},
     rbxmx::{snapshot_rbxmx, syncback_rbxmx},
     toml::snapshot_toml,
-<<<<<<< HEAD
     txt::{snapshot_txt, syncback_txt},
-=======
-    txt::snapshot_txt,
     yaml::snapshot_yaml,
->>>>>>> c1326ba0
 };
 
 pub use self::{
