--- conflicted
+++ resolved
@@ -1,12 +1,8 @@
 use std::{path::Path, str};
 
-<<<<<<< HEAD
 use anyhow::Context as _;
-use memofs::{IoResultExt, Vfs};
+use memofs::Vfs;
 use rbx_dom_weak::types::Variant;
-=======
-use memofs::Vfs;
->>>>>>> 071b6e7e
 use rbx_dom_weak::ustr;
 
 use crate::{
