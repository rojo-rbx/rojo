use std::{path::Path, str};

<<<<<<< HEAD
use anyhow::Context as _;
use maplit::hashmap;
=======
>>>>>>> 0d6ff8ef
use memofs::{IoResultExt, Vfs};
use rbx_dom_weak::types::Variant;

use crate::{
    snapshot::{InstanceContext, InstanceMetadata, InstanceSnapshot},
    syncback::{FsSnapshot, SyncbackReturn, SyncbackSnapshot},
};

use super::{meta_file::AdjacentMetadata, PathExt as _};

pub fn snapshot_txt(
    context: &InstanceContext,
    vfs: &Vfs,
    path: &Path,
    name: &str,
) -> anyhow::Result<Option<InstanceSnapshot>> {
    let contents = vfs.read_to_string(path)?;
    let contents_str = contents.as_str();

    let properties = [("Value".to_owned(), contents_str.into())];

    let meta_path = path.with_file_name(format!("{}.meta.json", name));

    let mut snapshot = InstanceSnapshot::new()
        .name(name)
        .class_name("StringValue")
        .properties(properties)
        .metadata(
            InstanceMetadata::new()
                .instigating_source(path)
                .relevant_paths(vec![path.to_path_buf(), meta_path.clone()])
                .context(context),
        );

    if let Some(meta_contents) = vfs.read(&meta_path).with_not_found()? {
        let mut metadata = AdjacentMetadata::from_slice(&meta_contents, meta_path)?;
        metadata.apply_all(&mut snapshot)?;
    }

    Ok(Some(snapshot))
}

pub fn syncback_txt<'sync>(
    snapshot: &SyncbackSnapshot<'sync>,
) -> anyhow::Result<SyncbackReturn<'sync>> {
    let new_inst = snapshot.new_inst();

    let contents = if let Some(Variant::String(source)) = new_inst.properties.get("Value") {
        source.as_bytes().to_vec()
    } else {
        anyhow::bail!("StringValues must have a `Value` property that is a String");
    };
    let mut fs_snapshot = FsSnapshot::new();
    fs_snapshot.add_file(&snapshot.path, contents);

    let meta = AdjacentMetadata::from_syncback_snapshot(snapshot, snapshot.path.clone())?;
    if let Some(mut meta) = meta {
        meta.properties.remove("Value");

        if !meta.is_empty() {
            let parent = snapshot.path.parent_err()?;
            fs_snapshot.add_file(
                parent.join(format!("{}.meta.json", new_inst.name)),
                serde_json::to_vec_pretty(&meta).context("could not serialize metadata")?,
            );
        }
    }

    Ok(SyncbackReturn {
        fs_snapshot,
        children: Vec::new(),
        removed_children: Vec::new(),
    })
}

#[cfg(test)]
mod test {
    use super::*;

    use memofs::{InMemoryFs, VfsSnapshot};

    #[test]
    fn instance_from_vfs() {
        let mut imfs = InMemoryFs::new();
        imfs.load_snapshot("/foo.txt", VfsSnapshot::file("Hello there!"))
            .unwrap();

        let vfs = Vfs::new(imfs.clone());

        let instance_snapshot = snapshot_txt(
            &InstanceContext::default(),
            &vfs,
            Path::new("/foo.txt"),
            "foo",
        )
        .unwrap()
        .unwrap();

        insta::assert_yaml_snapshot!(instance_snapshot);
    }
}<|MERGE_RESOLUTION|>--- conflicted
+++ resolved
@@ -1,10 +1,6 @@
 use std::{path::Path, str};
 
-<<<<<<< HEAD
 use anyhow::Context as _;
-use maplit::hashmap;
-=======
->>>>>>> 0d6ff8ef
 use memofs::{IoResultExt, Vfs};
 use rbx_dom_weak::types::Variant;
 
