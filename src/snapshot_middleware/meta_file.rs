<<<<<<< HEAD
use std::path::{Path, PathBuf};

use anyhow::{format_err, Context};
use indexmap::IndexMap;
use memofs::{IoResultExt as _, Vfs};
use rbx_dom_weak::{
    types::{Attributes, Variant},
    Ustr,
};
use serde::{Deserialize, Serialize};

use crate::{
    resolution::UnresolvedValue, snapshot::InstanceSnapshot, syncback::SyncbackSnapshot, RojoRef,
};
=======
use std::{
    collections::HashMap,
    path::{Path, PathBuf},
};

use anyhow::{format_err, Context};
use memofs::{IoResultExt as _, Vfs};
use rbx_dom_weak::{types::Attributes, Ustr, UstrMap};
use serde::{Deserialize, Serialize};

use crate::{json, resolution::UnresolvedValue, snapshot::InstanceSnapshot, RojoRef};
>>>>>>> 071b6e7e

/// Represents metadata in a sibling file with the same basename.
///
/// As an example, hello.meta.json next to hello.lua would allow assigning
/// additional metadata to the instance resulting from hello.lua.
#[derive(Debug, Serialize, Deserialize)]
#[serde(rename_all = "camelCase")]
pub struct AdjacentMetadata {
    #[serde(rename = "$schema", skip_serializing_if = "Option::is_none")]
    schema: Option<String>,

    #[serde(skip_serializing_if = "Option::is_none")]
    pub id: Option<String>,

    #[serde(skip_serializing_if = "Option::is_none")]
    pub ignore_unknown_instances: Option<bool>,

    #[serde(default, skip_serializing_if = "IndexMap::is_empty")]
    pub properties: IndexMap<Ustr, UnresolvedValue>,

    #[serde(default, skip_serializing_if = "IndexMap::is_empty")]
    pub attributes: IndexMap<String, UnresolvedValue>,

    #[serde(skip)]
    pub path: PathBuf,
}

impl AdjacentMetadata {
    /// Attempts to read a meta file for the provided path and name, and if
    /// one exists applies it.
    ///
    /// Also inserts the potential metadata paths into the snapshot's relevant
    /// paths for convenience purposes.
    pub fn read_and_apply_all(
        vfs: &Vfs,
        path: &Path,
        name: &str,
        snapshot: &mut InstanceSnapshot,
    ) -> anyhow::Result<()> {
        let meta_path_json = path.with_file_name(format!("{name}.meta.json"));
        let meta_path_jsonc = path.with_file_name(format!("{name}.meta.jsonc"));

        if let Some(meta_contents) = vfs.read(&meta_path_json).with_not_found()? {
            let mut metadata = Self::from_slice(&meta_contents, meta_path_json.clone())?;
            metadata.apply_all(snapshot)?;
        }

        if let Some(meta_contents) = vfs.read(&meta_path_jsonc).with_not_found()? {
            let mut metadata = Self::from_slice(&meta_contents, meta_path_json.clone())?;
            metadata.apply_all(snapshot)?;
        }

        // Rather than pushing these in the snapshot middleware, we can just do it here.
        snapshot.metadata.relevant_paths.push(meta_path_json);
        snapshot.metadata.relevant_paths.push(meta_path_jsonc);

        Ok(())
    }

    fn from_slice(slice: &[u8], path: PathBuf) -> anyhow::Result<Self> {
        let mut meta: Self = json::from_slice_with_context(slice, || {
            format!(
                "File contained malformed .meta.json data: {}",
                path.display()
            )
        })?;

        meta.path = path;
        Ok(meta)
    }

    /// Constructs an `AdjacentMetadata` from the provided snapshot, assuming it
    /// will be at the provided path.
    pub fn from_syncback_snapshot(
        snapshot: &SyncbackSnapshot,
        path: PathBuf,
    ) -> anyhow::Result<Option<Self>> {
        let mut properties = IndexMap::new();
        let mut attributes = IndexMap::new();
        // TODO make this more granular.
        // I am breaking the cycle of bad TODOs. This is in reference to the fact
        // that right now, this will just not write any metadata at all for
        // project nodes, which is not always desirable. We should try to be
        // smarter about it.
        if let Some(old_inst) = snapshot.old_inst() {
            if let Some(source) = &old_inst.metadata().instigating_source {
                let source = source.path();
                if source != path {
                    log::debug!(
                        "Instigating source for Instance is mismatched so its metadata is being skipped.\nPath: {}",
                        path.display()
                    );
                    return Ok(None);
                }
            }
        }

        let ignore_unknown_instances = snapshot
            .old_inst()
            .map(|inst| inst.metadata().ignore_unknown_instances)
            .unwrap_or_default();

        let class = &snapshot.new_inst().class;
        for (name, value) in snapshot.get_path_filtered_properties(snapshot.new).unwrap() {
            match value {
                Variant::Attributes(attrs) => {
                    for (attr_name, attr_value) in attrs.iter() {
                        // We (probably) don't want to preserve internal
                        // attributes, only user defined ones.
                        if attr_name.starts_with("RBX") {
                            continue;
                        }
                        attributes.insert(
                            attr_name.clone(),
                            UnresolvedValue::from_variant_unambiguous(attr_value.clone()),
                        );
                    }
                }
                _ => {
                    properties.insert(
                        name,
                        UnresolvedValue::from_variant(value.clone(), class, &name),
                    );
                }
            }
        }

        Ok(Some(Self {
            ignore_unknown_instances: if ignore_unknown_instances {
                Some(true)
            } else {
                None
            },
            properties,
            attributes,
            path,
            id: None,
            schema: None,
        }))
    }

    pub fn apply_ignore_unknown_instances(&mut self, snapshot: &mut InstanceSnapshot) {
        if let Some(ignore) = self.ignore_unknown_instances.take() {
            snapshot.metadata.ignore_unknown_instances = ignore;
        }
    }

    pub fn apply_properties(&mut self, snapshot: &mut InstanceSnapshot) -> anyhow::Result<()> {
        let path = &self.path;

        // BTreeMaps don't have an equivalent to HashMap::drain, so the next
        // best option is to take ownership of the entire map. Not free, but
        // very cheap.
        for (key, unresolved) in std::mem::take(&mut self.properties) {
            let value = unresolved
                .resolve(&snapshot.class_name, &key)
                .with_context(|| format!("error applying meta file {}", path.display()))?;

            snapshot.properties.insert(key, value);
        }

        if !self.attributes.is_empty() {
            let mut attributes = Attributes::new();

            for (key, unresolved) in std::mem::take(&mut self.attributes) {
                let value = unresolved.resolve_unambiguous()?;
                attributes.insert(key, value);
            }

            snapshot
                .properties
                .insert("Attributes".into(), attributes.into());
        }

        Ok(())
    }

    fn apply_id(&mut self, snapshot: &mut InstanceSnapshot) -> anyhow::Result<()> {
        if self.id.is_some() && snapshot.metadata.specified_id.is_some() {
            anyhow::bail!(
                "cannot specify an ID using {} (instance has an ID from somewhere else)",
                self.path.display()
            );
        }
        snapshot.metadata.specified_id = self.id.take().map(RojoRef::new);
        Ok(())
    }

    pub fn apply_all(&mut self, snapshot: &mut InstanceSnapshot) -> anyhow::Result<()> {
        self.apply_ignore_unknown_instances(snapshot);
        self.apply_properties(snapshot)?;
        self.apply_id(snapshot)?;
        Ok(())
    }

    /// Returns whether the metadata is 'empty', meaning it doesn't have anything
    /// worth persisting in it. Specifically:
    ///
    /// - The number of properties and attributes is 0
    /// - `ignore_unknown_instances` is None
    #[inline]
    pub fn is_empty(&self) -> bool {
        self.attributes.is_empty()
            && self.properties.is_empty()
            && self.ignore_unknown_instances.is_none()
    }

    // TODO: Add method to allow selectively applying parts of metadata and
    // throwing errors if invalid parts are specified.
}

/// Represents metadata that affects the instance resulting from the containing
/// folder.
///
/// This is always sourced from a file named init.meta.json.
#[derive(Debug, Serialize, Deserialize)]
#[serde(rename_all = "camelCase")]
pub struct DirectoryMetadata {
    #[serde(rename = "$schema", skip_serializing_if = "Option::is_none")]
    schema: Option<String>,

    #[serde(skip_serializing_if = "Option::is_none")]
    pub id: Option<String>,

    #[serde(skip_serializing_if = "Option::is_none")]
    pub ignore_unknown_instances: Option<bool>,

    #[serde(default, skip_serializing_if = "IndexMap::is_empty")]
    pub properties: IndexMap<Ustr, UnresolvedValue>,

    #[serde(default, skip_serializing_if = "IndexMap::is_empty")]
    pub attributes: IndexMap<String, UnresolvedValue>,

    #[serde(skip_serializing_if = "Option::is_none")]
    pub class_name: Option<Ustr>,

    #[serde(skip)]
    pub path: PathBuf,
}

impl DirectoryMetadata {
    /// Attempts to read an `init.meta`` file for the provided path, and if
    /// one exists applies it.
    ///
    /// Also inserts the potential metadata paths into the snapshot's relevant
    /// paths for convenience purposes.
    pub fn read_and_apply_all(
        vfs: &Vfs,
        path: &Path,
        snapshot: &mut InstanceSnapshot,
    ) -> anyhow::Result<()> {
        let meta_path_json = path.join("init.meta.json");
        let meta_path_jsonc = path.join("init.meta.jsonc");

        if let Some(meta_contents) = vfs.read(&meta_path_json).with_not_found()? {
            let mut metadata = Self::from_slice(&meta_contents, meta_path_json.clone())?;
            metadata.apply_all(snapshot)?;
        }

        if let Some(meta_contents) = vfs.read(&meta_path_jsonc).with_not_found()? {
            let mut metadata = Self::from_slice(&meta_contents, meta_path_jsonc.clone())?;
            metadata.apply_all(snapshot)?;
        }

        // Rather than pushing these in the snapshot middleware, we can just do it here.
        snapshot.metadata.relevant_paths.push(meta_path_json);
        snapshot.metadata.relevant_paths.push(meta_path_jsonc);

        Ok(())
    }

    fn from_slice(slice: &[u8], path: PathBuf) -> anyhow::Result<Self> {
        let mut meta: Self = json::from_slice_with_context(slice, || {
            format!(
                "File contained malformed init.meta.json data: {}",
                path.display()
            )
        })?;

        meta.path = path;
        Ok(meta)
    }

    /// Constructs a `DirectoryMetadata` from the provided snapshot, assuming it
    /// will be at the provided path.
    ///
    /// This function does not set `ClassName` manually as most uses won't
    /// want it set.
    pub fn from_syncback_snapshot(
        snapshot: &SyncbackSnapshot,
        path: PathBuf,
    ) -> anyhow::Result<Option<Self>> {
        let mut properties = IndexMap::new();
        let mut attributes = IndexMap::new();
        // TODO make this more granular.
        // I am breaking the cycle of bad TODOs. This is in reference to the fact
        // that right now, this will just not write any metadata at all for
        // project nodes, which is not always desirable. We should try to be
        // smarter about it.
        if let Some(old_inst) = snapshot.old_inst() {
            if let Some(source) = &old_inst.metadata().instigating_source {
                let source = source.path();
                if source != path {
                    log::debug!(
                        "Instigating source for Instance is mismatched so its metadata is being skipped.\nPath: {}",
                        path.display()
                    );
                    return Ok(None);
                }
            }
        }

        let ignore_unknown_instances = snapshot
            .old_inst()
            .map(|inst| inst.metadata().ignore_unknown_instances)
            .unwrap_or_default();

        let class = &snapshot.new_inst().class;
        for (name, value) in snapshot.get_path_filtered_properties(snapshot.new).unwrap() {
            match value {
                Variant::Attributes(attrs) => {
                    for (name, value) in attrs.iter() {
                        // We (probably) don't want to preserve internal
                        // attributes, only user defined ones.
                        if name.starts_with("RBX") {
                            continue;
                        }
                        attributes.insert(
                            name.to_owned(),
                            UnresolvedValue::from_variant_unambiguous(value.clone()),
                        );
                    }
                }
                _ => {
                    properties.insert(
                        name,
                        UnresolvedValue::from_variant(value.clone(), class, &name),
                    );
                }
            }
        }

        Ok(Some(Self {
            ignore_unknown_instances: if ignore_unknown_instances {
                Some(true)
            } else {
                None
            },
            properties,
            attributes,
            class_name: None,
            path,
            id: None,
            schema: None,
        }))
    }

    pub fn apply_all(&mut self, snapshot: &mut InstanceSnapshot) -> anyhow::Result<()> {
        self.apply_ignore_unknown_instances(snapshot);
        self.apply_class_name(snapshot)?;
        self.apply_properties(snapshot)?;
        self.apply_id(snapshot)?;

        Ok(())
    }

    fn apply_class_name(&mut self, snapshot: &mut InstanceSnapshot) -> anyhow::Result<()> {
        if let Some(class_name) = self.class_name.take() {
            if snapshot.class_name != "Folder" {
                // TODO: Turn into error type
                return Err(format_err!(
                    "className in init.meta.json can only be specified if the \
                     affected directory would turn into a Folder instance."
                ));
            }

            snapshot.class_name = class_name;
        }

        Ok(())
    }

    fn apply_ignore_unknown_instances(&mut self, snapshot: &mut InstanceSnapshot) {
        if let Some(ignore) = self.ignore_unknown_instances.take() {
            snapshot.metadata.ignore_unknown_instances = ignore;
        }
    }

    fn apply_properties(&mut self, snapshot: &mut InstanceSnapshot) -> anyhow::Result<()> {
        let path = &self.path;

        for (key, unresolved) in std::mem::take(&mut self.properties) {
            let value = unresolved
                .resolve(&snapshot.class_name, &key)
                .with_context(|| format!("error applying meta file {}", path.display()))?;

            snapshot.properties.insert(key, value);
        }

        if !self.attributes.is_empty() {
            let mut attributes = Attributes::new();

            for (key, unresolved) in std::mem::take(&mut self.attributes) {
                let value = unresolved.resolve_unambiguous()?;
                attributes.insert(key, value);
            }

            snapshot
                .properties
                .insert("Attributes".into(), attributes.into());
        }

        Ok(())
    }

    fn apply_id(&mut self, snapshot: &mut InstanceSnapshot) -> anyhow::Result<()> {
        if self.id.is_some() && snapshot.metadata.specified_id.is_some() {
            anyhow::bail!(
                "cannot specify an ID using {} (instance has an ID from somewhere else)",
                self.path.display()
            );
        }
        snapshot.metadata.specified_id = self.id.take().map(RojoRef::new);
        Ok(())
    }
<<<<<<< HEAD

    /// Returns whether the metadata is 'empty', meaning it doesn't have anything
    /// worth persisting in it. Specifically:
    ///
    /// - The number of properties and attributes is 0
    /// - `ignore_unknown_instances` is None
    /// - `class_name` is either None or not Some("Folder")
    #[inline]
    pub fn is_empty(&self) -> bool {
        self.attributes.is_empty()
            && self.properties.is_empty()
            && self.ignore_unknown_instances.is_none()
            && if let Some(class) = &self.class_name {
                class == "Folder"
            } else {
                true
            }
    }
}

/// Retrieves the meta file that should be applied for the provided directory,
/// if it exists.
pub fn dir_meta(vfs: &Vfs, path: &Path) -> anyhow::Result<Option<DirectoryMetadata>> {
    let meta_path = path.join("init.meta.json");

    if let Some(meta_contents) = vfs.read(&meta_path).with_not_found()? {
        let metadata = DirectoryMetadata::from_slice(&meta_contents, meta_path)?;
        Ok(Some(metadata))
    } else {
        Ok(None)
    }
}

/// Retrieves the meta file that should be applied for the provided file,
/// if it exists.
///
/// The `name` field should be the name the metadata should have.
pub fn file_meta(vfs: &Vfs, path: &Path, name: &str) -> anyhow::Result<Option<AdjacentMetadata>> {
    let mut meta_path = path.with_file_name(name);
    meta_path.set_extension("meta.json");

    if let Some(meta_contents) = vfs.read(&meta_path).with_not_found()? {
        let metadata = AdjacentMetadata::from_slice(&meta_contents, meta_path)?;
        Ok(Some(metadata))
    } else {
        Ok(None)
=======
}

#[cfg(test)]
mod test {
    use memofs::{InMemoryFs, VfsSnapshot};

    use super::*;

    #[test]
    fn adjacent_read_json() {
        let mut imfs = InMemoryFs::new();
        imfs.load_snapshot(
            "/foo/bar.meta.json",
            VfsSnapshot::file(r#"{"id": "manually specified"}"#),
        )
        .unwrap();

        let vfs = Vfs::new(imfs);
        let path = Path::new("/foo/bar.rojo");
        let mut snapshot = InstanceSnapshot::new();

        AdjacentMetadata::read_and_apply_all(&vfs, path, "bar", &mut snapshot).unwrap();

        insta::assert_yaml_snapshot!(snapshot);
    }

    #[test]
    fn adjacent_read_jsonc() {
        let mut imfs = InMemoryFs::new();
        imfs.load_snapshot(
            "/foo/bar.meta.jsonc",
            VfsSnapshot::file(r#"{"id": "manually specified"}"#),
        )
        .unwrap();

        let vfs = Vfs::new(imfs);
        let path = Path::new("/foo/bar.rojo");
        let mut snapshot = InstanceSnapshot::new();

        AdjacentMetadata::read_and_apply_all(&vfs, path, "bar", &mut snapshot).unwrap();

        insta::assert_yaml_snapshot!(snapshot);
    }

    #[test]
    fn directory_read_json() {
        let mut imfs = InMemoryFs::new();
        imfs.load_snapshot(
            "/foo/init.meta.json",
            VfsSnapshot::file(r#"{"id": "manually specified"}"#),
        )
        .unwrap();

        let vfs = Vfs::new(imfs);
        let path = Path::new("/foo/");
        let mut snapshot = InstanceSnapshot::new();

        DirectoryMetadata::read_and_apply_all(&vfs, path, &mut snapshot).unwrap();

        insta::assert_yaml_snapshot!(snapshot);
    }

    #[test]
    fn directory_read_jsonc() {
        let mut imfs = InMemoryFs::new();
        imfs.load_snapshot(
            "/foo/init.meta.jsonc",
            VfsSnapshot::file(r#"{"id": "manually specified"}"#),
        )
        .unwrap();

        let vfs = Vfs::new(imfs);
        let path = Path::new("/foo/");
        let mut snapshot = InstanceSnapshot::new();

        DirectoryMetadata::read_and_apply_all(&vfs, path, &mut snapshot).unwrap();

        insta::assert_yaml_snapshot!(snapshot);
>>>>>>> 071b6e7e
    }
}<|MERGE_RESOLUTION|>--- conflicted
+++ resolved
@@ -1,31 +1,18 @@
-<<<<<<< HEAD
-use std::path::{Path, PathBuf};
-
-use anyhow::{format_err, Context};
-use indexmap::IndexMap;
-use memofs::{IoResultExt as _, Vfs};
-use rbx_dom_weak::{
-    types::{Attributes, Variant},
-    Ustr,
-};
-use serde::{Deserialize, Serialize};
-
-use crate::{
-    resolution::UnresolvedValue, snapshot::InstanceSnapshot, syncback::SyncbackSnapshot, RojoRef,
-};
-=======
 use std::{
     collections::HashMap,
     path::{Path, PathBuf},
 };
 
 use anyhow::{format_err, Context};
+use indexmap::IndexMap;
 use memofs::{IoResultExt as _, Vfs};
 use rbx_dom_weak::{types::Attributes, Ustr, UstrMap};
 use serde::{Deserialize, Serialize};
 
-use crate::{json, resolution::UnresolvedValue, snapshot::InstanceSnapshot, RojoRef};
->>>>>>> 071b6e7e
+use crate::{
+    json, resolution::UnresolvedValue, snapshot::InstanceSnapshot, syncback::SyncbackSnapshot,
+    RojoRef,
+};
 
 /// Represents metadata in a sibling file with the same basename.
 ///
@@ -451,7 +438,6 @@
         snapshot.metadata.specified_id = self.id.take().map(RojoRef::new);
         Ok(())
     }
-<<<<<<< HEAD
 
     /// Returns whether the metadata is 'empty', meaning it doesn't have anything
     /// worth persisting in it. Specifically:
@@ -498,7 +484,7 @@
         Ok(Some(metadata))
     } else {
         Ok(None)
-=======
+    }
 }
 
 #[cfg(test)]
@@ -577,6 +563,5 @@
         DirectoryMetadata::read_and_apply_all(&vfs, path, &mut snapshot).unwrap();
 
         insta::assert_yaml_snapshot!(snapshot);
->>>>>>> 071b6e7e
     }
 }