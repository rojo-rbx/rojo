--- conflicted
+++ resolved
@@ -1,4 +1,3 @@
-<<<<<<< HEAD
 use std::{
     borrow::Cow,
     collections::BTreeMap,
@@ -7,13 +6,7 @@
 
 use anyhow::{format_err, Context};
 use memofs::{IoResultExt as _, Vfs};
-use rbx_dom_weak::types::{Attributes, Variant};
-=======
-use std::{collections::HashMap, path::PathBuf};
-
-use anyhow::{format_err, Context};
-use rbx_dom_weak::{types::Attributes, Ustr, UstrMap};
->>>>>>> 833320de
+use rbx_dom_weak::types::{Attributes, Ustr, UstrMap, Variant};
 use serde::{Deserialize, Serialize};
 
 use crate::{
@@ -36,13 +29,8 @@
     #[serde(skip_serializing_if = "Option::is_none")]
     pub ignore_unknown_instances: Option<bool>,
 
-<<<<<<< HEAD
-    #[serde(default, skip_serializing_if = "BTreeMap::is_empty")]
-    pub properties: BTreeMap<String, UnresolvedValue>,
-=======
     #[serde(default, skip_serializing_if = "HashMap::is_empty")]
     pub properties: UstrMap<UnresolvedValue>,
->>>>>>> 833320de
 
     #[serde(default, skip_serializing_if = "BTreeMap::is_empty")]
     pub attributes: BTreeMap<String, UnresolvedValue>,
@@ -225,13 +213,8 @@
     #[serde(skip_serializing_if = "Option::is_none")]
     pub ignore_unknown_instances: Option<bool>,
 
-<<<<<<< HEAD
-    #[serde(default, skip_serializing_if = "BTreeMap::is_empty")]
-    pub properties: BTreeMap<String, UnresolvedValue>,
-=======
     #[serde(default, skip_serializing_if = "HashMap::is_empty")]
     pub properties: UstrMap<UnresolvedValue>,
->>>>>>> 833320de
 
     #[serde(default, skip_serializing_if = "BTreeMap::is_empty")]
     pub attributes: BTreeMap<String, UnresolvedValue>,
