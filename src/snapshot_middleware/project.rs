use std::{
    borrow::Cow,
    collections::{BTreeMap, HashMap, VecDeque},
    path::Path,
};

use anyhow::{bail, Context};
use memofs::Vfs;
use rbx_dom_weak::{
    types::{Attributes, Ref, Variant},
    ustr, HashMapExt as _, Instance, Ustr, UstrMap,
};
use rbx_reflection::ClassTag;

use crate::{
    project::{PathNode, Project, ProjectNode},
    resolution::UnresolvedValue,
    snapshot::{
        InstanceContext, InstanceMetadata, InstanceSnapshot, InstanceWithMeta, InstigatingSource,
        PathIgnoreRule, SyncRule,
    },
    snapshot_middleware::Middleware,
    syncback::{filter_properties, FsSnapshot, SyncbackReturn, SyncbackSnapshot},
    variant_eq::variant_eq,
    RojoRef,
};

use super::{emit_legacy_scripts_default, snapshot_from_vfs};

pub fn snapshot_project(
    context: &InstanceContext,
    vfs: &Vfs,
    path: &Path,
    name: &str,
) -> anyhow::Result<Option<InstanceSnapshot>> {
    let project = Project::load_exact(vfs, path, Some(name))
        .with_context(|| format!("File was not a valid Rojo project: {}", path.display()))?;
    let project_name = match project.name.as_deref() {
        Some(name) => name,
        None => panic!("Project is missing a name"),
    };

    let mut context = context.clone();
    context.clear_sync_rules();

    let rules = project.glob_ignore_paths.iter().map(|glob| PathIgnoreRule {
        glob: glob.clone(),
        base_path: project.folder_location().to_path_buf(),
    });

    let sync_rules = project.sync_rules.iter().map(|rule| SyncRule {
        base_path: project.folder_location().to_path_buf(),
        ..rule.clone()
    });

    context.add_sync_rules(sync_rules);
    context.add_path_ignore_rules(rules);
    context.set_emit_legacy_scripts(
        project
            .emit_legacy_scripts
            .or_else(emit_legacy_scripts_default)
            .unwrap(),
    );

    match snapshot_project_node(&context, path, project_name, &project.tree, vfs, None)? {
        Some(found_snapshot) => {
            let mut snapshot = found_snapshot;
            // Setting the instigating source to the project file path is a little
            // coarse.
            //
            // Ideally, we'd only snapshot the project file if the project file
            // actually changed. Because Rojo only has the concept of one
            // relevant path -> snapshot path mapping per instance, we pick the more
            // conservative approach of snapshotting the project file if any
            // relevant paths changed.
            snapshot.metadata.instigating_source = Some(path.to_path_buf().into());

            // Mark this snapshot (the root node of the project file) as being
            // related to the project file.
            //
            // We SHOULD NOT mark the project file as a relevant path for any
            // nodes that aren't roots. They'll be updated as part of the project
            // file being updated.
            snapshot.metadata.relevant_paths.push(path.to_path_buf());

            Ok(Some(snapshot))
        }
        None => Ok(None),
    }
}

pub fn snapshot_project_node(
    context: &InstanceContext,
    project_path: &Path,
    instance_name: &str,
    node: &ProjectNode,
    vfs: &Vfs,
    parent_class: Option<&str>,
) -> anyhow::Result<Option<InstanceSnapshot>> {
    let project_folder = project_path.parent().unwrap();

    let mut class_name_from_path = None;

    let name = Cow::Owned(instance_name.to_owned());
    let mut properties = UstrMap::new();
    let mut children = Vec::new();
    let mut metadata = InstanceMetadata::new().context(context);

    if let Some(path_node) = &node.path {
        let path = path_node.path();

        // If the path specified in the project is relative, we assume it's
        // relative to the folder that the project is in, project_folder.
        let full_path = if path.is_relative() {
            Cow::Owned(project_folder.join(path))
        } else {
            Cow::Borrowed(path)
        };

        if let Some(snapshot) = snapshot_from_vfs(context, vfs, &full_path)? {
            class_name_from_path = Some(snapshot.class_name);

            // Properties from the snapshot are pulled in unchanged, and
            // overridden by properties set on the project node.
            properties.reserve(snapshot.properties.len());
            for (key, value) in snapshot.properties.into_iter() {
                properties.insert(key, value);
            }

            // The snapshot's children will be merged with the children defined
            // in the project node, if there are any.
            children.reserve(snapshot.children.len());
            for child in snapshot.children.into_iter() {
                children.push(child);
            }

            // Take the snapshot's metadata as-is, which will be mutated later
            // on.
            metadata = snapshot.metadata;
        }
    }

    let class_name_from_inference = infer_class_name(&name, parent_class);

    let class_name = match (
        node.class_name,
        class_name_from_path,
        class_name_from_inference,
        &node.path,
    ) {
        // These are the easy, happy paths!
        (Some(project), None, None, _) => project,
        (None, Some(path), None, _) => path,
        (None, None, Some(inference), _) => inference,

        // If the user specifies a class name, but there's an inferred class
        // name, we prefer the name listed explicitly by the user.
        (Some(project), None, Some(_), _) => project,

        // If the user has a $path pointing to a folder and we're able to infer
        // a class name, let's use the inferred name. If the path we're pointing
        // to isn't a folder, though, that's a user error.
        (None, Some(path), Some(inference), _) => {
            if path == "Folder" {
                inference
            } else {
                path
            }
        }

        (Some(project), Some(path), _, _) => {
            if path == "Folder" {
                project
            } else {
                bail!(
                    "ClassName for Instance \"{}\" was specified in both the project file (as \"{}\") and from the filesystem (as \"{}\").\n\
                     If $className and $path are both set, $path must refer to a Folder.
                     \n\
                     Project path: {}\n\
                     Filesystem path: {}\n",
                    instance_name,
                    project,
                    path,
                    project_path.display(),
                    node.path.as_ref().unwrap().path().display()
                );
            }
        }

        (None, None, None, Some(PathNode::Optional(_))) => {
            return Ok(None);
        }

        (_, None, _, Some(PathNode::Required(path))) => {
            anyhow::bail!(
                "Rojo project referred to a file using $path that could not be turned into a Roblox Instance by Rojo.\n\
                Check that the file exists and is a file type known by Rojo.\n\
                \n\
                Project path: {}\n\
                File $path: {}",
                project_path.display(),
                path.display(),
            );
        }

        (None, None, None, None) => {
            bail!(
                "Instance \"{}\" is missing some required information.\n\
                 One of the following must be true:\n\
                 - $className must be set to the name of a Roblox class\n\
                 - $path must be set to a path of an instance\n\
                 - The instance must be a known service, like ReplicatedStorage\n\
                 \n\
                 Project path: {}",
                instance_name,
                project_path.display(),
            );
        }
    };

    for (child_name, child_project_node) in &node.children {
        if let Some(child) = snapshot_project_node(
            context,
            project_path,
            child_name,
            child_project_node,
            vfs,
            Some(&class_name),
        )? {
            children.push(child);
        }
    }

    for (key, unresolved) in &node.properties {
        let value = unresolved
            .clone()
            .resolve(&class_name, key)
            .with_context(|| {
                format!(
                    "Unresolvable property in project at path {}",
                    project_path.display()
                )
            })?;

        match key.as_str() {
            "Name" | "Parent" => {
                log::warn!(
                    "Property '{}' cannot be set manually, ignoring. Attempted to set in '{}' at {}",
                    key,
                    instance_name,
                    project_path.display()
                );
                continue;
            }

            _ => {}
        }

        properties.insert(*key, value);
    }

    if !node.attributes.is_empty() {
        let mut attributes = Attributes::new();

        for (key, unresolved) in &node.attributes {
            let value = unresolved.clone().resolve_unambiguous().with_context(|| {
                format!(
                    "Unresolvable attribute in project at path {}",
                    project_path.display()
                )
            })?;

            attributes.insert(key.clone(), value);
        }

        properties.insert("Attributes".into(), attributes.into());
    }

    // If the user specified $ignoreUnknownInstances, overwrite the existing
    // value.
    //
    // If the user didn't specify it AND $path was not specified (meaning
    // there's no existing value we'd be stepping on from a project file or meta
    // file), set it to true.
    if let Some(ignore) = node.ignore_unknown_instances {
        metadata.ignore_unknown_instances = ignore;
    } else if node.path.is_none() {
        // TODO: Introduce a strict mode where $ignoreUnknownInstances is never
        // set implicitly.
        metadata.ignore_unknown_instances = true;
    }

    if let Some(id) = &node.id {
        metadata.specified_id = Some(RojoRef::new(id.clone()))
    }

<<<<<<< HEAD
    metadata.instigating_source = Some(InstigatingSource::ProjectNode {
        path: project_path.to_path_buf(),
        name: instance_name.to_string(),
        node: node.clone(),
        parent_class: parent_class.map(|name| name.to_owned()),
    });
=======
    metadata.instigating_source = Some(InstigatingSource::ProjectNode(
        project_path.to_path_buf(),
        instance_name.to_string(),
        Box::new(node.clone()),
        parent_class.map(|name| name.to_owned()),
    ));
>>>>>>> 071b6e7e

    Ok(Some(InstanceSnapshot {
        snapshot_id: Ref::none(),
        name,
        class_name,
        properties,
        children,
        metadata,
    }))
}

pub fn syncback_project<'sync>(
    snapshot: &SyncbackSnapshot<'sync>,
) -> anyhow::Result<SyncbackReturn<'sync>> {
    let old_inst = snapshot
        .old_inst()
        .expect("projects should always exist in both trees");
    // Generally, the path of a project is the first thing added to the relevant
    // paths. So, we take the last one.
    let project_path = old_inst
        .metadata()
        .relevant_paths
        .last()
        .expect("all projects should have a relevant path");
    let vfs = snapshot.vfs();

    log::debug!("Reloading project {} from vfs", project_path.display(),);
    let mut project = Project::load_exact(vfs, project_path, None)?;
    let base_path = project.folder_location().to_path_buf();

    // Sync rules for this project do not have their base rule set but it is
    // important when performing syncback on other projects.
    for rule in &mut project.sync_rules {
        rule.base_path.clone_from(&base_path)
    }

    let mut descendant_snapshots = Vec::new();
    let mut removed_descendants = Vec::new();

    let mut ref_to_path_map = HashMap::new();
    let mut old_child_map = HashMap::new();
    let mut new_child_map = HashMap::new();

    let mut node_changed_map = Vec::new();
    let mut node_queue = VecDeque::with_capacity(1);
    node_queue.push_back((&mut project.tree, old_inst, snapshot.new_inst()));

    while let Some((node, old_inst, new_inst)) = node_queue.pop_front() {
        log::debug!("Processing node {}", old_inst.name());
        if old_inst.class_name() != new_inst.class {
            anyhow::bail!(
                "Cannot change the class of {} in project file {}.\n\
                Current class is {}, it is a {} in the input file.",
                old_inst.name(),
                project_path.display(),
                old_inst.class_name(),
                new_inst.class
            );
        }

        // TODO handle meta.json files in this branch. Right now, we perform
        // syncback if a node has `$path` set but the Middleware aren't aware
        // that the Instances they're running on originate in a project.json.
        // As a result, the `meta.json` syncback code is hardcoded to not work
        // if the Instance originates from a project file. However, we should
        // ideally use a .meta.json over the project node if it exists already.
        if node.path.is_some() {
            // Since the node has a path, we have to run syncback on it.
            let node_path = node.path.as_ref().map(PathNode::path).expect(
                "Project nodes with a path must have a path \
                If you see this message, something went seriously wrong. Please report it.",
            );
            let full_path = if node_path.is_absolute() {
                node_path.to_path_buf()
            } else {
                base_path.join(node_path)
            };

            let middleware = match Middleware::middleware_for_path(
                snapshot.vfs(),
                &project.sync_rules,
                &full_path,
            )? {
                Some(middleware) => middleware,
                // The only way this can happen at this point is if the path does
                // not exist on the file system or there's no middleware for it.
                None => anyhow::bail!(
                    "path does not exist or could not be turned into a file Rojo understands: {}",
                    full_path.display()
                ),
            };

            descendant_snapshots.push(
                snapshot
                    .with_new_path(full_path.clone(), new_inst.referent(), Some(old_inst.id()))
                    .middleware(middleware),
            );

            ref_to_path_map.insert(new_inst.referent(), full_path);

            // We only want to set properties if it needs it.
            if !middleware.handles_own_properties() {
                project_node_property_syncback_path(snapshot, new_inst, node);
            }
        } else {
            project_node_property_syncback_no_path(snapshot, new_inst, node);
        }

        for child_ref in new_inst.children() {
            let child = snapshot
                .get_new_instance(*child_ref)
                .expect("all children of Instances should be in new DOM");
            if new_child_map.insert(&child.name, child).is_some() {
                anyhow::bail!(
                    "Instances that are direct children of an Instance that is made by a project file \
                    must have a unique name.\nThe child '{}' of '{}' is duplicated in the place file.", child.name, old_inst.name()
                );
            }
        }
        for child_ref in old_inst.children() {
            let child = snapshot
                .get_old_instance(*child_ref)
                .expect("all children of Instances should be in old DOM");
            if old_child_map.insert(child.name(), child).is_some() {
                anyhow::bail!(
                    "Instances that are direct children of an Instance that is made by a project file \
                    must have a unique name.\nThe child '{}' of '{}' is duplicated on the file system.", child.name(), old_inst.name()
                );
            }
        }

        // This loop does basic matching of Instance children to the node's
        // children. It ensures that `new_child_map` and `old_child_map` will
        // only contain Instances that don't belong to the project after this.
        for (child_name, child_node) in &mut node.children {
            // If a node's path is optional, we want to skip it if the path
            // doesn't exist since it isn't in the current old DOM.
            if let Some(path) = &child_node.path {
                if path.is_optional() {
                    let real_path = if path.path().is_absolute() {
                        path.path().to_path_buf()
                    } else {
                        base_path.join(path.path())
                    };
                    if !real_path.exists() {
                        log::warn!(
                            "Skipping node '{child_name}' of project because it is optional and not present on the disk.\n\
                            If this is not deliberate, please create a file or directory at {}", real_path.display()
                        );
                        continue;
                    }
                }
            }
            let new_equivalent = new_child_map.remove(child_name);
            let old_equivalent = old_child_map.remove(child_name.as_str());
            match (new_equivalent, old_equivalent) {
                (Some(new), Some(old)) => node_queue.push_back((child_node, old, new)),
                (_, None) => anyhow::bail!(
                    "The child '{child_name}' of Instance '{}' would be removed.\n\
                    Syncback cannot add or remove Instances from project {}",
                    old_inst.name(),
                    project_path.display()
                ),
                (None, _) => anyhow::bail!(
                    "The child '{child_name}' of Instance '{}' is present only in a project file,\n\
                    and not the provided file. Syncback cannot add or remove Instances from project:\n{}.",
                    old_inst.name(), project_path.display(),
                )
            }
        }

        // All of the children in this loop are by their nature not in the
        // project, so we just need to run syncback on them.
        for (name, new_child) in new_child_map.drain() {
            let parent_path = match ref_to_path_map.get(&new_child.parent()) {
                Some(path) => path.clone(),
                None => {
                    log::debug!("Skipping child {name} of node because it has no parent_path");
                    continue;
                }
            };

            // If a child also exists in the old tree, it will be caught in the
            // syncback on the project node path above (or is itself a node).
            // So the only things we need to run seperately is new children.
            if old_child_map.remove(name.as_str()).is_none() {
                let parent_middleware =
                    Middleware::middleware_for_path(vfs, &project.sync_rules, &parent_path)?
                        .expect("project nodes should have a middleware if they have children.");
                // If this node points directly to a project, it may still have
                // children but they'll be handled by syncback. This isn't a
                // concern with directories because they're singular things,
                // files that contain their own children.
                if parent_middleware != Middleware::Project {
                    descendant_snapshots.push(snapshot.with_base_path(
                        &parent_path,
                        new_child.referent(),
                        None,
                    )?);
                }
            }
        }
        removed_descendants.extend(old_child_map.drain().map(|(_, v)| v));
        node_changed_map.push((&node.properties, &node.attributes, old_inst))
    }
    let mut fs_snapshot = FsSnapshot::new();

    for (node_properties, node_attributes, old_inst) in node_changed_map {
        if project_node_should_reserialize(node_properties, node_attributes, old_inst)? {
            fs_snapshot.add_file(project_path, serde_json::to_vec_pretty(&project)?);
            break;
        }
    }

    Ok(SyncbackReturn {
        fs_snapshot,
        children: descendant_snapshots,
        removed_children: removed_descendants,
    })
}

fn project_node_property_syncback(
    _snapshot: &SyncbackSnapshot,
    filtered_properties: UstrMap<&Variant>,
    new_inst: &Instance,
    node: &mut ProjectNode,
) {
    let properties = &mut node.properties;
    let mut attributes = BTreeMap::new();
    for (name, value) in filtered_properties {
        match value {
            Variant::Attributes(attrs) => {
                for (attr_name, attr_value) in attrs.iter() {
                    // We (probably) don't want to preserve internal attributes,
                    // only user defined ones.
                    if attr_name.starts_with("RBX") {
                        continue;
                    }
                    attributes.insert(
                        attr_name.clone(),
                        UnresolvedValue::from_variant_unambiguous(attr_value.clone()),
                    );
                }
            }
            _ => {
                properties.insert(
                    name,
                    UnresolvedValue::from_variant(value.clone(), &new_inst.class, &name),
                );
            }
        }
    }
    node.attributes = attributes;
}

fn project_node_property_syncback_path(
    snapshot: &SyncbackSnapshot,
    new_inst: &Instance,
    node: &mut ProjectNode,
) {
    let filtered_properties = snapshot
        .get_path_filtered_properties(new_inst.referent())
        .unwrap();
    project_node_property_syncback(snapshot, filtered_properties, new_inst, node)
}

fn project_node_property_syncback_no_path(
    snapshot: &SyncbackSnapshot,
    new_inst: &Instance,
    node: &mut ProjectNode,
) {
    let filtered_properties = filter_properties(snapshot.project(), new_inst);
    project_node_property_syncback(snapshot, filtered_properties, new_inst, node)
}

fn project_node_should_reserialize(
    node_properties: &BTreeMap<Ustr, UnresolvedValue>,
    node_attributes: &BTreeMap<String, UnresolvedValue>,
    instance: InstanceWithMeta,
) -> anyhow::Result<bool> {
    for (prop_name, unresolved_node_value) in node_properties {
        if let Some(inst_value) = instance.properties().get(prop_name) {
            let node_value = unresolved_node_value
                .clone()
                .resolve(&instance.class_name(), prop_name)?;
            if !variant_eq(inst_value, &node_value) {
                return Ok(true);
            }
        } else {
            return Ok(true);
        }
    }

    match instance.properties().get(&ustr("Attributes")) {
        Some(Variant::Attributes(inst_attributes)) => {
            // This will also catch if one is empty but the other isn't
            if node_attributes.len() != inst_attributes.len() {
                Ok(true)
            } else {
                for (attr_name, unresolved_node_value) in node_attributes {
                    if let Some(inst_value) = inst_attributes.get(attr_name.as_str()) {
                        let node_value = unresolved_node_value.clone().resolve_unambiguous()?;
                        if !variant_eq(inst_value, &node_value) {
                            return Ok(true);
                        }
                    } else {
                        return Ok(true);
                    }
                }
                Ok(false)
            }
        }
        Some(_) => Ok(true),
        None => {
            if !node_attributes.is_empty() {
                Ok(true)
            } else {
                Ok(false)
            }
        }
    }
}

fn infer_class_name(name: &str, parent_class: Option<&str>) -> Option<Ustr> {
    // If className wasn't defined from another source, we may be able
    // to infer one.

    let parent_class = parent_class?;

    if parent_class == "DataModel" {
        // Members of DataModel with names that match known services are
        // probably supposed to be those services.

        let descriptor = rbx_reflection_database::get().unwrap().classes.get(name)?;

        if descriptor.tags.contains(&ClassTag::Service) {
            return Some(ustr(name));
        }
    } else if parent_class == "StarterPlayer" {
        // StarterPlayer has two special members with their own classes.

        if name == "StarterPlayerScripts" || name == "StarterCharacterScripts" {
            return Some(ustr(name));
        }
    } else if parent_class == "Workspace" {
        // Workspace has a special Terrain class inside it
        if name == "Terrain" {
            return Some(ustr(name));
        }
    }

    None
}

// #[cfg(feature = "broken-tests")]
#[cfg(test)]
mod test {
    use super::*;

    use memofs::{InMemoryFs, VfsSnapshot};

    #[ignore = "Functionality moved to root snapshot middleware"]
    #[test]
    fn project_from_folder() {
        let _ = env_logger::try_init();

        let mut imfs = InMemoryFs::new();
        imfs.load_snapshot(
            "/foo",
            VfsSnapshot::dir([(
                "default.project.json",
                VfsSnapshot::file(
                    r#"
                    {
                        "name": "indirect-project",
                        "tree": {
                            "$className": "Folder"
                        }
                    }
                "#,
                ),
            )]),
        )
        .unwrap();

        let vfs = Vfs::new(imfs);

        let instance_snapshot = snapshot_project(
            &InstanceContext::default(),
            &vfs,
            Path::new("/foo"),
            "NOT_IN_SNAPSHOT",
        )
        .expect("snapshot error")
        .expect("snapshot returned no instances");

        insta::assert_yaml_snapshot!(instance_snapshot);
    }

    #[test]
    fn project_from_direct_file() {
        let _ = env_logger::try_init();

        let mut imfs = InMemoryFs::new();
        imfs.load_snapshot(
            "/foo",
            VfsSnapshot::dir([(
                "hello.project.json",
                VfsSnapshot::file(
                    r#"
                    {
                        "name": "direct-project",
                        "tree": {
                            "$className": "Model"
                        }
                    }
                "#,
                ),
            )]),
        )
        .unwrap();

        let vfs = Vfs::new(imfs);

        let instance_snapshot = snapshot_project(
            &InstanceContext::default(),
            &vfs,
            Path::new("/foo/hello.project.json"),
            "NOT_IN_SNAPSHOT",
        )
        .expect("snapshot error")
        .expect("snapshot returned no instances");

        insta::assert_yaml_snapshot!(instance_snapshot);
    }

    #[test]
    fn project_with_resolved_properties() {
        let _ = env_logger::try_init();

        let mut imfs = InMemoryFs::new();
        imfs.load_snapshot(
            "/foo.project.json",
            VfsSnapshot::file(
                r#"
                    {
                        "name": "resolved-properties",
                        "tree": {
                            "$className": "StringValue",
                            "$properties": {
                                "Value": {
                                    "String": "Hello, world!"
                                }
                            }
                        }
                    }
                "#,
            ),
        )
        .unwrap();

        let vfs = Vfs::new(imfs);

        let instance_snapshot = snapshot_project(
            &InstanceContext::default(),
            &vfs,
            Path::new("/foo.project.json"),
            "NOT_IN_SNAPSHOT",
        )
        .expect("snapshot error")
        .expect("snapshot returned no instances");

        insta::assert_yaml_snapshot!(instance_snapshot);
    }

    #[test]
    fn project_with_unresolved_properties() {
        let _ = env_logger::try_init();

        let mut imfs = InMemoryFs::new();
        imfs.load_snapshot(
            "/foo.project.json",
            VfsSnapshot::file(
                r#"
                    {
                        "name": "unresolved-properties",
                        "tree": {
                            "$className": "StringValue",
                            "$properties": {
                                "Value": "Hi!"
                            }
                        }
                    }
                "#,
            ),
        )
        .unwrap();

        let vfs = Vfs::new(imfs);

        let instance_snapshot = snapshot_project(
            &InstanceContext::default(),
            &vfs,
            Path::new("/foo.project.json"),
            "NOT_IN_SNAPSHOT",
        )
        .expect("snapshot error")
        .expect("snapshot returned no instances");

        insta::assert_yaml_snapshot!(instance_snapshot);
    }

    #[test]
    fn project_with_children() {
        let _ = env_logger::try_init();

        let mut imfs = InMemoryFs::new();
        imfs.load_snapshot(
            "/foo.project.json",
            VfsSnapshot::file(
                r#"
                    {
                        "name": "children",
                        "tree": {
                            "$className": "Folder",

                            "Child": {
                                "$className": "Model"
                            }
                        }
                    }
                "#,
            ),
        )
        .unwrap();

        let vfs = Vfs::new(imfs);

        let instance_snapshot = snapshot_project(
            &InstanceContext::default(),
            &vfs,
            Path::new("/foo.project.json"),
            "NOT_IN_SNAPSHOT",
        )
        .expect("snapshot error")
        .expect("snapshot returned no instances");

        insta::assert_yaml_snapshot!(instance_snapshot);
    }

    #[test]
    fn project_with_path_to_txt() {
        let _ = env_logger::try_init();

        let mut imfs = InMemoryFs::new();
        imfs.load_snapshot(
            "/foo",
            VfsSnapshot::dir([
                (
                    "default.project.json",
                    VfsSnapshot::file(
                        r#"
                    {
                        "name": "path-project",
                        "tree": {
                            "$path": "other.txt"
                        }
                    }
                "#,
                    ),
                ),
                ("other.txt", VfsSnapshot::file("Hello, world!")),
            ]),
        )
        .unwrap();

        let vfs = Vfs::new(imfs);

        let instance_snapshot = snapshot_project(
            &InstanceContext::default(),
            &vfs,
            Path::new("/foo/default.project.json"),
            "NOT_IN_SNAPSHOT",
        )
        .expect("snapshot error")
        .expect("snapshot returned no instances");

        insta::assert_yaml_snapshot!(instance_snapshot);
    }

    #[test]
    fn project_with_path_to_project() {
        let _ = env_logger::try_init();

        let mut imfs = InMemoryFs::new();
        imfs.load_snapshot(
            "/foo",
            VfsSnapshot::dir([
                (
                    "default.project.json",
                    VfsSnapshot::file(
                        r#"
                    {
                        "name": "path-project",
                        "tree": {
                            "$path": "other.project.json"
                        }
                    }
                "#,
                    ),
                ),
                (
                    "other.project.json",
                    VfsSnapshot::file(
                        r#"
                    {
                        "name": "other-project",
                        "tree": {
                            "$className": "Model"
                        }
                    }
                "#,
                    ),
                ),
            ]),
        )
        .unwrap();

        let vfs = Vfs::new(imfs);

        let instance_snapshot = snapshot_project(
            &InstanceContext::default(),
            &vfs,
            Path::new("/foo/default.project.json"),
            "NOT_IN_SNAPSHOT",
        )
        .expect("snapshot error")
        .expect("snapshot returned no instances");

        insta::assert_yaml_snapshot!(instance_snapshot);
    }

    #[test]
    fn project_with_path_to_project_with_children() {
        let _ = env_logger::try_init();

        let mut imfs = InMemoryFs::new();
        imfs.load_snapshot(
            "/foo",
            VfsSnapshot::dir([
                (
                    "default.project.json",
                    VfsSnapshot::file(
                        r#"
                    {
                        "name": "path-child-project",
                        "tree": {
                            "$path": "other.project.json"
                        }
                    }
                "#,
                    ),
                ),
                (
                    "other.project.json",
                    VfsSnapshot::file(
                        r#"
                    {
                        "name": "other-project",
                        "tree": {
                            "$className": "Folder",

                            "SomeChild": {
                                "$className": "Model"
                            }
                        }
                    }
                "#,
                    ),
                ),
            ]),
        )
        .unwrap();

        let vfs = Vfs::new(imfs);

        let instance_snapshot = snapshot_project(
            &InstanceContext::default(),
            &vfs,
            Path::new("/foo/default.project.json"),
            "NOT_IN_SNAPSHOT",
        )
        .expect("snapshot error")
        .expect("snapshot returned no instances");

        insta::assert_yaml_snapshot!(instance_snapshot);
    }

    /// Ensures that if a property is defined both in the resulting instance
    /// from $path and also in $properties, that the $properties value takes
    /// precedence.
    #[test]
    fn project_path_property_overrides() {
        let _ = env_logger::try_init();

        let mut imfs = InMemoryFs::new();
        imfs.load_snapshot(
            "/foo",
            VfsSnapshot::dir([
                (
                    "default.project.json",
                    VfsSnapshot::file(
                        r#"
                    {
                        "name": "path-property-override",
                        "tree": {
                            "$path": "other.project.json",
                            "$properties": {
                                "Value": "Changed"
                            }
                        }
                    }
                "#,
                    ),
                ),
                (
                    "other.project.json",
                    VfsSnapshot::file(
                        r#"
                    {
                        "name": "other-project",
                        "tree": {
                            "$className": "StringValue",
                            "$properties": {
                                "Value": "Original"
                            }
                        }
                    }
                "#,
                    ),
                ),
            ]),
        )
        .unwrap();

        let vfs = Vfs::new(imfs);

        let instance_snapshot = snapshot_project(
            &InstanceContext::default(),
            &vfs,
            Path::new("/foo/default.project.json"),
            "NOT_IN_SNAPSHOT",
        )
        .expect("snapshot error")
        .expect("snapshot returned no instances");

        insta::assert_yaml_snapshot!(instance_snapshot);
    }

    #[test]
    fn no_name_project() {
        let _ = env_logger::try_init();

        let mut imfs = InMemoryFs::new();
        imfs.load_snapshot(
            "/foo",
            VfsSnapshot::dir([(
                "default.project.json",
                VfsSnapshot::file(
                    r#"
                    {
                        "tree": {
                            "$className": "Model"
                        }
                    }
                "#,
                ),
            )]),
        )
        .unwrap();

        let vfs = Vfs::new(imfs);

        let instance_snapshot = snapshot_project(
            &InstanceContext::default(),
            &vfs,
            Path::new("/foo/default.project.json"),
            "no_name_project",
        )
        .expect("snapshot error")
        .expect("snapshot returned no instances");

        insta::assert_yaml_snapshot!(instance_snapshot);
    }
}<|MERGE_RESOLUTION|>--- conflicted
+++ resolved
@@ -294,21 +294,12 @@
         metadata.specified_id = Some(RojoRef::new(id.clone()))
     }
 
-<<<<<<< HEAD
     metadata.instigating_source = Some(InstigatingSource::ProjectNode {
         path: project_path.to_path_buf(),
         name: instance_name.to_string(),
         node: node.clone(),
         parent_class: parent_class.map(|name| name.to_owned()),
     });
-=======
-    metadata.instigating_source = Some(InstigatingSource::ProjectNode(
-        project_path.to_path_buf(),
-        instance_name.to_string(),
-        Box::new(node.clone()),
-        parent_class.map(|name| name.to_owned()),
-    ));
->>>>>>> 071b6e7e
 
     Ok(Some(InstanceSnapshot {
         snapshot_id: Ref::none(),
